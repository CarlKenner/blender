--- conflicted
+++ resolved
@@ -30,15 +30,11 @@
 *
 */
 
-<<<<<<< HEAD
-#include "DNA_mesh_types.h"
-=======
 /** \file blender/modifiers/intern/MOD_meshdeform.c
  *  \ingroup modifiers
  */
 
-
->>>>>>> 2198cfdb
+#include "DNA_mesh_types.h"
 #include "DNA_meshdata_types.h"
 #include "DNA_object_types.h"
 
@@ -367,16 +363,11 @@
 		dm->release(dm);
 }
 
-<<<<<<< HEAD
-static void deformVertsEM(ModifierData *md, Object *ob, struct BMEditMesh *editData,
-	  DerivedMesh *derivedData, float (*vertexCos)[3], int numVerts)
-=======
 static void deformVertsEM(ModifierData *md, Object *ob,
 						struct EditMesh *UNUSED(editData),
 						DerivedMesh *derivedData,
 						float (*vertexCos)[3],
 						int numVerts)
->>>>>>> 2198cfdb
 {
 	DerivedMesh *dm= get_dm(ob, NULL, derivedData, NULL, 0);
 
