--- conflicted
+++ resolved
@@ -275,7 +275,7 @@
 	if (mode == FO_EDIT)
 		update_string(cu);
 
-	BKE_text_to_curve(bmain, scene, obedit, mode);
+	BKE_vfont_to_curve(bmain, scene, obedit, mode);
 
 	if (recalc)
 		DAG_id_tag_update(obedit->data, 0);
@@ -437,29 +437,19 @@
 	int nchars = 0, a;
 	float rot[3] = {0.f, 0.f, 0.f};
 	
-<<<<<<< HEAD
-	obedit= add_object(scene, OB_FONT);
-	base= scene->basact;
-=======
 	obedit = BKE_object_add(scene, OB_FONT);
 	base = scene->basact;
->>>>>>> e6a02281
 
 	
 	ED_object_base_init_transform(C, base, NULL, rot); /* seems to assume view align ? TODO - look into this, could be an operator option */
-	where_is_object(scene, obedit);
+	BKE_object_where_is_calc(scene, obedit);
 
 	obedit->loc[0] += offset[0];
 	obedit->loc[1] += offset[1];
 	obedit->loc[2] += offset[2];
 
-<<<<<<< HEAD
-	cu= obedit->data;
-	cu->vfont= get_builtin_font();
-=======
 	cu = obedit->data;
 	cu->vfont = BKE_vfont_builtin_get();
->>>>>>> e6a02281
 	cu->vfont->id.us++;
 
 	for (tmp = firstline, a = 0; cu->len < MAXTEXT && a < totline; tmp = tmp->next, a++)
@@ -530,15 +520,9 @@
 }
 
 /********************** utilities ***************************/
-
 static short next_word(Curve *cu)
 {
 	short s;
-<<<<<<< HEAD
-	for (s=cu->pos; (cu->str[s]) && (cu->str[s]!=' ') && (cu->str[s]!='\n') &&
-					(cu->str[s]!=1) && (cu->str[s]!='\r'); s++);
-	if (cu->str[s]) return(s+1); else return(s);
-=======
 	for (s = cu->pos; ((cu->str[s]) && (cu->str[s] != ' ') && (cu->str[s] != '\n') &&
 	                   (cu->str[s] != 1) && (cu->str[s] != '\r'));
 	     s++)
@@ -547,19 +531,12 @@
 	}
 
 	return cu->str[s] ? (s + 1) : s;
->>>>>>> e6a02281
 }
 
 static short prev_word(Curve *cu)
 {
 	short s;
 	
-<<<<<<< HEAD
-	if (cu->pos==0) return(0);
-	for (s=cu->pos-2; (cu->str[s]) && (cu->str[s]!=' ') && (cu->str[s]!='\n') &&
-					(cu->str[s]!=1) && (cu->str[s]!='\r'); s--);
-	if (cu->str[s]) return(s+1); else return(s);
-=======
 	if (cu->pos == 0) return(0);
 	for (s = cu->pos - 2; ((cu->str[s]) && (cu->str[s] != ' ') && (cu->str[s] != '\n') &&
 	                       (cu->str[s] != 1) && (cu->str[s] != '\r'));
@@ -569,7 +546,6 @@
 	}
 
 	return cu->str[s] ? (s + 1) : s;
->>>>>>> e6a02281
 }
 
 static int kill_selection(Object *obedit, int ins)  /* 1 == new character */
@@ -580,7 +556,7 @@
 	int offset = 0;
 	int getfrom;
 
-	direction = BKE_font_getselection(obedit, &selstart, &selend);
+	direction = BKE_vfont_select_get(obedit, &selstart, &selend);
 	if (direction) {
 		int size;
 		if (ins) offset = 1;
@@ -618,7 +594,7 @@
 	EditFont *ef = cu->editfont;
 	int i, selstart, selend;
 
-	if (!BKE_font_getselection(obedit, &selstart, &selend))
+	if (!BKE_vfont_select_get(obedit, &selstart, &selend))
 		return OPERATOR_CANCELLED;
 
 	for (i = selstart; i <= selend; i++) {
@@ -669,7 +645,7 @@
 	Curve *cu = obedit->data;
 	int style, clear, selstart, selend;
 
-	if (!BKE_font_getselection(obedit, &selstart, &selend))
+	if (!BKE_vfont_select_get(obedit, &selstart, &selend))
 		return OPERATOR_CANCELLED;
 	
 	style = RNA_enum_get(op->ptr, "style");
@@ -704,15 +680,9 @@
 {
 	int selstart, selend;
 	
-<<<<<<< HEAD
-	if (BKE_font_getselection(obedit, &selstart, &selend)) {
-		Curve *cu= obedit->data;
-		EditFont *ef= cu->editfont;
-=======
 	if (BKE_vfont_select_get(obedit, &selstart, &selend)) {
 		Curve *cu = obedit->data;
 		EditFont *ef = cu->editfont;
->>>>>>> e6a02281
 		
 		memcpy(ef->copybuf, ef->textbuf + selstart, ((selend - selstart) + 1) * sizeof(wchar_t));
 		ef->copybuf[(selend - selstart) + 1] = 0;
@@ -749,7 +719,7 @@
 	Object *obedit = CTX_data_edit_object(C);
 	int selstart, selend;
 
-	if (!BKE_font_getselection(obedit, &selstart, &selend))
+	if (!BKE_vfont_select_get(obedit, &selstart, &selend))
 		return OPERATOR_CANCELLED;
 
 	copy_selection(obedit);
@@ -856,7 +826,7 @@
 	EditFont *ef = cu->editfont;
 	int cursmove = -1;
 
-	switch(type) {
+	switch (type) {
 		case LINE_BEGIN:
 			if ((select) && (cu->selstart == 0)) cu->selstart = cu->selend = cu->pos + 1;
 			while (cu->pos > 0) {
@@ -932,7 +902,7 @@
 			struct Main *bmain = CTX_data_main(C);
 			cu->selstart = cu->selend = 0;
 			update_string(cu);
-			BKE_text_to_curve(bmain, scene, obedit, FO_SELCHANGE);
+			BKE_vfont_to_curve(bmain, scene, obedit, FO_SELCHANGE);
 		}
 	}
 
@@ -1152,22 +1122,16 @@
 	if (cu->len == 0)
 		return OPERATOR_CANCELLED;
 
-<<<<<<< HEAD
-	if (BKE_font_getselection(obedit, &selstart, &selend)) {
-		if (type == DEL_NEXT_SEL) type= DEL_SELECTION;
-		else if (type == DEL_PREV_SEL) type= DEL_SELECTION;
-=======
 	if (BKE_vfont_select_get(obedit, &selstart, &selend)) {
 		if (type == DEL_NEXT_SEL) type = DEL_SELECTION;
 		else if (type == DEL_PREV_SEL) type = DEL_SELECTION;
->>>>>>> e6a02281
 	}
 	else {
 		if (type == DEL_NEXT_SEL) type = DEL_NEXT_CHAR;
 		else if (type == DEL_PREV_SEL) type = DEL_PREV_CHAR;
 	}
 
-	switch(type) {
+	switch (type) {
 		case DEL_ALL:
 			cu->len = cu->pos = 0;
 			ef->textbuf[0] = 0;
@@ -1537,7 +1501,7 @@
 
 void free_editText(Object *obedit)
 {
-	BKE_free_editfont((Curve *)obedit->data);
+	BKE_curve_editfont_free((Curve *)obedit->data);
 }
 
 /********************** set case operator *********************/
@@ -1671,11 +1635,7 @@
 	char filepath[FILE_MAX];
 	RNA_string_get(op->ptr, "filepath", filepath);
 
-<<<<<<< HEAD
-	font= load_vfont(bmain, filepath);
-=======
 	font = BKE_vfont_load(bmain, filepath);
->>>>>>> e6a02281
 
 	if (!font) {
 		if (op->customdata) MEM_freeN(op->customdata);
@@ -1737,6 +1697,7 @@
 	/* identifiers */
 	ot->name = "Open Font";
 	ot->idname = "FONT_OT_open";
+	ot->description = "Load a new font from a file";
 	
 	/* api callbacks */
 	ot->exec = font_open_exec;
@@ -1766,7 +1727,7 @@
 		return OPERATOR_CANCELLED;
 	}
 
-	builtin_font = get_builtin_font();
+	builtin_font = BKE_vfont_builtin_get();
 
 	RNA_id_pointer_create(&builtin_font->id, &idptr);
 	RNA_property_pointer_set(&pprop.ptr, pprop.prop, idptr);
