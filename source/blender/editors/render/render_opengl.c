--- conflicted
+++ resolved
@@ -359,14 +359,8 @@
 			draw_flags |= (draw_bgpic) ? V3D_OFSDRAW_USE_BACKGROUND : 0;
 
 			ibuf_view = ED_view3d_draw_offscreen_imbuf(
-<<<<<<< HEAD
 			       &eval_ctx, scene, view_layer, v3d, ar, sizex, sizey,
-			       IB_rect, draw_bgpic,
-			       alpha_mode, oglrender->ofs_samples, oglrender->ofs_full_samples, viewname,
-=======
-			       scene, v3d, ar, sizex, sizey,
 			       IB_rect, draw_flags, alpha_mode, oglrender->ofs_samples, viewname,
->>>>>>> 9b42b3e1
 			       oglrender->fx, oglrender->ofs, err_out);
 
 			/* for stamp only */
@@ -377,15 +371,9 @@
 		else {
 			draw_flags |= (V3D_OFSDRAW_USE_GPENCIL | V3D_OFSDRAW_USE_BACKGROUND);
 			ibuf_view = ED_view3d_draw_offscreen_imbuf_simple(
-<<<<<<< HEAD
 			        &eval_ctx, scene, view_layer, scene->camera, oglrender->sizex, oglrender->sizey,
-			        IB_rect, OB_SOLID, false, true, true,
-			        alpha_mode, oglrender->ofs_samples, oglrender->ofs_full_samples, viewname,
-=======
-			        scene, scene->camera, oglrender->sizex, oglrender->sizey,
 			        IB_rect, draw_flags, OB_SOLID,
 			        alpha_mode, oglrender->ofs_samples, viewname,
->>>>>>> 9b42b3e1
 			        oglrender->fx, oglrender->ofs, err_out);
 			camera = scene->camera;
 		}
