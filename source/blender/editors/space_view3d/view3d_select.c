--- conflicted
+++ resolved
@@ -116,11 +116,8 @@
 {
 	memset(vc, 0, sizeof(ViewContext));
 	vc->ar = CTX_wm_region(C);
-<<<<<<< HEAD
+	vc->bmain = CTX_data_main(C);
 	vc->depsgraph = CTX_data_depsgraph(C);
-=======
-	vc->bmain = CTX_data_main(C);
->>>>>>> 7b6af843
 	vc->scene = CTX_data_scene(C);
 	vc->view_layer = CTX_data_view_layer(C);
 	vc->v3d = CTX_wm_view3d(C);
