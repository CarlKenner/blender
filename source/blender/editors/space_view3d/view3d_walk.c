--- conflicted
+++ resolved
@@ -661,15 +661,8 @@
 	win = CTX_wm_window(C);
 	rv3d = walk->rv3d;
 
-<<<<<<< HEAD
-=======
-	WM_event_remove_timer(CTX_wm_manager(C), win, walk->timer);
-
-	ED_region_draw_cb_exit(walk->ar->type, walk->draw_handle_pixel);
-
 	ED_transform_snap_object_context_destroy(walk->snap_context);
 
->>>>>>> 9c600435
 	ED_view3d_cameracontrol_release(walk->v3d_camera_control, walk->state == WALK_CANCEL);
 
 	rv3d->rflag &= ~RV3D_NAVIGATING;
@@ -1023,16 +1016,17 @@
 #define WALK_BOOST_FACTOR ((void)0, walk->speed_factor)
 
 /* rotate about the Y axis- look left/right */
-static void walk_mouse_rotate_horizontal(ARegion *ar, RegionView3D *rv3d, const float mouse_speed, int moffset[2], float r_mat[3][3], float r_upvec[3])
+static void walk_mouse_rotate_horizontal(ARegion *ar, RegionView3D *rv3d, const float mouse_speed, int moffset[2], float r_mat[3][3])
 {
 	float x;
 	float tmp_quat[4];
+	float upvec[3];
 
 	/* if we're upside down invert the moffset */
-	copy_v3_fl3(r_upvec, 0.0f, 1.0f, 0.0f);
-	mul_m3_v3(r_mat, r_upvec);
-
-	if (r_upvec[2] < 0.0f)
+	copy_v3_fl3(upvec, 0.0f, 1.0f, 0.0f);
+	mul_m3_v3(r_mat, upvec);
+
+	if (upvec[2] < 0.0f)
 		moffset[0] = -moffset[0];
 
 	/* relative offset */
@@ -1044,18 +1038,17 @@
 	/* user adjustement factor */
 	x *= mouse_speed;
 
-	copy_v3_fl3(r_upvec, 0.0f, 0.0f, 1.0f);
-
 	/* Rotate about the relative up vec */
-	axis_angle_normalized_to_quat(tmp_quat, r_upvec, x);
+	axis_angle_to_quat_single(tmp_quat, 'Z', x);
 	mul_qt_qtqt(rv3d->viewquat, rv3d->viewquat, tmp_quat);
 }
 
 /* rotate about the X axis- look up/down */
-static void walk_mouse_rotate_vertical(ARegion *ar, RegionView3D *rv3d, const float mouse_speed, int moffset[2], float r_mat[3][3], float r_upvec[3])
+static void walk_mouse_rotate_vertical(ARegion *ar, RegionView3D *rv3d, const float mouse_speed, int moffset[2], float r_mat[3][3])
 {
 	float angle, y;
 	float tmp_quat[4];
+	float upvec[3];
 
 	/* relative offset */
 	y = (float) moffset[1] / ar->winy;
@@ -1076,10 +1069,10 @@
 	else if (angle < WALK_BOTTOM_LIMIT && y < 0.0f)
 		y = 0.0f;
 
-	copy_v3_fl3(r_upvec, 1.0f, 0.0f, 0.0f);
-	mul_m3_v3(r_mat, r_upvec);
+	copy_v3_fl3(upvec, 1.0f, 0.0f, 0.0f);
+	mul_m3_v3(r_mat, upvec);
 	/* Rotate about the relative up vec */
-	axis_angle_to_quat(tmp_quat, r_upvec, -y);
+	axis_angle_to_quat(tmp_quat, upvec, -y);
 	mul_qt_qtqt(rv3d->viewquat, rv3d->viewquat, tmp_quat);
 }
 
@@ -1207,72 +1200,21 @@
 
 			copy_m3_m4(mat, rv3d->viewinv);
 
-<<<<<<< HEAD
 			switch (walk->mouse_mode) {
 				case WALK_MOUSE_NULL:
 				{
 					/* used when we enter the operator with an arrow key directly */
 					break;
-=======
-			{
-				/* rotate about the X axis- look up/down */
-				if (moffset[1]) {
-					float upvec[3];
-					float angle;
-					float y;
-
-					/* relative offset */
-					y = (float) moffset[1] / ar->winy;
-
-					/* speed factor */
-					y *= WALK_ROTATE_FAC;
-
-					/* user adjustement factor */
-					y *= walk->mouse_speed;
-
-					/* clamp the angle limits */
-					/* it ranges from 90.0f to -90.0f */
-					angle = -asinf(rv3d->viewmat[2][2]);
-
-					if (angle > WALK_TOP_LIMIT && y > 0.0f)
-						y = 0.0f;
-
-					else if (angle < WALK_BOTTOM_LIMIT && y < 0.0f)
-						y = 0.0f;
-
-					copy_v3_fl3(upvec, 1.0f, 0.0f, 0.0f);
-					mul_m3_v3(mat, upvec);
-					/* Rotate about the relative up vec */
-					axis_angle_to_quat(tmp_quat, upvec, -y);
-					mul_qt_qtqt(rv3d->viewquat, rv3d->viewquat, tmp_quat);
->>>>>>> 9c600435
 				}
 				case WALK_MOUSE_MOVEHORIZONTAL:
 				{
 					if (moffset[0])
-						walk_mouse_rotate_horizontal(ar, rv3d, walk->mouse_speed, moffset, mat, upvec);
-
-<<<<<<< HEAD
+						walk_mouse_rotate_horizontal(ar, rv3d, walk->mouse_speed, moffset, mat);
+
 					if (moffset[1] > 0)
 						walk_mouse_move(walk, mat, WALK_BIT_FORWARD, time_redraw, dvec);
 					else if (moffset[1] < 0)
 						walk_mouse_move(walk, mat, WALK_BIT_BACKWARD, time_redraw, dvec);
-=======
-				/* rotate about the Y axis- look left/right */
-				if (moffset[0]) {
-					float upvec[3];
-					float x;
-
-					/* if we're upside down invert the moffset */
-					copy_v3_fl3(upvec, 0.0f, 1.0f, 0.0f);
-					mul_m3_v3(mat, upvec);
-
-					if (upvec[2] < 0.0f)
-						moffset[0] = -moffset[0];
-
-					/* relative offset */
-					x = (float) moffset[0] / ar->winx;
->>>>>>> 9c600435
 
 					break;
 				}
@@ -1300,18 +1242,12 @@
 				default:
 				{
 					if (moffset[1])
-						walk_mouse_rotate_vertical(ar, rv3d, walk->mouse_speed, moffset, mat, upvec);
-
-<<<<<<< HEAD
+						walk_mouse_rotate_vertical(ar, rv3d, walk->mouse_speed, moffset, mat);
+
 					if (moffset[0])
-						walk_mouse_rotate_horizontal(ar, rv3d, walk->mouse_speed, moffset, mat, upvec);
+						walk_mouse_rotate_horizontal(ar, rv3d, walk->mouse_speed, moffset, mat);
 
 					break;
-=======
-					/* Rotate about the relative up vec */
-					axis_angle_to_quat_single(tmp_quat, 'Z', x);
-					mul_qt_qtqt(rv3d->viewquat, rv3d->viewquat, tmp_quat);
->>>>>>> 9c600435
 				}
 			}
 
