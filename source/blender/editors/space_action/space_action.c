--- conflicted
+++ resolved
@@ -104,17 +104,13 @@
 	saction->mode = SACTCONT_DOPESHEET;
 
 	saction->ads.filterflag |= ADS_FILTER_SUMMARY;
-<<<<<<< HEAD
-	
+
 	/* enable all cache display */
 	saction->cache_display |= TIME_CACHE_DISPLAY;
 	saction->cache_display |= (TIME_CACHE_SOFTBODY | TIME_CACHE_PARTICLES);
 	saction->cache_display |= (TIME_CACHE_CLOTH | TIME_CACHE_SMOKE | TIME_CACHE_DYNAMICPAINT);
 	saction->cache_display |= TIME_CACHE_RIGIDBODY;
-	
-=======
-
->>>>>>> 44505b38
+
 	/* header */
 	ar = MEM_callocN(sizeof(ARegion), "header for action");
 
@@ -182,7 +178,7 @@
 static void action_init(struct wmWindowManager *UNUSED(wm), ScrArea *sa)
 {
 	SpaceAction *saction = sa->spacedata.first;
-	
+
 	saction->flag |= SACTION_TEMP_NEEDCHANSYNC;
 }
 
@@ -221,15 +217,10 @@
 	View2D *v2d = &ar->v2d;
 	View2DGrid *grid;
 	View2DScrollers *scrollers;
-<<<<<<< HEAD
 	short marker_flag = 0;
 	short cfra_flag = 0;
 	short unit = 0;
-	
-=======
-	short unit = 0, flag = 0;
-
->>>>>>> 44505b38
+
 	/* clear and setup matrix */
 	UI_ThemeClearColor(TH_BACK);
 	glClear(GL_COLOR_BUFFER_BIT);
@@ -243,43 +234,30 @@
 	UI_view2d_grid_free(grid);
 
 	ED_region_draw_cb_draw(C, ar, REGION_DRAW_PRE_VIEW);
-	
+
 	/* start and end frame */
 	ANIM_draw_framerange(scene, v2d);
-	
+
 	/* data */
 	if (ANIM_animdata_get_context(C, &ac)) {
 		draw_channel_strips(&ac, saction, ar);
 	}
 
 	/* current frame */
-<<<<<<< HEAD
 	if (saction->flag & SACTION_DRAWTIME) cfra_flag |= DRAWCFRA_UNIT_SECONDS;
 	ANIM_draw_cfra(C, v2d, cfra_flag);
-	
+
 	/* markers */
 	UI_view2d_view_orthoSpecial(ar, v2d, 1);
-	
+
 	marker_flag = ((ac.markers && (ac.markers != &ac.scene->markers)) ? DRAW_MARKERS_LOCAL : 0) | DRAW_MARKERS_MARGIN;
 	ED_markers_draw(C, marker_flag);
-	
+
 	/* caches */
 	if (saction->mode == SACTCONT_TIMELINE) {
 		timeline_draw_cache(saction, obact, scene);
 	}
-	
-=======
-	if (saction->flag & SACTION_DRAWTIME) flag |= DRAWCFRA_UNIT_SECONDS;
-	if ((saction->flag & SACTION_NODRAWCFRANUM) == 0) flag |= DRAWCFRA_SHOW_NUMBOX;
-	ANIM_draw_cfra(C, v2d, flag);
-
-	/* markers */
-	UI_view2d_view_orthoSpecial(ar, v2d, 1);
-
-	flag = ((ac.markers && (ac.markers != &ac.scene->markers)) ? DRAW_MARKERS_LOCAL : 0) | DRAW_MARKERS_MARGIN;
-	ED_markers_draw(C, flag);
-
->>>>>>> 44505b38
+
 	/* preview range */
 	UI_view2d_view_ortho(v2d);
 	ANIM_draw_previewrange(C, v2d, 0);
@@ -295,7 +273,7 @@
 	scrollers = UI_view2d_scrollers_calc(C, v2d, unit, V2D_GRID_CLAMP, V2D_ARG_DUMMY, V2D_ARG_DUMMY);
 	UI_view2d_scrollers_draw(C, v2d, scrollers);
 	UI_view2d_scrollers_free(scrollers);
-	
+
 	/* draw current frame number-indicator on top of scrollers */
 	if ((saction->flag & SACTION_NODRAWCFRANUM) == 0) {
 		UI_view2d_view_orthoSpecial(ar, v2d, 1);
@@ -415,7 +393,7 @@
 		.user_data = ar,
 		.notify = ED_region_do_msg_notify_tag_redraw,
 	};
-	
+
 	/* All dopesheet filter settings, etc. affect the drawing of this editor,
 	 * also same applies for all animation-related datatypes that may appear here,
 	 * so just whitelist the entire structs for updates
@@ -424,13 +402,13 @@
 		wmMsgParams_RNA msg_key_params = {{{0}}};
 		StructRNA *type_array[] = {
 			&RNA_DopeSheet,    /* dopesheet filters */
-			
+
 			&RNA_ActionGroup,  /* channel groups */
-			
+
 			&RNA_FCurve,       /* F-Curve */
 			&RNA_Keyframe,
 			&RNA_FCurveSample,
-			
+
 			&RNA_GreasePencil, /* Grease Pencil */
 			&RNA_GPencilLayer,
 			&RNA_GPencilFrame,
@@ -490,15 +468,11 @@
 			if (wmn->action == NA_RENAME)
 				ED_region_tag_redraw(ar);
 			break;
-<<<<<<< HEAD
 		case NC_SCREEN:
 			if (ELEM(wmn->data, ND_LAYER)) {
 				ED_region_tag_redraw(ar);
 			}
 			break;
-=======
-
->>>>>>> 44505b38
 		default:
 			if (wmn->data == ND_KEYS)
 				ED_region_tag_redraw(ar);
@@ -544,7 +518,7 @@
 			WM_msg_subscribe_rna(mbus, &idptr, props[i], &msg_sub_value_region_tag_redraw, __func__);
 		}
 	}
-	
+
 	/* Now run the general "channels region" one - since channels and main should be in sync */
 	saction_channel_region_message_subscribe(C, workspace, scene, screen, sa, ar, mbus);
 }
@@ -592,7 +566,6 @@
 			}
 			break;
 		case NC_SCENE:
-<<<<<<< HEAD
 			if (saction->mode == SACTCONT_TIMELINE) {
 				switch (wmn->data) {
 					case ND_RENDER_RESULT:
@@ -625,23 +598,11 @@
 						saction->flag |= SACTION_TEMP_NEEDCHANSYNC;
 						ED_area_tag_refresh(sa);
 						break;
-						
+
 					default: /* just redrawing the view will do */
 						ED_area_tag_redraw(sa);
 						break;
 				}
-=======
-			switch (wmn->data) {
-				case ND_OB_ACTIVE:  /* selection changed, so force refresh to flush (needs flag set to do syncing) */
-				case ND_OB_SELECT:
-					saction->flag |= SACTION_TEMP_NEEDCHANSYNC;
-					ED_area_tag_refresh(sa);
-					break;
-
-				default: /* just redrawing the view will do */
-					ED_area_tag_redraw(sa);
-					break;
->>>>>>> 44505b38
 			}
 			break;
 		case NC_OBJECT:
@@ -923,12 +884,8 @@
 	art->init = action_channel_region_init;
 	art->draw = action_channel_region_draw;
 	art->listener = action_channel_region_listener;
-<<<<<<< HEAD
 	art->message_subscribe = saction_channel_region_message_subscribe;
-	
-=======
-
->>>>>>> 44505b38
+
 	BLI_addhead(&st->regiontypes, art);
 
 	/* regions: UI buttons */
