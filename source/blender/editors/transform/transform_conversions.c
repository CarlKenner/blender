--- conflicted
+++ resolved
@@ -1917,7 +1917,6 @@
 	BMIter iter;
 	float cent[3] = {0.0, 0.0, 0.0};
 
-<<<<<<< HEAD
 	efa = BMIter_New(&iter, bm, BM_FACES_OF_VERT, eve);
 	if (efa) {
 		l = BMIter_New(&iter, bm, BM_LOOPS_OF_FACE, efa);
@@ -1926,14 +1925,6 @@
 		}
 
 		mul_v3_fl(cent, 1.0f / (float)efa->len);
-=======
-	for(efa= em->faces.first; efa; efa= efa->next)
-		if(efa->f & SELECT)
-			if(efa->v1==eve || efa->v2==eve || efa->v3==eve || efa->v4==eve)
-				break;
-	if(efa) {
-		copy_v3_v3(cent, efa->cent);
->>>>>>> 9a1f3c58
 	}
 
 	if (cent[0] == 0.0f && cent[1] == 0.0f && cent[2] == 0.0f) cent[2] = 1.0f;
@@ -1943,11 +1934,11 @@
 #define VertsToTransData(t, td, em, eve, bweight) \
 	td->flag = 0;\
 	td->loc = eve->co;\
-	VECCOPY(td->center, td->loc);\
+	copy_v3_v3(td->center, td->loc);\
 	if(t->around==V3D_LOCAL && (em->selectmode & SCE_SELECT_FACE))\
 		get_face_center(td->center, em, eve);\
-	VECCOPY(td->iloc, td->loc);\
-	VECCOPY(td->axismtx[2], eve->no);\
+	copy_v3_v3(td->iloc, td->loc);\
+	copy_v3_v3(td->axismtx[2], eve->no);\
 	td->axismtx[0][0]		=\
 		td->axismtx[0][1]	=\
 		td->axismtx[0][2]	=\
@@ -2003,7 +1994,6 @@
 {
 	float *vec = userData;
 
-<<<<<<< HEAD
 	vec+= 3*index;
 	VECCOPY(vec, co);
 }
@@ -2034,19 +2024,6 @@
 	if(modifiers_disable_subsurf_temporary(t->obedit)) {
 		/* need to make new derivemesh */
 		makeDerivedMesh(t->scene, t->obedit, me->edit_btmesh, CD_MASK_BAREMESH, 0);
-=======
-	for (i=0,v=bm->verts.first;v;v=v->next) {
-		if ( (vtd = BME_get_transdata(td,v)) ) {
-			tob->loc = vtd->loc;
-			tob->val = &vtd->factor;
-			copy_v3_v3(tob->iloc,vtd->co);
-			copy_v3_v3(tob->center,vtd->org);
-			copy_v3_v3(tob->axismtx[0],vtd->vec);
-			tob->axismtx[1][0] = vtd->max ? *vtd->max : 0;
-			tob++;
-			i++;
-		}
->>>>>>> 9a1f3c58
 	}
 
 	/* now get the cage */
