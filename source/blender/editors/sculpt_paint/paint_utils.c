/*
 * ***** BEGIN GPL LICENSE BLOCK *****
 *
 * This program is free software; you can redistribute it and/or
 * modify it under the terms of the GNU General Public License
 * as published by the Free Software Foundation; either version 2
 * of the License, or (at your option) any later version.
 *
 * This program is distributed in the hope that it will be useful,
 * but WITHOUT ANY WARRANTY; without even the implied warranty of
 * MERCHANTABILITY or FITNESS FOR A PARTICULAR PURPOSE.  See the
 * GNU General Public License for more details.
 *
 * You should have received a copy of the GNU General Public License
 * along with this program; if not, write to the Free Software Foundation,
 * Inc., 51 Franklin Street, Fifth Floor, Boston, MA 02110-1301, USA.
 *
 * The Original Code is Copyright (C) 2001-2002 by NaN Holding BV.
 * All rights reserved.
 *
 * The Original Code is: all of this file.
 *
 * Contributor(s): none yet.
 *
 * ***** END GPL LICENSE BLOCK *****
 */

/** \file blender/editors/sculpt_paint/paint_utils.c
 *  \ingroup edsculpt
 */

#include <math.h>
#include <stdlib.h>

#include "DNA_mesh_types.h"
#include "DNA_meshdata_types.h"
#include "DNA_object_types.h"
#include "DNA_material_types.h"

#include "DNA_scene_types.h"
#include "DNA_brush_types.h"

#include "BLI_math.h"
#include "BLI_math_color.h"
#include "BLI_utildefines.h"
#include "BLI_listbase.h"
#include "BLI_rect.h"

#include "BLT_translation.h"

#include "BKE_brush.h"
#include "BKE_context.h"
#include "BKE_customdata.h"
#include "BKE_image.h"
#include "BKE_material.h"
#include "BKE_object.h"
#include "BKE_paint.h"
#include "BKE_report.h"

#include "DEG_depsgraph.h"
#include "DEG_depsgraph_query.h"

#include "RNA_access.h"
#include "RNA_define.h"

#include "GPU_glew.h"
#include "GPU_matrix.h"
#include "GPU_state.h"

#include "IMB_colormanagement.h"
#include "IMB_imbuf_types.h"
#include "IMB_imbuf.h"

#include "RE_render_ext.h"

#include "ED_view3d.h"
#include "ED_screen.h"

#include "BLI_sys_types.h"
#include "ED_mesh.h" /* for face mask functions */

#include "WM_api.h"
#include "WM_types.h"

#include "paint_intern.h"

/* Convert the object-space axis-aligned bounding box (expressed as
 * its minimum and maximum corners) into a screen-space rectangle,
 * returns zero if the result is empty */
bool paint_convert_bb_to_rect(
        rcti *rect,
        const float bb_min[3],
        const float bb_max[3],
        const ARegion *ar,
        RegionView3D *rv3d,
        Object *ob)
{
	float projection_mat[4][4];
	int i, j, k;

	BLI_rcti_init_minmax(rect);

	/* return zero if the bounding box has non-positive volume */
	if (bb_min[0] > bb_max[0] || bb_min[1] > bb_max[1] || bb_min[2] > bb_max[2])
		return 0;

	ED_view3d_ob_project_mat_get(rv3d, ob, projection_mat);

	for (i = 0; i < 2; ++i) {
		for (j = 0; j < 2; ++j) {
			for (k = 0; k < 2; ++k) {
				float vec[3], proj[2];
				int proj_i[2];
				vec[0] = i ? bb_min[0] : bb_max[0];
				vec[1] = j ? bb_min[1] : bb_max[1];
				vec[2] = k ? bb_min[2] : bb_max[2];
				/* convert corner to screen space */
				ED_view3d_project_float_v2_m4(ar, vec, proj, projection_mat);
				/* expand 2D rectangle */

				/* we could project directly to int? */
				proj_i[0] = proj[0];
				proj_i[1] = proj[1];

				BLI_rcti_do_minmax_v(rect, proj_i);
			}
		}
	}

	/* return false if the rectangle has non-positive area */
	return rect->xmin < rect->xmax && rect->ymin < rect->ymax;
}

/* Get four planes in object-space that describe the projection of
 * screen_rect from screen into object-space (essentially converting a
 * 2D screens-space bounding box into four 3D planes) */
<<<<<<< HEAD
void paint_calc_redraw_planes(float planes[4][4],
                              const ARegion *ar,
                              Object *ob,
                              const rcti *screen_rect)
=======
void paint_calc_redraw_planes(
        float planes[4][4],
        const ARegion *ar,
        RegionView3D *rv3d,
        Object *ob,
        const rcti *screen_rect)
>>>>>>> dbe1b07e
{
	BoundBox bb;
	rcti rect;

	/* use some extra space just in case */
	rect = *screen_rect;
	rect.xmin -= 2;
	rect.xmax += 2;
	rect.ymin -= 2;
	rect.ymax += 2;

	ED_view3d_clipping_calc(&bb, planes, ar, ob, &rect);
	negate_m4(planes);
}

float paint_calc_object_space_radius(
        ViewContext *vc, const float center[3],
        float pixel_radius)
{
	Object *ob = vc->obact;
	float delta[3], scale, loc[3];
	const float mval_f[2] = {pixel_radius, 0.0f};
	float zfac;

	mul_v3_m4v3(loc, ob->obmat, center);

	zfac = ED_view3d_calc_zfac(vc->rv3d, loc, NULL);
	ED_view3d_win_to_delta(vc->ar, mval_f, delta, zfac);

	scale = fabsf(mat4_to_scale(ob->obmat));
	scale = (scale == 0.0f) ? 1.0f : scale;

	return len_v3(delta) / scale;
}

float paint_get_tex_pixel(const MTex *mtex, float u, float v, struct ImagePool *pool, int thread)
{
	float intensity, rgba[4];
	float co[3] = {u, v, 0.0f};

	externtex(mtex, co, &intensity,
	          rgba, rgba + 1, rgba + 2, rgba + 3, thread, pool, false, false);

	return intensity;
}

void paint_get_tex_pixel_col(
        const MTex *mtex, float u, float v, float rgba[4], struct ImagePool *pool,
        int thread, bool convert_to_linear, struct ColorSpace *colorspace)
{
	float co[3] = {u, v, 0.0f};
	int hasrgb;
	float intensity;

	hasrgb = externtex(mtex, co, &intensity,
	                   rgba, rgba + 1, rgba + 2, rgba + 3, thread, pool, false, false);
	if (!hasrgb) {
		rgba[0] = intensity;
		rgba[1] = intensity;
		rgba[2] = intensity;
		rgba[3] = 1.0f;
	}

	if (convert_to_linear)
		IMB_colormanagement_colorspace_to_scene_linear_v3(rgba, colorspace);

	linearrgb_to_srgb_v3_v3(rgba, rgba);

	CLAMP(rgba[0], 0.0f, 1.0f);
	CLAMP(rgba[1], 0.0f, 1.0f);
	CLAMP(rgba[2], 0.0f, 1.0f);
	CLAMP(rgba[3], 0.0f, 1.0f);
}

void paint_stroke_operator_properties(wmOperatorType *ot)
{
	static const EnumPropertyItem stroke_mode_items[] = {
		{BRUSH_STROKE_NORMAL, "NORMAL", 0, "Normal", "Apply brush normally"},
		{BRUSH_STROKE_INVERT, "INVERT", 0, "Invert", "Invert action of brush for duration of stroke"},
		{BRUSH_STROKE_SMOOTH, "SMOOTH", 0, "Smooth", "Switch brush to smooth mode for duration of stroke"},
		{0}
	};

	PropertyRNA *prop;

	prop = RNA_def_collection_runtime(ot->srna, "stroke", &RNA_OperatorStrokeElement, "Stroke", "");
	RNA_def_property_flag(prop, PROP_HIDDEN | PROP_SKIP_SAVE);

	RNA_def_enum(ot->srna, "mode", stroke_mode_items, BRUSH_STROKE_NORMAL,
	             "Stroke Mode",
	             "Action taken when a paint stroke is made");

}

/* 3D Paint */

static void imapaint_project(float matrix[4][4], const float co[3], float pco[4])
{
	copy_v3_v3(pco, co);
	pco[3] = 1.0f;

	mul_m4_v4(matrix, pco);
}

static void imapaint_tri_weights(
        float matrix[4][4], GLint view[4],
        const float v1[3], const float v2[3], const float v3[3],
        const float co[2], float w[3])
{
	float pv1[4], pv2[4], pv3[4], h[3], divw;
	float wmat[3][3], invwmat[3][3];

	/* compute barycentric coordinates */

	/* project the verts */
	imapaint_project(matrix, v1, pv1);
	imapaint_project(matrix, v2, pv2);
	imapaint_project(matrix, v3, pv3);

	/* do inverse view mapping, see gluProject man page */
	h[0] = (co[0] - view[0]) * 2.0f / view[2] - 1.0f;
	h[1] = (co[1] - view[1]) * 2.0f / view[3] - 1.0f;
	h[2] = 1.0f;

	/* solve for (w1,w2,w3)/perspdiv in:
	 * h * perspdiv = Project * Model * (w1 * v1 + w2 * v2 + w3 * v3) */

	wmat[0][0] = pv1[0];  wmat[1][0] = pv2[0];  wmat[2][0] = pv3[0];
	wmat[0][1] = pv1[1];  wmat[1][1] = pv2[1];  wmat[2][1] = pv3[1];
	wmat[0][2] = pv1[3];  wmat[1][2] = pv2[3];  wmat[2][2] = pv3[3];

	invert_m3_m3(invwmat, wmat);
	mul_m3_v3(invwmat, h);

	copy_v3_v3(w, h);

	/* w is still divided by perspdiv, make it sum to one */
	divw = w[0] + w[1] + w[2];
	if (divw != 0.0f) {
		mul_v3_fl(w, 1.0f / divw);
	}
}

/* compute uv coordinates of mouse in face */
static void imapaint_pick_uv(Mesh *me_eval, Scene *scene, Object *ob_eval, unsigned int faceindex, const int xy[2], float uv[2])
{
	const int tottri = me_eval->runtime.looptris.len;
	int i, findex;
	float p[2], w[3], absw, minabsw;
	float matrix[4][4], proj[4][4];
	GLint view[4];
	const eImagePaintMode mode = scene->toolsettings->imapaint.mode;
	const MLoopTri *lt = me_eval->runtime.looptris.array;
	const MVert *mvert = me_eval->mvert;
	const MPoly *mpoly = me_eval->mpoly;
	const MLoop *mloop = me_eval->mloop;
	const int *index_mp_to_orig  = CustomData_get_layer(&me_eval->pdata, CD_ORIGINDEX);

	/* get the needed opengl matrices */
	GPU_viewport_size_get_i(view);
	gpuGetModelViewMatrix(matrix);
	gpuGetProjectionMatrix(proj);
	view[0] = view[1] = 0;
	mul_m4_m4m4(matrix, matrix, ob_eval->obmat);
	mul_m4_m4m4(matrix, proj, matrix);

	minabsw = 1e10;
	uv[0] = uv[1] = 0.0;

	/* test all faces in the derivedmesh with the original index of the picked face */
	/* face means poly here, not triangle, indeed */
	for (i = 0; i < tottri; i++, lt++) {
		findex = index_mp_to_orig ? index_mp_to_orig[lt->poly] : lt->poly;

		if (findex == faceindex) {
			const MLoopUV *mloopuv;
			const MPoly *mp = &mpoly[lt->poly];
			const MLoopUV *tri_uv[3];
			float  tri_co[3][3];

			for (int j = 3; j--; ) {
				copy_v3_v3(tri_co[j], mvert[mloop[lt->tri[j]].v].co);
			}

			if (mode == IMAGEPAINT_MODE_MATERIAL) {
				const Material *ma;
				const TexPaintSlot *slot;

				ma = give_current_material(ob_eval, mp->mat_nr);
				slot = &ma->texpaintslot[ma->paint_active_slot];

				if (!(slot && slot->uvname &&
				      (mloopuv = CustomData_get_layer_named(&me_eval->ldata, CD_MLOOPUV, slot->uvname))))
				{
					mloopuv = CustomData_get_layer(&me_eval->ldata, CD_MLOOPUV);
				}
			}
			else {
				mloopuv = CustomData_get_layer(&me_eval->ldata, CD_MLOOPUV);
			}

			tri_uv[0] = &mloopuv[lt->tri[0]];
			tri_uv[1] = &mloopuv[lt->tri[1]];
			tri_uv[2] = &mloopuv[lt->tri[2]];

			p[0] = xy[0];
			p[1] = xy[1];

			imapaint_tri_weights(matrix, view, UNPACK3(tri_co), p, w);
			absw = fabsf(w[0]) + fabsf(w[1]) + fabsf(w[2]);
			if (absw < minabsw) {
				uv[0] = tri_uv[0]->uv[0] * w[0] + tri_uv[1]->uv[0] * w[1] + tri_uv[2]->uv[0] * w[2];
				uv[1] = tri_uv[0]->uv[1] * w[0] + tri_uv[1]->uv[1] * w[1] + tri_uv[2]->uv[1] * w[2];
				minabsw = absw;
			}
		}
	}
}

/* returns 0 if not found, otherwise 1 */
static int imapaint_pick_face(
        ViewContext *vc, const int mval[2],
        unsigned int *r_index, unsigned int totpoly)
{
	if (totpoly == 0)
		return 0;

	/* sample only on the exact position */
	*r_index = ED_view3d_backbuf_sample(vc, mval[0], mval[1]);

	if ((*r_index) == 0 || (*r_index) > (unsigned int)totpoly) {
		return 0;
	}

	(*r_index)--;

	return 1;
}


static Image *imapaint_face_image(Object *ob, Mesh *me, int face_index)
{
	Image *ima;
	MPoly *mp = me->mpoly + face_index;
	Material *ma = give_current_material(ob, mp->mat_nr + 1);
	ima = ma && ma->texpaintslot ? ma->texpaintslot[ma->paint_active_slot].ima : NULL;

	return ima;
}

/* Uses symm to selectively flip any axis of a coordinate. */
void flip_v3_v3(float out[3], const float in[3], const char symm)
{
	if (symm & PAINT_SYMM_X)
		out[0] = -in[0];
	else
		out[0] = in[0];
	if (symm & PAINT_SYMM_Y)
		out[1] = -in[1];
	else
		out[1] = in[1];
	if (symm & PAINT_SYMM_Z)
		out[2] = -in[2];
	else
		out[2] = in[2];
}

void flip_qt_qt(float out[4], const float in[4], const char symm)
{
	float axis[3], angle;

	quat_to_axis_angle(axis, &angle, in);
	normalize_v3(axis);

	if (symm & PAINT_SYMM_X) {
		axis[0] *= -1.0f;
		angle *= -1.0f;
	}
	if (symm & PAINT_SYMM_Y) {
		axis[1] *= -1.0f;
		angle *= -1.0f;
	}
	if (symm & PAINT_SYMM_Z) {
		axis[2] *= -1.0f;
		angle *= -1.0f;
	}

	axis_angle_normalized_to_quat(out, axis, angle);
}

/* used for both 3d view and image window */
void paint_sample_color(bContext *C, ARegion *ar, int x, int y, bool texpaint_proj, bool use_palette)
{
	Scene *scene = CTX_data_scene(C);
	Depsgraph *depsgraph = CTX_data_depsgraph(C);
	Paint *paint = BKE_paint_get_active_from_context(C);
	Palette *palette = BKE_paint_palette(paint);
	PaletteColor *color = NULL;
	Brush *br = BKE_paint_brush(BKE_paint_get_active_from_context(C));
	unsigned int col;
	const unsigned char *cp;

	CLAMP(x, 0, ar->winx);
	CLAMP(y, 0, ar->winy);

	if (use_palette) {
		if (!palette) {
			palette = BKE_palette_add(CTX_data_main(C), "Palette");
			BKE_paint_palette_set(paint, palette);
		}

		color = BKE_palette_color_add(palette);
		palette->active_color = BLI_listbase_count(&palette->colors) - 1;
	}


	if (CTX_wm_view3d(C) && texpaint_proj) {
		/* first try getting a colour directly from the mesh faces if possible */
		ViewLayer *view_layer = CTX_data_view_layer(C);
		Object *ob = OBACT(view_layer);
		Object *ob_eval = DEG_get_evaluated_object(depsgraph, ob);
		bool sample_success = false;
		ImagePaintSettings *imapaint = &scene->toolsettings->imapaint;
		bool use_material = (imapaint->mode == IMAGEPAINT_MODE_MATERIAL);

		if (ob) {
			Mesh *me = (Mesh *)ob->data;
			Mesh *me_eval = BKE_object_get_evaluated_mesh(depsgraph, ob);  /* Or shall we just do ob_eval->mesh_eval ? */

			ViewContext vc;
			const int mval[2] = {x, y};
			unsigned int faceindex;
			unsigned int totpoly = me->totpoly;

			if (CustomData_has_layer(&me_eval->ldata, CD_MLOOPUV)) {
				ED_view3d_viewcontext_init(C, &vc);

				view3d_operator_needs_opengl(C);

				if (imapaint_pick_face(&vc, mval, &faceindex, totpoly)) {
					Image *image;

					if (use_material)
						image = imapaint_face_image(ob_eval, me_eval, faceindex);
					else
						image = imapaint->canvas;

					if (image) {
						ImBuf *ibuf = BKE_image_acquire_ibuf(image, NULL, NULL);
						if (ibuf && ibuf->rect) {
							float uv[2];
							float u, v;
							imapaint_pick_uv(me_eval, scene, ob_eval, faceindex, mval, uv);
							sample_success = true;

							u = fmodf(uv[0], 1.0f);
							v = fmodf(uv[1], 1.0f);

							if (u < 0.0f) u += 1.0f;
							if (v < 0.0f) v += 1.0f;

							u = u * ibuf->x;
							v = v * ibuf->y;

							if (ibuf->rect_float) {
								float rgba_f[4];
								bilinear_interpolation_color_wrap(ibuf, NULL, rgba_f, u, v);
								straight_to_premul_v4(rgba_f);
								if (use_palette) {
									linearrgb_to_srgb_v3_v3(color->rgb, rgba_f);
								}
								else {
									linearrgb_to_srgb_v3_v3(rgba_f, rgba_f);
									BKE_brush_color_set(scene, br, rgba_f);
								}
							}
							else {
								unsigned char rgba[4];
								bilinear_interpolation_color_wrap(ibuf, rgba, NULL, u, v);
								if (use_palette) {
									rgb_uchar_to_float(color->rgb, rgba);
								}
								else {
									float rgba_f[3];
									rgb_uchar_to_float(rgba_f, rgba);
									BKE_brush_color_set(scene, br, rgba_f);
								}
							}
						}

						BKE_image_release_ibuf(image, ibuf, NULL);
					}
				}
			}
		}

		if (!sample_success) {
			glReadBuffer(GL_FRONT);
			glReadPixels(x + ar->winrct.xmin, y + ar->winrct.ymin, 1, 1, GL_RGBA, GL_UNSIGNED_BYTE, &col);
			glReadBuffer(GL_BACK);
		}
		else
			return;
	}
	else {
		glReadBuffer(GL_FRONT);
		glReadPixels(x + ar->winrct.xmin, y + ar->winrct.ymin, 1, 1, GL_RGBA, GL_UNSIGNED_BYTE, &col);
		glReadBuffer(GL_BACK);
	}
	cp = (unsigned char *)&col;

	if (use_palette) {
		rgb_uchar_to_float(color->rgb, cp);
	}
	else {
		float rgba_f[3];
		rgb_uchar_to_float(rgba_f, cp);
		BKE_brush_color_set(scene, br, rgba_f);
	}
}

static int brush_curve_preset_exec(bContext *C, wmOperator *op)
{
	Brush *br = BKE_paint_brush(BKE_paint_get_active_from_context(C));

	if (br) {
		Scene *scene = CTX_data_scene(C);
		ViewLayer *view_layer = CTX_data_view_layer(C);
		BKE_brush_curve_preset(br, RNA_enum_get(op->ptr, "shape"));
		BKE_paint_invalidate_cursor_overlay(scene, view_layer, br->curve);
	}

	return OPERATOR_FINISHED;
}

static bool brush_curve_preset_poll(bContext *C)
{
	Brush *br = BKE_paint_brush(BKE_paint_get_active_from_context(C));

	return br && br->curve;
}

void BRUSH_OT_curve_preset(wmOperatorType *ot)
{
	PropertyRNA *prop;
	static const EnumPropertyItem prop_shape_items[] = {
		{CURVE_PRESET_SHARP, "SHARP", 0, "Sharp", ""},
		{CURVE_PRESET_SMOOTH, "SMOOTH", 0, "Smooth", ""},
		{CURVE_PRESET_MAX, "MAX", 0, "Max", ""},
		{CURVE_PRESET_LINE, "LINE", 0, "Line", ""},
		{CURVE_PRESET_ROUND, "ROUND", 0, "Round", ""},
		{CURVE_PRESET_ROOT, "ROOT", 0, "Root", ""},
		{0, NULL, 0, NULL, NULL}};

	ot->name = "Preset";
	ot->description = "Set brush shape";
	ot->idname = "BRUSH_OT_curve_preset";

	ot->exec = brush_curve_preset_exec;
	ot->poll = brush_curve_preset_poll;

	prop = RNA_def_enum(ot->srna, "shape", prop_shape_items, CURVE_PRESET_SMOOTH, "Mode", "");
	RNA_def_property_translation_context(prop, BLT_I18NCONTEXT_ID_CURVE); /* Abusing id_curve :/ */
}


/* face-select ops */
static int paint_select_linked_exec(bContext *C, wmOperator *UNUSED(op))
{
	paintface_select_linked(C, CTX_data_active_object(C), NULL, true);
	ED_region_tag_redraw(CTX_wm_region(C));
	return OPERATOR_FINISHED;
}

void PAINT_OT_face_select_linked(wmOperatorType *ot)
{
	ot->name = "Select Linked";
	ot->description = "Select linked faces";
	ot->idname = "PAINT_OT_face_select_linked";

	ot->exec = paint_select_linked_exec;
	ot->poll = facemask_paint_poll;

	ot->flag = OPTYPE_REGISTER | OPTYPE_UNDO;
}

static int paint_select_linked_pick_invoke(bContext *C, wmOperator *op, const wmEvent *event)
{
	const bool select = !RNA_boolean_get(op->ptr, "deselect");
	view3d_operator_needs_opengl(C);
	paintface_select_linked(C, CTX_data_active_object(C), event->mval, select);
	ED_region_tag_redraw(CTX_wm_region(C));
	return OPERATOR_FINISHED;
}

void PAINT_OT_face_select_linked_pick(wmOperatorType *ot)
{
	ot->name = "Select Linked Pick";
	ot->description = "Select linked faces under the cursor";
	ot->idname = "PAINT_OT_face_select_linked_pick";

	ot->invoke = paint_select_linked_pick_invoke;
	ot->poll = facemask_paint_poll;

	ot->flag = OPTYPE_REGISTER | OPTYPE_UNDO;

	RNA_def_boolean(ot->srna, "deselect", 0, "Deselect", "Deselect rather than select items");
}


static int face_select_all_exec(bContext *C, wmOperator *op)
{
	Object *ob = CTX_data_active_object(C);
	paintface_deselect_all_visible(ob, RNA_enum_get(op->ptr, "action"), true);
	ED_region_tag_redraw(CTX_wm_region(C));
	return OPERATOR_FINISHED;
}


void PAINT_OT_face_select_all(wmOperatorType *ot)
{
	ot->name = "(De)select All";
	ot->description = "Change selection for all faces";
	ot->idname = "PAINT_OT_face_select_all";

	ot->exec = face_select_all_exec;
	ot->poll = facemask_paint_poll;

	ot->flag = OPTYPE_REGISTER | OPTYPE_UNDO;

	WM_operator_properties_select_all(ot);
}


static int vert_select_all_exec(bContext *C, wmOperator *op)
{
	Object *ob = CTX_data_active_object(C);
	paintvert_deselect_all_visible(ob, RNA_enum_get(op->ptr, "action"), true);
	ED_region_tag_redraw(CTX_wm_region(C));
	return OPERATOR_FINISHED;
}


void PAINT_OT_vert_select_all(wmOperatorType *ot)
{
	ot->name = "(De)select All";
	ot->description = "Change selection for all vertices";
	ot->idname = "PAINT_OT_vert_select_all";

	ot->exec = vert_select_all_exec;
	ot->poll = vert_paint_poll;

	ot->flag = OPTYPE_REGISTER | OPTYPE_UNDO;

	WM_operator_properties_select_all(ot);
}


static int vert_select_ungrouped_exec(bContext *C, wmOperator *op)
{
	Object *ob = CTX_data_active_object(C);
	Mesh *me = ob->data;

	if (BLI_listbase_is_empty(&ob->defbase) || (me->dvert == NULL)) {
		BKE_report(op->reports, RPT_ERROR, "No weights/vertex groups on object");
		return OPERATOR_CANCELLED;
	}

	paintvert_select_ungrouped(ob, RNA_boolean_get(op->ptr, "extend"), true);
	ED_region_tag_redraw(CTX_wm_region(C));
	return OPERATOR_FINISHED;
}

void PAINT_OT_vert_select_ungrouped(wmOperatorType *ot)
{
	/* identifiers */
	ot->name = "Select Ungrouped";
	ot->idname = "PAINT_OT_vert_select_ungrouped";
	ot->description = "Select vertices without a group";

	/* api callbacks */
	ot->exec = vert_select_ungrouped_exec;
	ot->poll = vert_paint_poll;

	/* flags */
	ot->flag = OPTYPE_REGISTER | OPTYPE_UNDO;

	RNA_def_boolean(ot->srna, "extend", false, "Extend", "Extend the selection");
}

static int face_select_hide_exec(bContext *C, wmOperator *op)
{
	const bool unselected = RNA_boolean_get(op->ptr, "unselected");
	Object *ob = CTX_data_active_object(C);
	paintface_hide(ob, unselected);
	ED_region_tag_redraw(CTX_wm_region(C));
	return OPERATOR_FINISHED;
}

void PAINT_OT_face_select_hide(wmOperatorType *ot)
{
	ot->name = "Face Select Hide";
	ot->description = "Hide selected faces";
	ot->idname = "PAINT_OT_face_select_hide";

	ot->exec = face_select_hide_exec;
	ot->poll = facemask_paint_poll;

	ot->flag = OPTYPE_REGISTER | OPTYPE_UNDO;

	RNA_def_boolean(ot->srna, "unselected", 0, "Unselected", "Hide unselected rather than selected objects");
}

static int face_select_reveal_exec(bContext *C, wmOperator *op)
{
	const bool select = RNA_boolean_get(op->ptr, "select");
	Object *ob = CTX_data_active_object(C);
	paintface_reveal(ob, select);
	ED_region_tag_redraw(CTX_wm_region(C));
	return OPERATOR_FINISHED;
}

void PAINT_OT_face_select_reveal(wmOperatorType *ot)
{
	ot->name = "Face Select Reveal";
	ot->description = "Reveal hidden faces";
	ot->idname = "PAINT_OT_face_select_reveal";

	ot->exec = face_select_reveal_exec;
	ot->poll = facemask_paint_poll;

	ot->flag = OPTYPE_REGISTER | OPTYPE_UNDO;

	RNA_def_boolean(ot->srna, "select", true, "Select", "");
}<|MERGE_RESOLUTION|>--- conflicted
+++ resolved
@@ -134,19 +134,11 @@
 /* Get four planes in object-space that describe the projection of
  * screen_rect from screen into object-space (essentially converting a
  * 2D screens-space bounding box into four 3D planes) */
-<<<<<<< HEAD
-void paint_calc_redraw_planes(float planes[4][4],
-                              const ARegion *ar,
-                              Object *ob,
-                              const rcti *screen_rect)
-=======
 void paint_calc_redraw_planes(
         float planes[4][4],
         const ARegion *ar,
-        RegionView3D *rv3d,
         Object *ob,
         const rcti *screen_rect)
->>>>>>> dbe1b07e
 {
 	BoundBox bb;
 	rcti rect;
