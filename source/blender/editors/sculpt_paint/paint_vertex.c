/*
 * ***** BEGIN GPL LICENSE BLOCK *****
 *
 * This program is free software; you can redistribute it and/or
 * modify it under the terms of the GNU General Public License
 * as published by the Free Software Foundation; either version 2
 * of the License, or (at your option) any later version.
 *
 * This program is distributed in the hope that it will be useful,
 * but WITHOUT ANY WARRANTY; without even the implied warranty of
 * MERCHANTABILITY or FITNESS FOR A PARTICULAR PURPOSE.  See the
 * GNU General Public License for more details.
 *
 * You should have received a copy of the GNU General Public License
 * along with this program; if not, write to the Free Software Foundation,
 * Inc., 51 Franklin Street, Fifth Floor, Boston, MA 02110-1301, USA.
 *
 * The Original Code is Copyright (C) 2001-2002 by NaN Holding BV.
 * All rights reserved.
 *
 * The Original Code is: all of this file.
 *
 * Contributor(s): none yet.
 *
 * ***** END GPL LICENSE BLOCK *****
 */

/** \file blender/editors/sculpt_paint/paint_vertex.c
 *  \ingroup edsculpt
 */

#include "MEM_guardedalloc.h"

#include "BLI_blenlib.h"
#include "BLI_math.h"
#include "BLI_array_utils.h"
#include "BLI_bitmap.h"
#include "BLI_task.h"
#include "BLI_string_utils.h"

#include "IMB_imbuf.h"
#include "IMB_imbuf_types.h"
#include "IMB_colormanagement.h"

#include "DNA_armature_types.h"
#include "DNA_mesh_types.h"
#include "DNA_particle_types.h"
#include "DNA_scene_types.h"
#include "DNA_brush_types.h"
#include "DNA_object_types.h"

#include "RNA_access.h"
#include "RNA_define.h"
#include "RNA_enum_types.h"

#include "BKE_DerivedMesh.h"
#include "BKE_action.h"
#include "BKE_brush.h"
#include "BKE_context.h"
#include "BKE_deform.h"
#include "BKE_mesh.h"
#include "BKE_mesh_mapping.h"
#include "BKE_modifier.h"
#include "BKE_object_deform.h"
#include "BKE_paint.h"
#include "BKE_report.h"
#include "BKE_colortools.h"
#include "BKE_subsurf.h"

#include "DEG_depsgraph.h"

#include "WM_api.h"
#include "WM_types.h"

#include "ED_armature.h"
#include "ED_object.h"
#include "ED_mesh.h"
#include "ED_screen.h"
#include "ED_view3d.h"

#include "bmesh.h"
#include "BKE_ccg.h"

#include "sculpt_intern.h"
#include "paint_intern.h"  /* own include */

/* Use for 'blur' brush, align with PBVH nodes, created and freed on each update. */
struct VPaintAverageAccum {
	uint len;
	uint value[3];
};

struct WPaintAverageAccum {
	uint len;
	double value;
};

static void defweight_prev_init(const MDeformWeight *dw, float *weight_prev)
{
	if (UNLIKELY(*weight_prev == -1.0f)) {
		*weight_prev = dw ? dw->weight : 0.0f;
	}
}

/* check if we can do partial updates and have them draw realtime
 * (without rebuilding the 'derivedFinal') */
static bool vertex_paint_use_fast_update_check(Object *ob)
{
	DerivedMesh *dm = ob->derivedFinal;

	if (dm) {
		Mesh *me = BKE_mesh_from_object(ob);
		if (me && me->mloopcol) {
			return (me->mloopcol == CustomData_get_layer(&dm->loopData, CD_MLOOPCOL));
		}
	}

	return false;
}

static void paint_last_stroke_update(Scene *scene, ARegion *ar, const float mval[2])
{
	const int mval_i[2] = {mval[0], mval[1]};
	float world[3];

	if (ED_view3d_autodist_simple(ar, mval_i, world, 0, NULL)) {
		UnifiedPaintSettings *ups = &scene->toolsettings->unified_paint_settings;
		ups->average_stroke_counter++;
		add_v3_v3(ups->average_stroke_accum, world);
		ups->last_stroke_valid = true;
	}
}

/* polling - retrieve whether cursor should be set or operator should be done */

/* Returns true if vertex paint mode is active */
int vertex_paint_mode_poll(bContext *C)
{
	Object *ob = CTX_data_active_object(C);

	return ob && ob->mode == OB_MODE_VERTEX_PAINT && ((Mesh *)ob->data)->totpoly;
}

int vertex_paint_poll(bContext *C)
{
	if (vertex_paint_mode_poll(C) && 
	    BKE_paint_brush(&CTX_data_tool_settings(C)->vpaint->paint))
	{
		ScrArea *sa = CTX_wm_area(C);
		if (sa && sa->spacetype == SPACE_VIEW3D) {
			ARegion *ar = CTX_wm_region(C);
			if (ar->regiontype == RGN_TYPE_WINDOW)
				return 1;
		}
	}
	return 0;
}

int weight_paint_mode_poll(bContext *C)
{
	Object *ob = CTX_data_active_object(C);

	return ob && ob->mode == OB_MODE_WEIGHT_PAINT && ((Mesh *)ob->data)->totpoly;
}

int weight_paint_poll(bContext *C)
{
	Object *ob = CTX_data_active_object(C);
	ScrArea *sa;

	if ((ob != NULL) &&
	    (ob->mode & OB_MODE_WEIGHT_PAINT) &&
	    (BKE_paint_brush(&CTX_data_tool_settings(C)->wpaint->paint) != NULL) &&
	    (sa = CTX_wm_area(C)) &&
	    (sa->spacetype == SPACE_VIEW3D))
	{
		ARegion *ar = CTX_wm_region(C);
		if (ar->regiontype == RGN_TYPE_WINDOW) {
			return 1;
		}
	}
	return 0;
}

static VPaint *new_vpaint(int wpaint)
{
	VPaint *vp = MEM_callocN(sizeof(VPaint), "VPaint");
	
	vp->flag = (wpaint) ? 0 : VP_SPRAY;
	vp->paint.flags |= PAINT_SHOW_BRUSH;

	return vp;
}

uint vpaint_get_current_col(Scene *scene, VPaint *vp)
{
	Brush *brush = BKE_paint_brush(&vp->paint);
	uchar col[4];
	rgb_float_to_uchar(col, BKE_brush_color_get(scene, brush));
	col[3] = 255; /* alpha isn't used, could even be removed to speedup paint a little */
	return *(uint *)col;
}

static void do_shared_vertexcol(Mesh *me, bool *mlooptag)
{
	const bool use_face_sel = (me->editflag & ME_EDIT_PAINT_FACE_SEL) != 0;
	const MPoly *mp;
	int (*scol)[4];
	int i, j;
	bool has_shared = false;

	/* if no mloopcol: do not do */
	/* if mtexpoly: only the involved faces, otherwise all */

	if (me->mloopcol == NULL || me->totvert == 0 || me->totpoly == 0) return;

	scol = MEM_callocN(sizeof(int) * me->totvert * 5, "scol");

	for (i = 0, mp = me->mpoly; i < me->totpoly; i++, mp++) {
		if ((use_face_sel == false) || (mp->flag & ME_FACE_SEL)) {
			const MLoop *ml = me->mloop + mp->loopstart;
			MLoopCol *lcol = me->mloopcol + mp->loopstart;
			for (j = 0; j < mp->totloop; j++, ml++, lcol++) {
				scol[ml->v][0] += lcol->r;
				scol[ml->v][1] += lcol->g;
				scol[ml->v][2] += lcol->b;
				scol[ml->v][3] += 1;
				has_shared = 1;
			}
		}
	}

	if (has_shared) {
		for (i = 0; i < me->totvert; i++) {
			if (scol[i][3] != 0) {
				scol[i][0] = divide_round_i(scol[i][0], scol[i][3]);
				scol[i][1] = divide_round_i(scol[i][1], scol[i][3]);
				scol[i][2] = divide_round_i(scol[i][2], scol[i][3]);
			}
		}

		for (i = 0, mp = me->mpoly; i < me->totpoly; i++, mp++) {
			if ((use_face_sel == false) || (mp->flag & ME_FACE_SEL)) {
				const MLoop *ml = me->mloop + mp->loopstart;
				MLoopCol *lcol = me->mloopcol + mp->loopstart;
				for (j = 0; j < mp->totloop; j++, ml++, lcol++) {
					if (mlooptag[mp->loopstart + j]) {
						lcol->r = scol[ml->v][0];
						lcol->g = scol[ml->v][1];
						lcol->b = scol[ml->v][2];
					}
				}
			}
		}
	}

	MEM_freeN(scol);
}

static bool make_vertexcol(Object *ob)  /* single ob */
{
	Mesh *me;

	if (ID_IS_LINKED_DATABLOCK(ob) ||
	    ((me = BKE_mesh_from_object(ob)) == NULL) ||
	    (me->totpoly == 0) ||
	    (me->edit_btmesh))
	{
		return false;
	}

	/* copies from shadedisplist to mcol */
	if (!me->mloopcol && me->totloop) {
		CustomData_add_layer(&me->ldata, CD_MLOOPCOL, CD_DEFAULT, NULL, me->totloop);
		BKE_mesh_update_customdata_pointers(me, true);
	}

	DEG_id_tag_update(&me->id, 0);
	
	return (me->mloopcol != NULL);
}

/* mirror_vgroup is set to -1 when invalid */
static int wpaint_mirror_vgroup_ensure(Object *ob, const int vgroup_active)
{
	bDeformGroup *defgroup = BLI_findlink(&ob->defbase, vgroup_active);

	if (defgroup) {
		int mirrdef;
		char name_flip[MAXBONENAME];

		BLI_string_flip_side_name(name_flip, defgroup->name, false, sizeof(name_flip));
		mirrdef = defgroup_name_index(ob, name_flip);
		if (mirrdef == -1) {
			if (BKE_defgroup_new(ob, name_flip)) {
				mirrdef = BLI_listbase_count(&ob->defbase) - 1;
			}
		}

		/* curdef should never be NULL unless this is
		 * a  lamp and BKE_object_defgroup_add_name fails */
		return mirrdef;
	}

	return -1;
}

struct WPaintPrev {
	struct MDeformVert *wpaint_prev;	/* previous vertex weights */
	int tot;							/* allocation size of prev buffers */
};

static void wpaint_prev_init(struct WPaintPrev *wpp)
{
	wpp->wpaint_prev = NULL;
	wpp->tot = 0;
}

static void wpaint_prev_create(struct WPaintPrev *wpp, MDeformVert *dverts, int dcount)
{
	wpaint_prev_init(wpp);

	if (dverts && dcount) {
		wpp->wpaint_prev = MEM_mallocN(sizeof(MDeformVert) * dcount, "wpaint prev");
		wpp->tot = dcount;
		BKE_defvert_array_copy(wpp->wpaint_prev, dverts, dcount);
	}
}

static void wpaint_prev_destroy(struct WPaintPrev *wpp)
{
	if (wpp->wpaint_prev) {
		BKE_defvert_array_free(wpp->wpaint_prev, wpp->tot);
	}
	wpp->wpaint_prev = NULL;
	wpp->tot = 0;
}

bool ED_vpaint_fill(Object *ob, uint paintcol)
{
	Mesh *me;
	const MPoly *mp;
	int i, j;

	if (((me = BKE_mesh_from_object(ob)) == NULL) ||
	    (me->mloopcol == NULL && (make_vertexcol(ob) == false)))
	{
		return false;
	}

	const bool use_face_sel = (me->editflag & ME_EDIT_PAINT_FACE_SEL) != 0;

	mp = me->mpoly;
	for (i = 0; i < me->totpoly; i++, mp++) {
		MLoopCol *lcol = me->mloopcol + mp->loopstart;

		if (use_face_sel && !(mp->flag & ME_FACE_SEL))
			continue;

		for (j = 0; j < mp->totloop; j++, lcol++) {
			*(int *)lcol = paintcol;
		}
	}
	
	/* remove stale me->mcol, will be added later */
	BKE_mesh_tessface_clear(me);

	DEG_id_tag_update(&me->id, 0);

	return true;
}


/* fills in the selected faces with the current weight and vertex group */
bool ED_wpaint_fill(Object *ob, float paintweight)
{
	Mesh *me = ob->data;
	const MPoly *mp;
	MDeformWeight *dw, *dw_prev;
	int vgroup_active, vgroup_mirror = -1;
	uint index;
	const bool topology = (me->editflag & ME_EDIT_MIRROR_TOPO) != 0;

	/* mutually exclusive, could be made into a */
	const short paint_selmode = ME_EDIT_PAINT_SEL_MODE(me);

	if (me->totpoly == 0 || me->dvert == NULL || !me->mpoly) {
		return false;
	}
	
	vgroup_active = ob->actdef - 1;

	/* if mirror painting, find the other group */
	if (me->editflag & ME_EDIT_MIRROR_X) {
		vgroup_mirror = wpaint_mirror_vgroup_ensure(ob, vgroup_active);
	}
	
	struct WPaintPrev wpp;
	wpaint_prev_create(&wpp, me->dvert, me->totvert);
	
	for (index = 0, mp = me->mpoly; index < me->totpoly; index++, mp++) {
		uint fidx = mp->totloop - 1;

		if ((paint_selmode == SCE_SELECT_FACE) && !(mp->flag & ME_FACE_SEL)) {
			continue;
		}

		do {
			uint vidx = me->mloop[mp->loopstart + fidx].v;

			if (!me->dvert[vidx].flag) {
				if ((paint_selmode == SCE_SELECT_VERTEX) && !(me->mvert[vidx].flag & SELECT)) {
					continue;
				}

				dw = defvert_verify_index(&me->dvert[vidx], vgroup_active);
				if (dw) {
					dw_prev = defvert_verify_index(wpp.wpaint_prev + vidx, vgroup_active);
					dw_prev->weight = dw->weight; /* set the undo weight */
					dw->weight = paintweight;

					if (me->editflag & ME_EDIT_MIRROR_X) {  /* x mirror painting */
						int j = mesh_get_x_mirror_vert(ob, NULL, vidx, topology);
						if (j >= 0) {
							/* copy, not paint again */
							if (vgroup_mirror != -1) {
								dw = defvert_verify_index(me->dvert + j, vgroup_mirror);
								dw_prev = defvert_verify_index(wpp.wpaint_prev + j, vgroup_mirror);
							}
							else {
								dw = defvert_verify_index(me->dvert + j, vgroup_active);
								dw_prev = defvert_verify_index(wpp.wpaint_prev + j, vgroup_active);
							}
							dw_prev->weight = dw->weight; /* set the undo weight */
							dw->weight = paintweight;
						}
					}
				}
				me->dvert[vidx].flag = 1;
			}

		} while (fidx--);
	}

	{
		MDeformVert *dv = me->dvert;
		for (index = me->totvert; index != 0; index--, dv++) {
			dv->flag = 0;
		}
	}

	wpaint_prev_destroy(&wpp);

	DEG_id_tag_update(&me->id, 0);

	return true;
}

bool ED_vpaint_smooth(Object *ob)
{
	Mesh *me;
	const MPoly *mp;

	int i, j;

	bool *mlooptag;

	if (((me = BKE_mesh_from_object(ob)) == NULL) ||
	    (me->mloopcol == NULL && (make_vertexcol(ob) == false)))
	{
		return false;
	}

	const bool use_face_sel = (me->editflag & ME_EDIT_PAINT_FACE_SEL) != 0;

	mlooptag = MEM_callocN(sizeof(bool) * me->totloop, "VPaintData mlooptag");

	/* simply tag loops of selected faces */
	mp = me->mpoly;
	for (i = 0; i < me->totpoly; i++, mp++) {
		const MLoop *ml = me->mloop + mp->loopstart;
		int ml_index = mp->loopstart;

		if (use_face_sel && !(mp->flag & ME_FACE_SEL))
			continue;

		for (j = 0; j < mp->totloop; j++, ml_index++, ml++) {
			mlooptag[ml_index] = true;
		}
	}

	/* remove stale me->mcol, will be added later */
	BKE_mesh_tessface_clear(me);

	do_shared_vertexcol(me, mlooptag);

	MEM_freeN(mlooptag);

	DEG_id_tag_update(&me->id, 0);

	return true;
}

/**
 * Apply callback to each vertex of the active vertex color layer.
 */
bool ED_vpaint_color_transform(
        struct Object *ob,
        VPaintTransform_Callback vpaint_tx_fn,
        const void *user_data)
{
	Mesh *me;
	const MPoly *mp;

	if (((me = BKE_mesh_from_object(ob)) == NULL) ||
	    (me->mloopcol == NULL && (make_vertexcol(ob) == false)))
	{
		return false;
	}

	const bool use_face_sel = (me->editflag & ME_EDIT_PAINT_FACE_SEL) != 0;
	mp = me->mpoly;

	for (int i = 0; i < me->totpoly; i++, mp++) {
		MLoopCol *lcol = &me->mloopcol[mp->loopstart];

		if (use_face_sel && !(mp->flag & ME_FACE_SEL)) {
			continue;
		}

		for (int j = 0; j < mp->totloop; j++, lcol++) {
			float col[3];
			rgb_uchar_to_float(col, &lcol->r);

			vpaint_tx_fn(col, user_data, col);

			rgb_float_to_uchar(&lcol->r, col);
		}
	}

	/* remove stale me->mcol, will be added later */
	BKE_mesh_tessface_clear(me);

	DEG_id_tag_update(&me->id, 0);

	return true;
}

/* XXX: should be re-implemented as a vertex/weight paint 'color correct' operator */
#if 0
void vpaint_dogamma(Scene *scene)
{
	VPaint *vp = scene->toolsettings->vpaint;
	Mesh *me;
	Object *ob;
	float igam, fac;
	int a, temp;
	uchar *cp, gamtab[256];

	ob = OBACT;
	me = BKE_mesh_from_object(ob);

	if (!(ob->mode & OB_MODE_VERTEX_PAINT)) return;
	if (me == 0 || me->mcol == 0 || me->totface == 0) return;

	igam = 1.0 / vp->gamma;
	for (a = 0; a < 256; a++) {

		fac = ((float)a) / 255.0;
		fac = vp->mul * pow(fac, igam);

		temp = 255.9 * fac;

		if (temp <= 0) gamtab[a] = 0;
		else if (temp >= 255) gamtab[a] = 255;
		else gamtab[a] = temp;
	}

	a = 4 * me->totface;
	cp = (uchar *)me->mcol;
	while (a--) {

		cp[1] = gamtab[cp[1]];
		cp[2] = gamtab[cp[2]];
		cp[3] = gamtab[cp[3]];

		cp += 4;
	}
}
#endif

BLI_INLINE uint mcol_blend(uint col1, uint col2, int fac)
{
	uchar *cp1, *cp2, *cp;
	int mfac;
	uint col = 0;

	if (fac == 0) {
		return col1;
	}

	if (fac >= 255) {
		return col2;
	}

	mfac = 255 - fac;

	cp1 = (uchar *)&col1;
	cp2 = (uchar *)&col2;
	cp  = (uchar *)&col;

	/* Updated to use the rgb squared color model which blends nicer. */
	int r1 = cp1[0] * cp1[0];
	int g1 = cp1[1] * cp1[1];
	int b1 = cp1[2] * cp1[2];

	int r2 = cp2[0] * cp2[0];
	int g2 = cp2[1] * cp2[1];
	int b2 = cp2[2] * cp2[2];

	cp[0] = round_fl_to_uchar(sqrtf(divide_round_i((mfac * r1 + fac * r2), 255)));
	cp[1] = round_fl_to_uchar(sqrtf(divide_round_i((mfac * g1 + fac * g2), 255)));
	cp[2] = round_fl_to_uchar(sqrtf(divide_round_i((mfac * b1 + fac * b2), 255)));
	cp[3] = 255;

	return col;
}

BLI_INLINE uint mcol_add(uint col1, uint col2, int fac)
{
	uchar *cp1, *cp2, *cp;
	int temp;
	uint col = 0;

	if (fac == 0) {
		return col1;
	}

	cp1 = (uchar *)&col1;
	cp2 = (uchar *)&col2;
	cp  = (uchar *)&col;

	temp = cp1[0] + divide_round_i((fac * cp2[0]), 255);
	cp[0] = (temp > 254) ? 255 : temp;
	temp = cp1[1] + divide_round_i((fac * cp2[1]), 255);
	cp[1] = (temp > 254) ? 255 : temp;
	temp = cp1[2] + divide_round_i((fac * cp2[2]), 255);
	cp[2] = (temp > 254) ? 255 : temp;
	cp[3] = 255;
	
	return col;
}

BLI_INLINE uint mcol_sub(uint col1, uint col2, int fac)
{
	uchar *cp1, *cp2, *cp;
	int temp;
	uint col = 0;

	if (fac == 0) {
		return col1;
	}

	cp1 = (uchar *)&col1;
	cp2 = (uchar *)&col2;
	cp  = (uchar *)&col;

	temp = cp1[0] - divide_round_i((fac * cp2[0]), 255);
	cp[0] = (temp < 0) ? 0 : temp;
	temp = cp1[1] - divide_round_i((fac * cp2[1]), 255);
	cp[1] = (temp < 0) ? 0 : temp;
	temp = cp1[2] - divide_round_i((fac * cp2[2]), 255);
	cp[2] = (temp < 0) ? 0 : temp;
	cp[3] = 255;

	return col;
}

BLI_INLINE uint mcol_mul(uint col1, uint col2, int fac)
{
	uchar *cp1, *cp2, *cp;
	int mfac;
	uint col = 0;

	if (fac == 0) {
		return col1;
	}

	mfac = 255 - fac;

	cp1 = (uchar *)&col1;
	cp2 = (uchar *)&col2;
	cp  = (uchar *)&col;

	/* first mul, then blend the fac */
	cp[0] = divide_round_i(mfac * cp1[0] * 255 + fac * cp2[0] * cp1[0], 255 * 255);
	cp[1] = divide_round_i(mfac * cp1[1] * 255 + fac * cp2[1] * cp1[1], 255 * 255);
	cp[2] = divide_round_i(mfac * cp1[2] * 255 + fac * cp2[2] * cp1[2], 255 * 255);
	cp[3] = 255;

	return col;
}

BLI_INLINE uint mcol_lighten(uint col1, uint col2, int fac)
{
	uchar *cp1, *cp2, *cp;
	int mfac;
	uint col = 0;

	if (fac == 0) {
		return col1;
	}
	else if (fac >= 255) {
		return col2;
	}

	mfac = 255 - fac;

	cp1 = (uchar *)&col1;
	cp2 = (uchar *)&col2;
	cp  = (uchar *)&col;

	/* See if are lighter, if so mix, else don't do anything.
	 * if the paint col is darker then the original, then ignore */
	if (IMB_colormanagement_get_luminance_byte(cp1) > IMB_colormanagement_get_luminance_byte(cp2)) {
		return col1;
	}

	cp[0] = divide_round_i(mfac * cp1[0] + fac * cp2[0], 255);
	cp[1] = divide_round_i(mfac * cp1[1] + fac * cp2[1], 255);
	cp[2] = divide_round_i(mfac * cp1[2] + fac * cp2[2], 255);
	cp[3] = 255;

	return col;
}

BLI_INLINE uint mcol_darken(uint col1, uint col2, int fac)
{
	uchar *cp1, *cp2, *cp;
	int mfac;
	uint col = 0;

	if (fac == 0) {
		return col1;
	}
	else if (fac >= 255) {
		return col2;
	}

	mfac = 255 - fac;

	cp1 = (uchar *)&col1;
	cp2 = (uchar *)&col2;
	cp  = (uchar *)&col;

	/* See if were darker, if so mix, else don't do anything.
	 * if the paint col is brighter then the original, then ignore */
	if (IMB_colormanagement_get_luminance_byte(cp1) < IMB_colormanagement_get_luminance_byte(cp2)) {
		return col1;
	}

	cp[0] = divide_round_i((mfac * cp1[0] + fac * cp2[0]), 255);
	cp[1] = divide_round_i((mfac * cp1[1] + fac * cp2[1]), 255);
	cp[2] = divide_round_i((mfac * cp1[2] + fac * cp2[2]), 255);
	cp[3] = 255;
	return col;
}

/* wpaint has 'wpaint_blend_tool' */
static uint vpaint_blend_tool(const int tool, const uint col,
                                      const uint paintcol, const int alpha_i)
{
	switch (tool) {
		case PAINT_BLEND_MIX:
		case PAINT_BLEND_BLUR:     return mcol_blend(col, paintcol, alpha_i);
		case PAINT_BLEND_AVERAGE:  return mcol_blend(col, paintcol, alpha_i);
		case PAINT_BLEND_SMEAR:    return mcol_blend(col, paintcol, alpha_i);
		case PAINT_BLEND_ADD:      return mcol_add(col, paintcol, alpha_i);
		case PAINT_BLEND_SUB:      return mcol_sub(col, paintcol, alpha_i);
		case PAINT_BLEND_MUL:      return mcol_mul(col, paintcol, alpha_i);
		case PAINT_BLEND_LIGHTEN:  return mcol_lighten(col, paintcol, alpha_i);
		case PAINT_BLEND_DARKEN:   return mcol_darken(col, paintcol, alpha_i);
		default:
			BLI_assert(0);
			return 0;
	}
}

/* wpaint has 'wpaint_blend' */
static uint vpaint_blend(
        VPaint *vp, uint col, uint colorig,
        const uint paintcol, const int alpha_i,
        /* pre scaled from [0-1] --> [0-255] */
        const int brush_alpha_value_i)
{
	Brush *brush = BKE_paint_brush(&vp->paint);
	const int tool = brush->vertexpaint_tool;

	col = vpaint_blend_tool(tool, col, paintcol, alpha_i);

	/* if no spray, clip color adding with colorig & orig alpha */
	if ((vp->flag & VP_SPRAY) == 0) {
		uint testcol, a;
		char *cp, *ct, *co;
		
		testcol = vpaint_blend_tool(tool, colorig, paintcol, brush_alpha_value_i);
		
		cp = (char *)&col;
		ct = (char *)&testcol;
		co = (char *)&colorig;
		
		for (a = 0; a < 4; a++) {
			if (ct[a] < co[a]) {
				if (cp[a] < ct[a]) cp[a] = ct[a];
				else if (cp[a] > co[a]) cp[a] = co[a];
			}
			else {
				if (cp[a] < co[a]) cp[a] = co[a];
				else if (cp[a] > ct[a]) cp[a] = ct[a];
			}
		}
	}

	return col;
}


<<<<<<< HEAD
static int sample_backbuf_area(
        const EvaluationContext *eval_ctx, ViewContext *vc,
        int *indexar, int totpoly, int x, int y, float size)
{
	struct ImBuf *ibuf;
	int a, tot = 0, index;
	
	/* brecht: disabled this because it obviously fails for
	 * brushes with size > 64, why is this here? */
	/*if (size > 64.0) size = 64.0;*/
	
	ibuf = ED_view3d_backbuf_read(eval_ctx, vc, x - size, y - size, x + size, y + size);
	if (ibuf) {
		unsigned int *rt = ibuf->rect;

		memset(indexar, 0, sizeof(int) * (totpoly + 1));
		
		size = ibuf->x * ibuf->y;
		while (size--) {
				
			if (*rt) {
				index = *rt;
				if (index > 0 && index <= totpoly) {
					indexar[index] = 1;
				}
			}
		
			rt++;
		}
		
		for (a = 1; a <= totpoly; a++) {
			if (indexar[a]) {
				indexar[tot++] = a;
			}
		}

		IMB_freeImBuf(ibuf);
	}
	
	return tot;
}

=======
>>>>>>> 6c98859b
/* whats _dl mean? */
static float calc_vp_strength_col_dl(
        VPaint *vp, const ViewContext *vc, const float co[3],
        const float mval[2], const float brush_size_pressure, float rgba[4])
{
	float co_ss[2];  /* screenspace */

	if (ED_view3d_project_float_object(vc->ar,
	                                   co, co_ss,
	                                   V3D_PROJ_TEST_CLIP_BB | V3D_PROJ_TEST_CLIP_NEAR) == V3D_PROJ_RET_OK)
	{
		const float dist_sq = len_squared_v2v2(mval, co_ss);

		if (dist_sq <= SQUARE(brush_size_pressure)) {
			Brush *brush = BKE_paint_brush(&vp->paint);
			const float dist = sqrtf(dist_sq);
			float factor;

			if (brush->mtex.tex && rgba) {
				if (brush->mtex.brush_map_mode == MTEX_MAP_MODE_3D) {
					BKE_brush_sample_tex_3D(vc->scene, brush, co, rgba, 0, NULL);
				}
				else {
					const float co_ss_3d[3] = {co_ss[0], co_ss[1], 0.0f};  /* we need a 3rd empty value */
					BKE_brush_sample_tex_3D(vc->scene, brush, co_ss_3d, rgba, 0, NULL);
				}
				factor = rgba[3];
			}
			else {
				factor = 1.0f;
			}
			return factor * BKE_brush_curve_strength_clamped(brush, dist, brush_size_pressure);
		}
	}
	if (rgba)
		zero_v4(rgba);
	return 0.0f;
}

static float calc_vp_alpha_col_dl(
        VPaint *vp, const ViewContext *vc,
        float vpimat[3][3], const DMCoNo *v_co_no,
        const float mval[2],
        const float brush_size_pressure, const float brush_alpha_pressure, float rgba[4])
{
	float strength = calc_vp_strength_col_dl(vp, vc, v_co_no->co, mval, brush_size_pressure, rgba);

	if (strength > 0.0f) {
		float alpha = brush_alpha_pressure * strength;

		if (vp->flag & VP_NORMALS) {
			float dvec[3];

			/* transpose ! */
			dvec[2] = dot_v3v3(vpimat[2], v_co_no->no);
			if (dvec[2] > 0.0f) {
				dvec[0] = dot_v3v3(vpimat[0], v_co_no->no);
				dvec[1] = dot_v3v3(vpimat[1], v_co_no->no);

				alpha *= dvec[2] / len_v3(dvec);
			}
			else {
				return 0.0f;
			}
		}

		return alpha;
	}

	return 0.0f;
}


BLI_INLINE float wval_blend(const float weight, const float paintval, const float alpha)
{
	const float talpha = min_ff(alpha, 1.0f);  /* blending with values over 1 doesn't make sense */
	return (paintval * talpha) + (weight * (1.0f - talpha));
}
BLI_INLINE float wval_add(const float weight, const float paintval, const float alpha)
{
	return weight + (paintval * alpha);
}
BLI_INLINE float wval_sub(const float weight, const float paintval, const float alpha)
{
	return weight - (paintval * alpha);
}
BLI_INLINE float wval_mul(const float weight, const float paintval, const float alpha)
{   /* first mul, then blend the fac */
	return ((1.0f - alpha) + (alpha * paintval)) * weight;
}
BLI_INLINE float wval_lighten(const float weight, const float paintval, const float alpha)
{
	return (weight < paintval) ? wval_blend(weight, paintval, alpha) : weight;
}
BLI_INLINE float wval_darken(const float weight, const float paintval, const float alpha)
{
	return (weight > paintval) ? wval_blend(weight, paintval, alpha) : weight;
}


/* vpaint has 'vpaint_blend_tool' */
/* result is not clamped from [0-1] */
static float wpaint_blend_tool(const int tool,
                               /* dw->weight */
                               const float weight,
                               const float paintval, const float alpha)
{
	switch (tool) {
		case PAINT_BLEND_MIX:
		case PAINT_BLEND_AVERAGE:
		case PAINT_BLEND_SMEAR:
		case PAINT_BLEND_BLUR:     return wval_blend(weight, paintval, alpha);
		case PAINT_BLEND_ADD:      return wval_add(weight, paintval, alpha);
		case PAINT_BLEND_SUB:      return wval_sub(weight, paintval, alpha);
		case PAINT_BLEND_MUL:      return wval_mul(weight, paintval, alpha);
		case PAINT_BLEND_LIGHTEN:  return wval_lighten(weight, paintval, alpha);
		case PAINT_BLEND_DARKEN:   return wval_darken(weight, paintval, alpha);
		default:
			BLI_assert(0);
			return 0.0f;
	}
}

/* vpaint has 'vpaint_blend' */
static float wpaint_blend(VPaint *wp, float weight,
                          const float alpha, float paintval,
                          const float UNUSED(brush_alpha_value),
                          const short do_flip)
{
	Brush *brush = BKE_paint_brush(&wp->paint);
	int tool = brush->vertexpaint_tool;

	if (do_flip) {
		switch (tool) {
			case PAINT_BLEND_MIX:
				paintval = 1.f - paintval; break;
			case PAINT_BLEND_ADD:
				tool = PAINT_BLEND_SUB; break;
			case PAINT_BLEND_SUB:
				tool = PAINT_BLEND_ADD; break;
			case PAINT_BLEND_LIGHTEN:
				tool = PAINT_BLEND_DARKEN; break;
			case PAINT_BLEND_DARKEN:
				tool = PAINT_BLEND_LIGHTEN; break;
		}
	}
	
	weight = wpaint_blend_tool(tool, weight, paintval, alpha);

	CLAMP(weight, 0.0f, 1.0f);
	
	return weight;
}

/* ----------------------------------------------------- */


/* sets wp->weight to the closest weight value to vertex */
/* note: we cant sample frontbuf, weight colors are interpolated too unpredictable */
static int weight_sample_invoke(bContext *C, wmOperator *op, const wmEvent *event)
{
	ViewContext vc;
	Mesh *me;
	bool changed = false;

	view3d_set_viewcontext(C, &vc);
	me = BKE_mesh_from_object(vc.obact);

	if (me && me->dvert && vc.v3d && vc.rv3d && (vc.obact->actdef != 0)) {
		const bool use_vert_sel = (me->editflag & ME_EDIT_PAINT_VERT_SEL) != 0;
		int v_idx_best = -1;
		uint index;

		view3d_operator_needs_opengl(C);
		ED_view3d_init_mats_rv3d(vc.obact, vc.rv3d);

		if (use_vert_sel) {
			if (ED_mesh_pick_vert(C, vc.obact, event->mval, &index, ED_MESH_PICK_DEFAULT_VERT_SIZE, true)) {
				v_idx_best = index;
			}
		}
		else {
			if (ED_mesh_pick_face_vert(C, vc.obact, event->mval, &index, ED_MESH_PICK_DEFAULT_FACE_SIZE)) {
				v_idx_best = index;
			}
			else if (ED_mesh_pick_face(C, vc.obact, event->mval, &index, ED_MESH_PICK_DEFAULT_FACE_SIZE)) {
				/* this relies on knowning the internal worksings of ED_mesh_pick_face_vert() */
				BKE_report(op->reports, RPT_WARNING, "The modifier used does not support deformed locations");
			}
		}

		if (v_idx_best != -1) { /* should always be valid */
			ToolSettings *ts = vc.scene->toolsettings;
			Brush *brush = BKE_paint_brush(&ts->wpaint->paint);
			const int vgroup_active = vc.obact->actdef - 1;
			float vgroup_weight = defvert_find_weight(&me->dvert[v_idx_best], vgroup_active);

			/* use combined weight in multipaint mode, since that's what is displayed to the user in the colors */
			if (ts->multipaint) {
				int defbase_tot_sel;
				const int defbase_tot = BLI_listbase_count(&vc.obact->defbase);
				bool *defbase_sel = BKE_object_defgroup_selected_get(vc.obact, defbase_tot, &defbase_tot_sel);

				if (defbase_tot_sel > 1) {
					if (me->editflag & ME_EDIT_MIRROR_X) {
						BKE_object_defgroup_mirror_selection(
						        vc.obact, defbase_tot, defbase_sel, defbase_sel, &defbase_tot_sel);
					}

					vgroup_weight = BKE_defvert_multipaint_collective_weight(
					        &me->dvert[v_idx_best], defbase_tot, defbase_sel, defbase_tot_sel, ts->auto_normalize);

					/* if autonormalize is enabled, but weights are not normalized, the value can exceed 1 */
					CLAMP(vgroup_weight, 0.0f, 1.0f);
				}

				MEM_freeN(defbase_sel);
			}

			BKE_brush_weight_set(vc.scene, brush, vgroup_weight);
			changed = true;
		}
	}

	if (changed) {
		/* not really correct since the brush didnt change, but redraws the toolbar */
		WM_main_add_notifier(NC_BRUSH | NA_EDITED, NULL); /* ts->wpaint->paint.brush */

		return OPERATOR_FINISHED;
	}
	else {
		return OPERATOR_CANCELLED;
	}
}

void PAINT_OT_weight_sample(wmOperatorType *ot)
{
	/* identifiers */
	ot->name = "Weight Paint Sample Weight";
	ot->idname = "PAINT_OT_weight_sample";
	ot->description = "Use the mouse to sample a weight in the 3D view";

	/* api callbacks */
	ot->invoke = weight_sample_invoke;
	ot->poll = weight_paint_mode_poll;

	/* flags */
	ot->flag = OPTYPE_UNDO;
}

/* samples cursor location, and gives menu with vertex groups to activate */
static bool weight_paint_sample_enum_itemf__helper(const MDeformVert *dvert, const int defbase_tot, int *groups)
{
	/* this func fills in used vgroup's */
	bool found = false;
	int i = dvert->totweight;
	MDeformWeight *dw;
	for (dw = dvert->dw; i > 0; dw++, i--) {
		if (dw->def_nr < defbase_tot) {
			groups[dw->def_nr] = true;
			found = true;
		}
	}
	return found;
}
static EnumPropertyItem *weight_paint_sample_enum_itemf(
        bContext *C, PointerRNA *UNUSED(ptr), PropertyRNA *UNUSED(prop), bool *r_free)
{
	if (C) {
		wmWindow *win = CTX_wm_window(C);
		if (win && win->eventstate) {
			ViewContext vc;
			Mesh *me;

			view3d_set_viewcontext(C, &vc);
			me = BKE_mesh_from_object(vc.obact);

			if (me && me->dvert && vc.v3d && vc.rv3d && vc.obact->defbase.first) {
				const int defbase_tot = BLI_listbase_count(&vc.obact->defbase);
				const bool use_vert_sel = (me->editflag & ME_EDIT_PAINT_VERT_SEL) != 0;
				int *groups = MEM_callocN(defbase_tot * sizeof(int), "groups");
				bool found = false;
				uint index;

				const int mval[2] = {
				    win->eventstate->x - vc.ar->winrct.xmin,
				    win->eventstate->y - vc.ar->winrct.ymin,
				};

				view3d_operator_needs_opengl(C);
				ED_view3d_init_mats_rv3d(vc.obact, vc.rv3d);

				if (use_vert_sel) {
					if (ED_mesh_pick_vert(C, vc.obact, mval, &index, ED_MESH_PICK_DEFAULT_VERT_SIZE, true)) {
						MDeformVert *dvert = &me->dvert[index];
						found |= weight_paint_sample_enum_itemf__helper(dvert, defbase_tot, groups);
					}
				}
				else {
					if (ED_mesh_pick_face(C, vc.obact, mval, &index, ED_MESH_PICK_DEFAULT_FACE_SIZE)) {
						const MPoly *mp = &me->mpoly[index];
						uint fidx = mp->totloop - 1;

						do {
							MDeformVert *dvert = &me->dvert[me->mloop[mp->loopstart + fidx].v];
							found |= weight_paint_sample_enum_itemf__helper(dvert, defbase_tot, groups);
						} while (fidx--);
					}
				}

				if (found == false) {
					MEM_freeN(groups);
				}
				else {
					EnumPropertyItem *item = NULL, item_tmp = {0};
					int totitem = 0;
					int i = 0;
					bDeformGroup *dg;
					for (dg = vc.obact->defbase.first; dg && i < defbase_tot; i++, dg = dg->next) {
						if (groups[i]) {
							item_tmp.identifier = item_tmp.name = dg->name;
							item_tmp.value = i;
							RNA_enum_item_add(&item, &totitem, &item_tmp);
						}
					}

					RNA_enum_item_end(&item, &totitem);
					*r_free = true;

					MEM_freeN(groups);
					return item;
				}
			}
		}
	}

	return DummyRNA_NULL_items;
}

static int weight_sample_group_exec(bContext *C, wmOperator *op)
{
	int type = RNA_enum_get(op->ptr, "group");
	ViewContext vc;
	view3d_set_viewcontext(C, &vc);

	BLI_assert(type + 1 >= 0);
	vc.obact->actdef = type + 1;

	DEG_id_tag_update(&vc.obact->id, OB_RECALC_DATA);
	WM_event_add_notifier(C, NC_OBJECT | ND_DRAW, vc.obact);
	return OPERATOR_FINISHED;
}

/* TODO, we could make this a menu into OBJECT_OT_vertex_group_set_active rather than its own operator */
void PAINT_OT_weight_sample_group(wmOperatorType *ot)
{
	PropertyRNA *prop = NULL;

	/* identifiers */
	ot->name = "Weight Paint Sample Group";
	ot->idname = "PAINT_OT_weight_sample_group";
	ot->description = "Select one of the vertex groups available under current mouse position";

	/* api callbacks */
	ot->exec = weight_sample_group_exec;
	ot->invoke = WM_menu_invoke;
	ot->poll = weight_paint_mode_poll;

	/* flags */
	ot->flag = OPTYPE_UNDO;

	/* keyingset to use (dynamic enum) */
	prop = RNA_def_enum(ot->srna, "group", DummyRNA_DEFAULT_items, 0, "Keying Set", "The Keying Set to use");
	RNA_def_enum_funcs(prop, weight_paint_sample_enum_itemf);
	RNA_def_property_flag(prop, PROP_ENUM_NO_TRANSLATE);
	ot->prop = prop;
}

static void do_weight_paint_normalize_all(MDeformVert *dvert, const int defbase_tot, const bool *vgroup_validmap)
{
	float sum = 0.0f, fac;
	uint i, tot = 0;
	MDeformWeight *dw;

	for (i = dvert->totweight, dw = dvert->dw; i != 0; i--, dw++) {
		if (dw->def_nr < defbase_tot && vgroup_validmap[dw->def_nr]) {
			tot++;
			sum += dw->weight;
		}
	}

	if ((tot == 0) || (sum == 1.0f)) {
		return;
	}

	if (sum != 0.0f) {
		fac = 1.0f / sum;

		for (i = dvert->totweight, dw = dvert->dw; i != 0; i--, dw++) {
			if (dw->def_nr < defbase_tot && vgroup_validmap[dw->def_nr]) {
				dw->weight *= fac;
			}
		}
	}
	else {
		/* hrmf, not a factor in this case */
		fac = 1.0f / tot;

		for (i = dvert->totweight, dw = dvert->dw; i != 0; i--, dw++) {
			if (dw->def_nr < defbase_tot && vgroup_validmap[dw->def_nr]) {
				dw->weight = fac;
			}
		}
	}
}

/**
 * A version of #do_weight_paint_normalize_all that includes locked weights
 * but only changes unlocked weights.
 */
static bool do_weight_paint_normalize_all_locked(
        MDeformVert *dvert, const int defbase_tot, const bool *vgroup_validmap,
        const bool *lock_flags)
{
	float sum = 0.0f, fac;
	float sum_unlock = 0.0f;
	float lock_weight = 0.0f;
	uint i, tot = 0;
	MDeformWeight *dw;

	if (lock_flags == NULL) {
		do_weight_paint_normalize_all(dvert, defbase_tot, vgroup_validmap);
		return true;
	}

	for (i = dvert->totweight, dw = dvert->dw; i != 0; i--, dw++) {
		if (dw->def_nr < defbase_tot && vgroup_validmap[dw->def_nr]) {
			sum += dw->weight;

			if (lock_flags[dw->def_nr]) {
				lock_weight += dw->weight;
			}
			else {
				tot++;
				sum_unlock += dw->weight;
			}
		}
	}

	if (sum == 1.0f) {
		return true;
	}

	if (tot == 0) {
		return false;
	}

	if (lock_weight >= 1.0f) {
		/* locked groups make it impossible to fully normalize,
		 * zero out what we can and return false */
		for (i = dvert->totweight, dw = dvert->dw; i != 0; i--, dw++) {
			if (dw->def_nr < defbase_tot && vgroup_validmap[dw->def_nr]) {
				if (lock_flags[dw->def_nr] == false) {
					dw->weight = 0.0f;
				}
			}
		}

		return (lock_weight == 1.0f);
	}
	else if (sum_unlock != 0.0f) {
		fac = (1.0f - lock_weight) / sum_unlock;

		for (i = dvert->totweight, dw = dvert->dw; i != 0; i--, dw++) {
			if (dw->def_nr < defbase_tot && vgroup_validmap[dw->def_nr]) {
				if (lock_flags[dw->def_nr] == false) {
					dw->weight *= fac;
					/* paranoid but possibly with float error */
					CLAMP(dw->weight, 0.0f, 1.0f);
				}
			}
		}
	}
	else {
		/* hrmf, not a factor in this case */
		fac = (1.0f - lock_weight) / tot;
		/* paranoid but possibly with float error */
		CLAMP(fac, 0.0f, 1.0f);

		for (i = dvert->totweight, dw = dvert->dw; i != 0; i--, dw++) {
			if (dw->def_nr < defbase_tot && vgroup_validmap[dw->def_nr]) {
				if (lock_flags[dw->def_nr] == false) {
					dw->weight = fac;
				}
			}
		}
	}

	return true;
}

/**
 * \note same as function above except it does a second pass without active group
 * if normalize fails with it.
 */
static void do_weight_paint_normalize_all_locked_try_active(
        MDeformVert *dvert, const int defbase_tot, const bool *vgroup_validmap,
        const bool *lock_flags, const bool *lock_with_active)
{
	/* first pass with both active and explicitly locked groups restricted from change */

	bool success = do_weight_paint_normalize_all_locked(dvert, defbase_tot, vgroup_validmap, lock_with_active);

	if (!success) {
		/**
		 * Locks prevented the first pass from full completion, so remove restriction on active group; e.g:
		 *
		 * - With 1.0 weight painted into active:
		 *   nonzero locked weight; first pass zeroed out unlocked weight; scale 1 down to fit.
		 * - With 0.0 weight painted into active:
		 *   no unlocked groups; first pass did nothing; increase 0 to fit.
		 */
		do_weight_paint_normalize_all_locked(dvert, defbase_tot, vgroup_validmap, lock_flags);
	}
}

#if 0 /* UNUSED */
static bool has_unselected_unlocked_bone_group(int defbase_tot, bool *defbase_sel, int selected,
                                               const bool *lock_flags, const bool *vgroup_validmap)
{
	int i;
	if (defbase_tot == selected) {
		return false;
	}
	for (i = 0; i < defbase_tot; i++) {
		if (vgroup_validmap[i] && !defbase_sel[i] && !lock_flags[i]) {
			return true;
		}
	}
	return false;
}
#endif

static void multipaint_clamp_change(
        MDeformVert *dvert, const int defbase_tot, const bool *defbase_sel,
        float *change_p)
{
	int i;
	MDeformWeight *dw;
	float val;
	float change = *change_p;

	/* verify that the change does not cause values exceeding 1 and clamp it */
	for (i = dvert->totweight, dw = dvert->dw; i != 0; i--, dw++) {
		if (dw->def_nr < defbase_tot && defbase_sel[dw->def_nr]) {
			if (dw->weight) {
				val = dw->weight * change;
				if (val > 1) {
					change = 1.0f / dw->weight;
				}
			}
		}
	}

	*change_p = change;
}

static bool multipaint_verify_change(MDeformVert *dvert, const int defbase_tot, float change, const bool *defbase_sel)
{
	int i;
	MDeformWeight *dw;
	float val;

	/* in case the change is reduced, you need to recheck
	 * the earlier values to make sure they are not 0
	 * (precision error) */
	for (i = dvert->totweight, dw = dvert->dw; i != 0; i--, dw++) {
		if (dw->def_nr < defbase_tot && defbase_sel[dw->def_nr]) {
			if (dw->weight) {
				val = dw->weight * change;
				/* the value should never reach zero while multi-painting if it
				 * was nonzero beforehand */
				if (val <= 0) {
					return false;
				}
			}
		}
	}

	return true;
}

static void multipaint_apply_change(MDeformVert *dvert, const int defbase_tot, float change, const bool *defbase_sel)
{
	int i;
	MDeformWeight *dw;

	/* apply the valid change */
	for (i = dvert->totweight, dw = dvert->dw; i != 0; i--, dw++) {
		if (dw->def_nr < defbase_tot && defbase_sel[dw->def_nr]) {
			if (dw->weight) {
				dw->weight = dw->weight * change;
				CLAMP(dw->weight, 0.0f, 1.0f);
			}
		}
	}
}

/**
 * Variables stored both for 'active' and 'mirror' sides.
 */
struct WeightPaintGroupData {
	/** index of active group or its mirror
	 *
	 * - 'active' is always `ob->actdef`.
	 * - 'mirror' is -1 when 'ME_EDIT_MIRROR_X' flag id disabled,
	 *   otherwise this will be set to the mirror or the active group (if the group isn't mirrored).
	 */
	int index;
	/** lock that includes the 'index' as locked too
	 *
	 * - 'active' is set of locked or active/selected groups
	 * - 'mirror' is set of locked or mirror groups
	 */
	const bool *lock;
};

/* struct to avoid passing many args each call to do_weight_paint_vertex()
 * this _could_ be made a part of the operators 'WPaintData' struct, or at
 * least a member, but for now keep its own struct, initialized on every
 * paint stroke update - campbell */
typedef struct WeightPaintInfo {

	int defbase_tot;

	/* both must add up to 'defbase_tot' */
	int defbase_tot_sel;
	int defbase_tot_unsel;

	struct WeightPaintGroupData active, mirror;

	const bool *lock_flags;  /* boolean array for locked bones,
	                          * length of defbase_tot */
	const bool *defbase_sel; /* boolean array for selected bones,
	                          * length of defbase_tot, cant be const because of how its passed */

	const bool *vgroup_validmap; /* same as WeightPaintData.vgroup_validmap,
	                              * only added here for convenience */

	bool do_flip;
	bool do_multipaint;
	bool do_auto_normalize;

	float brush_alpha_value;  /* result of BKE_brush_alpha_get() */
} WeightPaintInfo;

static void do_weight_paint_vertex_single(
        /* vars which remain the same for every vert */
        VPaint *wp, Object *ob, const WeightPaintInfo *wpi,
        /* vars which change on each stroke */
        const uint index, float alpha, float paintweight
        )
{
	Mesh *me = ob->data;
	MDeformVert *dv = &me->dvert[index];
	bool topology = (me->editflag & ME_EDIT_MIRROR_TOPO) != 0;

	MDeformWeight *dw;

	/* mirror vars */
	int index_mirr;
	int vgroup_mirr;

	MDeformVert *dv_mirr;
	MDeformWeight *dw_mirr;

	if (wp->flag & VP_ONLYVGROUP) {
		dw = defvert_find_index(dv, wpi->active.index);
	}
	else {
		dw = defvert_verify_index(dv, wpi->active.index);
	}

	if (dw == NULL) {
		return;
	}


	/* from now on we can check if mirrors enabled if this var is -1 and not bother with the flag */
	if (me->editflag & ME_EDIT_MIRROR_X) {
		index_mirr = mesh_get_x_mirror_vert(ob, NULL, index, topology);
		vgroup_mirr = wpi->mirror.index;

		/* another possible error - mirror group _and_ active group are the same (which is fine),
		 * but we also are painting onto a center vertex - this would paint the same weight twice */
		if (index_mirr == index && vgroup_mirr == wpi->active.index) {
			index_mirr = vgroup_mirr = -1;
		}
	}
	else {
		index_mirr = vgroup_mirr = -1;
	}


	/* get the mirror def vars */
	if (index_mirr != -1) {
		dv_mirr = &me->dvert[index_mirr];
		if (wp->flag & VP_ONLYVGROUP) {
			dw_mirr = defvert_find_index(dv_mirr, vgroup_mirr);

			if (dw_mirr == NULL) {
				index_mirr = vgroup_mirr = -1;
				dv_mirr = NULL;
			}
		}
		else {
			if (index != index_mirr) {
				dw_mirr = defvert_verify_index(dv_mirr, vgroup_mirr);
			}
			else {
				/* dv and dv_mirr are the same */
				int totweight_prev = dv_mirr->totweight;
				int dw_offset = (int)(dw - dv_mirr->dw);
				dw_mirr = defvert_verify_index(dv_mirr, vgroup_mirr);

				/* if we added another, get our old one back */
				if (totweight_prev != dv_mirr->totweight) {
					dw = &dv_mirr->dw[dw_offset];
				}
			}
		}
	}
	else {
		dv_mirr = NULL;
		dw_mirr = NULL;
	}

	/* If there are no normalize-locks or multipaint,
	 * then there is no need to run the more complicated checks */

	{
		dw->weight = wpaint_blend(wp, dw->weight, alpha, paintweight,
		                          wpi->brush_alpha_value, wpi->do_flip);

		/* WATCH IT: take care of the ordering of applying mirror -> normalize,
		 * can give wrong results [#26193], least confusing if normalize is done last */

		/* apply mirror */
		if (index_mirr != -1) {
			/* copy, not paint again */
			dw_mirr->weight = dw->weight;
		}

		/* apply normalize */
		if (wpi->do_auto_normalize) {
			/* note on normalize - this used to be applied after painting and normalize all weights,
			 * in some ways this is good because there is feedback where the more weights involved would
			 * 'resist' so you couldn't instantly zero out other weights by painting 1.0 on the active.
			 *
			 * However this gave a problem since applying mirror, then normalize both verts
			 * the resulting weight wont match on both sides.
			 *
			 * If this 'resisting', slower normalize is nicer, we could call
			 * do_weight_paint_normalize_all() and only use...
			 * do_weight_paint_normalize_all_active() when normalizing the mirror vertex.
			 * - campbell
			 */
			do_weight_paint_normalize_all_locked_try_active(
			        dv, wpi->defbase_tot, wpi->vgroup_validmap, wpi->lock_flags, wpi->active.lock);

			if (index_mirr != -1) {
				/* only normalize if this is not a center vertex, else we get a conflict, normalizing twice */
				if (index != index_mirr) {
					do_weight_paint_normalize_all_locked_try_active(
					        dv_mirr, wpi->defbase_tot, wpi->vgroup_validmap, wpi->lock_flags, wpi->mirror.lock);
				}
				else {
					/* this case accounts for...
					 * - painting onto a center vertex of a mesh
					 * - x mirror is enabled
					 * - auto normalize is enabled
					 * - the group you are painting onto has a L / R version
					 *
					 * We want L/R vgroups to have the same weight but this cant be if both are over 0.5,
					 * We _could_ have special check for that, but this would need its own normalize function which
					 * holds 2 groups from changing at once.
					 *
					 * So! just balance out the 2 weights, it keeps them equal and everything normalized.
					 *
					 * While it wont hit the desired weight immediately as the user waggles their mouse,
					 * constant painting and re-normalizing will get there. this is also just simpler logic.
					 * - campbell */
					dw_mirr->weight = dw->weight = (dw_mirr->weight + dw->weight) * 0.5f;
				}
			}
		}
	}
}

static void do_weight_paint_vertex_multi(
        /* vars which remain the same for every vert */
        VPaint *wp, Object *ob, const WeightPaintInfo *wpi,
        /* vars which change on each stroke */
        const uint index, float alpha, float paintweight)
{
	Mesh *me = ob->data;
	MDeformVert *dv = &me->dvert[index];
	bool topology = (me->editflag & ME_EDIT_MIRROR_TOPO) != 0;

	/* mirror vars */
	int index_mirr = -1;
	MDeformVert *dv_mirr = NULL;

	/* weights */
	float curw, neww, change, curw_mirr, change_mirr;

	/* from now on we can check if mirrors enabled if this var is -1 and not bother with the flag */
	if (me->editflag & ME_EDIT_MIRROR_X) {
		index_mirr = mesh_get_x_mirror_vert(ob, NULL, index, topology);

		if (index_mirr != -1 && index_mirr != index) {
			dv_mirr = &me->dvert[index_mirr];
		}
	}

	/* compute weight change by applying the brush to average or sum of group weights */
	curw = BKE_defvert_multipaint_collective_weight(
	        dv, wpi->defbase_tot, wpi->defbase_sel, wpi->defbase_tot_sel, wpi->do_auto_normalize);

	if (curw == 0.0f) {
		/* note: no weight to assign to this vertex, could add all groups? */
		return;
	}

	neww = wpaint_blend(wp, curw, alpha, paintweight, wpi->brush_alpha_value, wpi->do_flip);

	change = neww / curw;

	/* verify for all groups that 0 < result <= 1 */
	multipaint_clamp_change(dv, wpi->defbase_tot, wpi->defbase_sel, &change);

	if (dv_mirr != NULL) {
		curw_mirr = BKE_defvert_multipaint_collective_weight(
		        dv_mirr, wpi->defbase_tot, wpi->defbase_sel, wpi->defbase_tot_sel, wpi->do_auto_normalize);

		if (curw_mirr == 0.0f) {
			/* can't mirror into a zero weight vertex */
			dv_mirr = NULL;
		}
		else {
			/* mirror is changed to achieve the same collective weight value */
			float orig = change_mirr = curw * change / curw_mirr;

			multipaint_clamp_change(dv_mirr, wpi->defbase_tot, wpi->defbase_sel, &change_mirr);

			if (!multipaint_verify_change(dv_mirr, wpi->defbase_tot, change_mirr, wpi->defbase_sel)) {
				return;
			}

			change *= change_mirr / orig;
		}
	}

	if (!multipaint_verify_change(dv, wpi->defbase_tot, change, wpi->defbase_sel)) {
		return;
	}

	/* apply validated change to vertex and mirror */
	multipaint_apply_change(dv, wpi->defbase_tot, change, wpi->defbase_sel);

	if (dv_mirr != NULL) {
		multipaint_apply_change(dv_mirr, wpi->defbase_tot, change_mirr, wpi->defbase_sel);
	}

	/* normalize */
	if (wpi->do_auto_normalize) {
		do_weight_paint_normalize_all_locked_try_active(
		        dv, wpi->defbase_tot, wpi->vgroup_validmap, wpi->lock_flags, wpi->active.lock);

		if (dv_mirr != NULL) {
			do_weight_paint_normalize_all_locked_try_active(
			        dv_mirr, wpi->defbase_tot, wpi->vgroup_validmap, wpi->lock_flags, wpi->active.lock);
		}
	}
}

static void do_weight_paint_vertex(
        /* vars which remain the same for every vert */
        VPaint *wp, Object *ob, const WeightPaintInfo *wpi,
        /* vars which change on each stroke */
        const uint index, float alpha, float paintweight)
{
	if (wpi->do_multipaint) {
		do_weight_paint_vertex_multi(wp, ob, wpi, index, alpha, paintweight);
	}
	else {
		do_weight_paint_vertex_single(wp, ob, wpi, index, alpha, paintweight);
	}
}


/* Toggle operator for turning vertex paint mode on or off (copied from sculpt.c) */
static void vertex_paint_init_session(Scene *scene, Object *ob)
{
	if (ob->sculpt == NULL) {
		ob->sculpt = MEM_callocN(sizeof(SculptSession), "sculpt session");
		BKE_sculpt_update_mesh_elements(scene, scene->toolsettings->sculpt, ob, 0, false);
	}
}

static void vertex_paint_init_session_data(const ToolSettings *ts, Object *ob)
{
	/* Create maps */
	struct SculptVertexPaintGeomMap *gmap = NULL;
	if (ob->mode == OB_MODE_VERTEX_PAINT) {
		gmap = &ob->sculpt->mode.vpaint.gmap;
		ob->sculpt->mode_type = OB_MODE_VERTEX_PAINT;
	}
	else if (ob->mode == OB_MODE_WEIGHT_PAINT) {
		gmap = &ob->sculpt->mode.wpaint.gmap;
		ob->sculpt->mode_type = OB_MODE_WEIGHT_PAINT;
	}
	else {
		ob->sculpt->mode_type = 0;
		BLI_assert(0);
		return;
	}

	Mesh *me = ob->data;

	if (gmap->vert_to_loop == NULL) {
		gmap->vert_map_mem = NULL;
		gmap->vert_to_loop = NULL;
		gmap->poly_map_mem = NULL;
		gmap->vert_to_poly = NULL;
		BKE_mesh_vert_loop_map_create(
		        &gmap->vert_to_loop,
		        &gmap->vert_map_mem,
		        me->mpoly, me->mloop, me->totvert, me->totpoly, me->totloop);
		BKE_mesh_vert_poly_map_create(
		        &gmap->vert_to_poly,
		        &gmap->poly_map_mem,
		        me->mpoly, me->mloop, me->totvert, me->totpoly, me->totloop);
	}

	/* Create average brush arrays */
	if (ob->mode == OB_MODE_VERTEX_PAINT) {
		if ((ts->vpaint->flag & VP_SPRAY) == 0) {
			if (ob->sculpt->mode.vpaint.previous_color == NULL) {
				ob->sculpt->mode.vpaint.previous_color =
				        MEM_callocN(me->totloop * sizeof(uint), "previous_color");
			}
		}
		else {
			MEM_SAFE_FREE(ob->sculpt->mode.vpaint.previous_color);
		}
	}
	else if (ob->mode == OB_MODE_WEIGHT_PAINT) {
		if ((ts->wpaint->flag & VP_SPRAY) == 0) {
			if (ob->sculpt->mode.wpaint.alpha_weight == NULL) {
				ob->sculpt->mode.wpaint.alpha_weight =
				        MEM_callocN(me->totvert * sizeof(float), "alpha_weight");
			}
			if (ob->sculpt->mode.wpaint.previous_weight == NULL) {
				ob->sculpt->mode.wpaint.previous_weight =
				        MEM_mallocN(me->totvert * sizeof(float), "previous_weight");
			}
		}
		else {
			MEM_SAFE_FREE(ob->sculpt->mode.wpaint.alpha_weight);
			MEM_SAFE_FREE(ob->sculpt->mode.wpaint.previous_weight);
		}
	}

}

/* *************** set wpaint operator ****************** */

/**
 * \note Keep in sync with #vpaint_mode_toggle_exec
 */
static int wpaint_mode_toggle_exec(bContext *C, wmOperator *op)
{		
	Object *ob = CTX_data_active_object(C);
	const int mode_flag = OB_MODE_WEIGHT_PAINT;
	const bool is_mode_set = (ob->mode & mode_flag) != 0;
	Scene *scene = CTX_data_scene(C);
	VPaint *wp = scene->toolsettings->wpaint;
	Mesh *me;

	if (!is_mode_set) {
		if (!ED_object_mode_compat_set(C, ob, mode_flag, op->reports)) {
			return OPERATOR_CANCELLED;
		}
	}

	me = BKE_mesh_from_object(ob);

	if (ob->mode & mode_flag) {
		ob->mode &= ~mode_flag;

		if (me->editflag & ME_EDIT_PAINT_VERT_SEL) {
			BKE_mesh_flush_select_from_verts(me);
		}
		else if (me->editflag & ME_EDIT_PAINT_FACE_SEL) {
			BKE_mesh_flush_select_from_polys(me);
		}

		/* weight paint specific */
		ED_mesh_mirror_spatial_table(NULL, NULL, NULL, NULL, 'e');
		ED_mesh_mirror_topo_table(NULL, NULL, 'e');

		/* If the cache is not released by a cancel or a done, free it now. */
		if (ob->sculpt->cache) {
			sculpt_cache_free(ob->sculpt->cache);
			ob->sculpt->cache = NULL;
		}

		BKE_sculptsession_free(ob);

		paint_cursor_delete_textures();
	}
	else {
		ob->mode |= mode_flag;

		if (wp == NULL)
			wp = scene->toolsettings->wpaint = new_vpaint(1);

		paint_cursor_start(C, weight_paint_poll);

		BKE_paint_init(scene, ePaintWeight, PAINT_CURSOR_WEIGHT_PAINT);

		/* weight paint specific */
		ED_mesh_mirror_spatial_table(ob, NULL, NULL, NULL, 's');
		ED_vgroup_sync_from_pose(ob);

		/* Create vertex/weight paint mode session data */
		if (ob->sculpt) {
			BKE_sculptsession_free(ob);
		}
		vertex_paint_init_session(scene, ob);
	}
	
	BKE_mesh_batch_cache_dirty(ob->data, BKE_MESH_BATCH_DIRTY_ALL);

	/* Weightpaint works by overriding colors in mesh,
	 * so need to make sure we recalc on enter and
	 * exit (exit needs doing regardless because we
	 * should redeform).
	 */
	DEG_id_tag_update(&me->id, 0);

	WM_event_add_notifier(C, NC_SCENE | ND_MODE, scene);

	return OPERATOR_FINISHED;
}

/* for switching to/from mode */
static int paint_poll_test(bContext *C)
{
	Object *ob = CTX_data_active_object(C);
	if (ob == NULL || ob->type != OB_MESH)
		return 0;
	if (!ob->data || ID_IS_LINKED_DATABLOCK(ob->data))
		return 0;
	if (CTX_data_edit_object(C))
		return 0;
	return 1;
}

void PAINT_OT_weight_paint_toggle(wmOperatorType *ot)
{
	
	/* identifiers */
	ot->name = "Weight Paint Mode";
	ot->idname = "PAINT_OT_weight_paint_toggle";
	ot->description = "Toggle weight paint mode in 3D view";
	
	/* api callbacks */
	ot->exec = wpaint_mode_toggle_exec;
	ot->poll = paint_poll_test;
	
	/* flags */
	ot->flag = OPTYPE_REGISTER | OPTYPE_UNDO;
	
}

/* ************ weight paint operator ********** */

enum eWPaintFlag {
	WPAINT_ENSURE_MIRROR = (1 << 0),
};

struct WPaintVGroupIndex {
	int active;
	int mirror;
};

struct WPaintData {
	ViewContext vc;

	struct WeightPaintGroupData active, mirror;

	void *vp_handle;
	DMCoNo *vertexcosnos;

	float wpimat[3][3];

	/* variables for auto normalize */
	const bool *vgroup_validmap; /* stores if vgroups tie to deforming bones or not */
	const bool *lock_flags;

	/* variables for multipaint */
	const bool *defbase_sel;      /* set of selected groups */
	int defbase_tot_sel;          /* number of selected groups */
	bool do_multipaint;           /* true if multipaint enabled and multiple groups selected */

	int defbase_tot;
};

/* ensure we have data on wpaint start, add if needed */
static bool wpaint_ensure_data(
        bContext *C, wmOperator *op,
        enum eWPaintFlag flag, struct WPaintVGroupIndex *vgroup_index)
{
	Scene *scene = CTX_data_scene(C);
	Object *ob = CTX_data_active_object(C);
	Mesh *me = BKE_mesh_from_object(ob);

	if (vgroup_index) {
		vgroup_index->active = -1;
		vgroup_index->mirror = -1;
	}

	if (scene->obedit) {
		return false;
	}

	if (me == NULL || me->totpoly == 0) {
		return false;
	}

	/* if nothing was added yet, we make dverts and a vertex deform group */
	if (!me->dvert) {
		BKE_object_defgroup_data_create(&me->id);
		WM_event_add_notifier(C, NC_GEOM | ND_DATA, me);
	}

	/* this happens on a Bone select, when no vgroup existed yet */
	if (ob->actdef <= 0) {
		Object *modob;
		if ((modob = modifiers_isDeformedByArmature(ob))) {
			Bone *actbone = ((bArmature *)modob->data)->act_bone;
			if (actbone) {
				bPoseChannel *pchan = BKE_pose_channel_find_name(modob->pose, actbone->name);

				if (pchan) {
					bDeformGroup *dg = defgroup_find_name(ob, pchan->name);
					if (dg == NULL) {
						dg = BKE_object_defgroup_add_name(ob, pchan->name);  /* sets actdef */
					}
					else {
						int actdef = 1 + BLI_findindex(&ob->defbase, dg);
						BLI_assert(actdef >= 0);
						ob->actdef = actdef;
					}
				}
			}
		}
	}
	if (BLI_listbase_is_empty(&ob->defbase)) {
		BKE_object_defgroup_add(ob);
	}

	/* ensure we don't try paint onto an invalid group */
	if (ob->actdef <= 0) {
		BKE_report(op->reports, RPT_WARNING, "No active vertex group for painting, aborting");
		return false;
	}

	if (vgroup_index) {
		vgroup_index->active = ob->actdef - 1;
	}

	if (flag & WPAINT_ENSURE_MIRROR) {
		if (me->editflag & ME_EDIT_MIRROR_X) {
			int mirror = wpaint_mirror_vgroup_ensure(ob, ob->actdef - 1);
			if (vgroup_index) {
				vgroup_index->mirror = mirror;
			}
		}
	}

	return true;
}

/* Initialize the stroke cache invariants from operator properties */
static void vwpaint_update_cache_invariants(
        bContext *C, VPaint *vd, SculptSession *ss, wmOperator *op, const float mouse[2])
{
	StrokeCache *cache;
	Scene *scene = CTX_data_scene(C);
	UnifiedPaintSettings *ups = &CTX_data_tool_settings(C)->unified_paint_settings;
	Brush *brush = BKE_paint_brush(&vd->paint);
	ViewContext *vc = paint_stroke_view_context(op->customdata);
	Object *ob = CTX_data_active_object(C);
	float mat[3][3];
	float view_dir[3] = {0.0f, 0.0f, 1.0f};
	int mode;

	/* VW paint needs to allocate stroke cache before update is called. */
	if (!ss->cache) {
		cache = MEM_callocN(sizeof(StrokeCache), "stroke cache");
		ss->cache = cache;
	}
	else {
		cache = ss->cache;
	}

	/* Initial mouse location */
	if (mouse)
		copy_v2_v2(cache->initial_mouse, mouse);
	else
		zero_v2(cache->initial_mouse);

	mode = RNA_enum_get(op->ptr, "mode");
	cache->invert = mode == BRUSH_STROKE_INVERT;
	cache->alt_smooth = mode == BRUSH_STROKE_SMOOTH;
	/* not very nice, but with current events system implementation
	* we can't handle brush appearance inversion hotkey separately (sergey) */
	if (cache->invert) ups->draw_inverted = true;
	else ups->draw_inverted = false;

	copy_v2_v2(cache->mouse, cache->initial_mouse);
	/* Truly temporary data that isn't stored in properties */
	cache->vc = vc;
	cache->brush = brush;
	cache->first_time = 1;

	/* cache projection matrix */
	ED_view3d_ob_project_mat_get(cache->vc->rv3d, ob, cache->projection_mat);

	invert_m4_m4(ob->imat, ob->obmat);
	copy_m3_m4(mat, cache->vc->rv3d->viewinv);
	mul_m3_v3(mat, view_dir);
	copy_m3_m4(mat, ob->imat);
	mul_m3_v3(mat, view_dir);
	normalize_v3_v3(cache->true_view_normal, view_dir);

	copy_v3_v3(cache->view_normal, cache->true_view_normal);
	cache->bstrength = BKE_brush_alpha_get(scene, brush);
	cache->is_last_valid = false;
}

/* Initialize the stroke cache variants from operator properties */
static void vwpaint_update_cache_variants(bContext *C, VPaint *vd, Object *ob, PointerRNA *ptr)
{
	Scene *scene = CTX_data_scene(C);
	SculptSession *ss = ob->sculpt;
	StrokeCache *cache = ss->cache;
	Brush *brush = BKE_paint_brush(&vd->paint);

	/* This effects the actual brush radius, so things farther away
	 * are compared with a larger radius and vise versa. */
	if (cache->first_time) {
		RNA_float_get_array(ptr, "location", cache->true_location);
	}

	RNA_float_get_array(ptr, "mouse", cache->mouse);

	/* XXX: Use pressure value from first brush step for brushes which don't
	 * support strokes (grab, thumb). They depends on initial state and
	 * brush coord/pressure/etc.
	 * It's more an events design issue, which doesn't split coordinate/pressure/angle
	 * changing events. We should avoid this after events system re-design */
	if (paint_supports_dynamic_size(brush, ePaintSculpt) || cache->first_time) {
		cache->pressure = RNA_float_get(ptr, "pressure");
	}

	/* Truly temporary data that isn't stored in properties */
	if (cache->first_time) {
		if (!BKE_brush_use_locked_size(scene, brush)) {
			cache->initial_radius = paint_calc_object_space_radius(
			        cache->vc, cache->true_location, BKE_brush_size_get(scene, brush));
			BKE_brush_unprojected_radius_set(scene, brush, cache->initial_radius);
		}
		else {
			cache->initial_radius = BKE_brush_unprojected_radius_get(scene, brush);
		}
	}

	if (BKE_brush_use_size_pressure(scene, brush) && paint_supports_dynamic_size(brush, ePaintSculpt)) {
		cache->radius = cache->initial_radius * cache->pressure;
	}
	else {
		cache->radius = cache->initial_radius;
	}

	cache->radius_squared = cache->radius * cache->radius;

	if (ss->pbvh) {
		BKE_pbvh_update(ss->pbvh, PBVH_UpdateRedraw, NULL);
		BKE_pbvh_update(ss->pbvh, PBVH_UpdateBB, NULL);
	}
}

static bool wpaint_stroke_test_start(bContext *C, wmOperator *op, const float mouse[2])
{
	Scene *scene = CTX_data_scene(C);
	struct PaintStroke *stroke = op->customdata;
	ToolSettings *ts = scene->toolsettings;
	Object *ob = CTX_data_active_object(C);
	Mesh *me = BKE_mesh_from_object(ob);
	struct WPaintData *wpd;
	struct WPaintVGroupIndex vgroup_index;
	int defbase_tot, defbase_tot_sel;
	bool *defbase_sel;
	SculptSession *ss = ob->sculpt;
	VPaint *vd = CTX_data_tool_settings(C)->wpaint;

	float mat[4][4], imat[4][4];

	if (wpaint_ensure_data(C, op, WPAINT_ENSURE_MIRROR, &vgroup_index) == false) {
		return false;
	}

	{
		/* check if we are attempting to paint onto a locked vertex group,
		 * and other options disallow it from doing anything useful */
		bDeformGroup *dg;
		dg = BLI_findlink(&ob->defbase, vgroup_index.active);
		if (dg->flag & DG_LOCK_WEIGHT) {
			BKE_report(op->reports, RPT_WARNING, "Active group is locked, aborting");
			return false;
		}
		if (vgroup_index.mirror != -1) {
			dg = BLI_findlink(&ob->defbase, vgroup_index.mirror);
			if (dg->flag & DG_LOCK_WEIGHT) {
				BKE_report(op->reports, RPT_WARNING, "Mirror group is locked, aborting");
				return false;
			}
		}
	}

	/* check that multipaint groups are unlocked */
	defbase_tot = BLI_listbase_count(&ob->defbase);
	defbase_sel = BKE_object_defgroup_selected_get(ob, defbase_tot, &defbase_tot_sel);

	if (ts->multipaint && defbase_tot_sel > 1) {
		int i;
		bDeformGroup *dg;

		if (me->editflag & ME_EDIT_MIRROR_X) {
			BKE_object_defgroup_mirror_selection(ob, defbase_tot, defbase_sel, defbase_sel, &defbase_tot_sel);
		}

		for (i = 0; i < defbase_tot; i++) {
			if (defbase_sel[i]) {
				dg = BLI_findlink(&ob->defbase, i);
				if (dg->flag & DG_LOCK_WEIGHT) {
					BKE_report(op->reports, RPT_WARNING, "Multipaint group is locked, aborting");
					MEM_freeN(defbase_sel);
					return false;
				}
			}
		}
	}

	/* ALLOCATIONS! no return after this line */
	/* make mode data storage */
	wpd = MEM_callocN(sizeof(struct WPaintData), "WPaintData");
	paint_stroke_set_mode_data(stroke, wpd);
	view3d_set_viewcontext(C, &wpd->vc);

	wpd->active.index = vgroup_index.active;
	wpd->mirror.index = vgroup_index.mirror;

	/* multipaint */
	wpd->defbase_tot = defbase_tot;
	wpd->defbase_sel = defbase_sel;
	wpd->defbase_tot_sel = defbase_tot_sel > 1 ? defbase_tot_sel : 1;
	wpd->do_multipaint = (ts->multipaint && defbase_tot_sel > 1);

	/* set up auto-normalize, and generate map for detecting which
	 * vgroups affect deform bones */
	wpd->lock_flags = BKE_object_defgroup_lock_flags_get(ob, wpd->defbase_tot);
	if (ts->auto_normalize || ts->multipaint || wpd->lock_flags) {
		wpd->vgroup_validmap = BKE_object_defgroup_validmap_get(ob, wpd->defbase_tot);
	}

	if (wpd->do_multipaint && ts->auto_normalize) {
		bool *tmpflags;
		tmpflags = MEM_mallocN(sizeof(bool) * defbase_tot, __func__);
		if (wpd->lock_flags) {
			BLI_array_binary_or(tmpflags, wpd->defbase_sel, wpd->lock_flags, wpd->defbase_tot);
		}
		else {
			memcpy(tmpflags, wpd->defbase_sel, sizeof(*tmpflags) * wpd->defbase_tot);
		}
		wpd->active.lock = tmpflags;
	}
	else if (ts->auto_normalize) {
		bool *tmpflags;

		tmpflags = wpd->lock_flags ?
		        MEM_dupallocN(wpd->lock_flags) :
		        MEM_callocN(sizeof(bool) * defbase_tot, __func__);
		tmpflags[wpd->active.index] = true;
		wpd->active.lock = tmpflags;

		tmpflags = wpd->lock_flags ?
		        MEM_dupallocN(wpd->lock_flags) :
		        MEM_callocN(sizeof(bool) * defbase_tot, __func__);
		tmpflags[(wpd->mirror.index != -1) ? wpd->mirror.index : wpd->active.index] = true;
		wpd->mirror.lock = tmpflags;
	}

	/* painting on subsurfs should give correct points too, this returns me->totvert amount */
<<<<<<< HEAD
	wpd->vp_handle = ED_vpaint_proj_handle_create(C, scene, ob, &wpd->vertexcosnos);
=======
	ob->sculpt->building_vp_handle = true;
	wpd->vp_handle = ED_vpaint_proj_handle_create(scene, ob, &wpd->vertexcosnos);
	ob->sculpt->building_vp_handle = false;

	/* imat for normals */
	mul_m4_m4m4(mat, wpd->vc.rv3d->viewmat, ob->obmat);
	invert_m4_m4(imat, mat);
	copy_m3_m4(wpd->wpimat, imat);
>>>>>>> 6c98859b

	/* If not previously created, create vertex/weight paint mode session data */
	vertex_paint_init_session(scene, ob);
	vwpaint_update_cache_invariants(C, vd, ss, op, mouse);
	vertex_paint_init_session_data(ts, ob);

	if (ss->mode.wpaint.previous_weight != NULL) {
		copy_vn_fl(ss->mode.wpaint.previous_weight, me->totvert, -1.0f);
	}

	return true;
}

static void calc_area_normal_and_center_task_cb(void *userdata, const int n)
{
	SculptThreadedTaskData *data = userdata;
	SculptSession *ss = data->ob->sculpt;
	float(*area_nos)[3] = data->area_nos;
	float(*area_cos)[3] = data->area_cos;

	float private_co[2][3] = {{0.0f}};
	float private_no[2][3] = {{0.0f}};
	int   private_count[2] = {0};

	SculptBrushTest test;
	sculpt_brush_test_init(ss, &test);

	PBVHVertexIter vd;
	BKE_pbvh_vertex_iter_begin(ss->pbvh, data->nodes[n], vd, PBVH_ITER_UNIQUE)
	{
		const float *co;

		co = vd.co;

		if (sculpt_brush_test_fast(&test, co)) {
			float no_buf[3];
			const float *no;
			int flip_index;

			if (vd.no) {
				normal_short_to_float_v3(no_buf, vd.no);
				no = no_buf;
			}
			else {
				no = vd.fno;
			}

			flip_index = (dot_v3v3(ss->cache->view_normal, no) <= 0.0f);
			if (area_cos)
				add_v3_v3(private_co[flip_index], co);
			if (area_nos)
				add_v3_v3(private_no[flip_index], no);
			private_count[flip_index] += 1;
		}
	}
	BKE_pbvh_vertex_iter_end;


	BLI_mutex_lock(&data->mutex);

	/* for flatten center */
	if (area_cos) {
		add_v3_v3(area_cos[0], private_co[0]);
		add_v3_v3(area_cos[1], private_co[1]);
	}

	/* for area normal */
	if (area_nos) {
		add_v3_v3(area_nos[0], private_no[0]);
		add_v3_v3(area_nos[1], private_no[1]);
	}

	/* weights */
	data->count[0] += private_count[0];
	data->count[1] += private_count[1];

	BLI_mutex_unlock(&data->mutex);
}

static void calc_area_normal(
        VPaint *vp, Object *ob,
        PBVHNode **nodes, int totnode,
        float r_area_no[3])
{
	/* 0=towards view, 1=flipped */
	float area_nos[2][3] = {{0.0f}};

	int count[2] = {0};

	SculptThreadedTaskData data = {
		.vp = vp, .ob = ob, .nodes = nodes, .totnode = totnode,
		.area_cos = NULL, .area_nos = area_nos, .count = count,
	};
	BLI_mutex_init(&data.mutex);

	BLI_task_parallel_range(
	        0, totnode, &data, calc_area_normal_and_center_task_cb, true);

	BLI_mutex_end(&data.mutex);

	/* for area normal */
	for (int i = 0; i < ARRAY_SIZE(area_nos); i++) {
		if (normalize_v3_v3(r_area_no, area_nos[i]) != 0.0f) {
			break;
		}
	}
}

static float dot_vf3vs3(const float brushNormal[3], const short vertexNormal[3])
{
	float normal[3];
	normal_short_to_float_v3(normal, vertexNormal);
	return dot_v3v3(brushNormal, normal);
}

/* Flip all the editdata across the axis/axes specified by symm. Used to
 * calculate multiple modifications to the mesh when symmetry is enabled. */
static void calc_brushdata_symm(
        VPaint *vd, StrokeCache *cache, const char symm,
        const char axis, const float angle)
{
	(void)vd; /* unused */

	flip_v3_v3(cache->location, cache->true_location, symm);
	flip_v3_v3(cache->last_location, cache->true_last_location, symm);
	flip_v3_v3(cache->grab_delta_symmetry, cache->grab_delta, symm);
	flip_v3_v3(cache->view_normal, cache->true_view_normal, symm);

	unit_m4(cache->symm_rot_mat);
	unit_m4(cache->symm_rot_mat_inv);
	zero_v3(cache->plane_offset);

	if (axis) { /* expects XYZ */
		rotate_m4(cache->symm_rot_mat, axis, angle);
		rotate_m4(cache->symm_rot_mat_inv, axis, -angle);
	}

	mul_m4_v3(cache->symm_rot_mat, cache->location);
	mul_m4_v3(cache->symm_rot_mat, cache->last_location);
	mul_m4_v3(cache->symm_rot_mat, cache->grab_delta_symmetry);

	if (cache->supports_gravity) {
		flip_v3_v3(cache->gravity_direction, cache->true_gravity_direction, symm);
		mul_m4_v3(cache->symm_rot_mat, cache->gravity_direction);
	}

	if (cache->is_rake_rotation_valid) {
		flip_qt_qt(cache->rake_rotation_symmetry, cache->rake_rotation, symm);
	}
}

static void get_brush_alpha_data(
        Scene *scene, SculptSession *ss, Brush *brush,
        float *r_brush_size_pressure, float *r_brush_alpha_value, float *r_brush_alpha_pressure)
{
	*r_brush_size_pressure =
	        BKE_brush_size_get(scene, brush) *
	        (BKE_brush_use_size_pressure(scene, brush) ? ss->cache->pressure : 1.0f);
	*r_brush_alpha_value =
	        BKE_brush_alpha_get(scene, brush);
	*r_brush_alpha_pressure =
	        *r_brush_alpha_value *
	        (BKE_brush_use_alpha_pressure(scene, brush) ? ss->cache->pressure : 1.0f);
}

static void do_wpaint_brush_blur_task_cb_ex(
        void *userdata, void *UNUSED(userdata_chunk), const int n, const int UNUSED(thread_id))
{
	SculptThreadedTaskData *data = userdata;
	SculptSession *ss = data->ob->sculpt;
	CCGDerivedMesh *ccgdm = BKE_pbvh_get_ccgdm(ss->pbvh);
	const struct SculptVertexPaintGeomMap *gmap = &ss->mode.wpaint.gmap;

	Brush *brush = data->brush;
	StrokeCache *cache = ss->cache;
	Scene *scene = CTX_data_scene(data->C);

	const float brush_strength = cache->bstrength;
	float brush_size_pressure, brush_alpha_value, brush_alpha_pressure;
	get_brush_alpha_data(scene, ss, brush, &brush_size_pressure, &brush_alpha_value, &brush_alpha_pressure);
	const bool use_face_sel = (data->me->editflag & ME_EDIT_PAINT_FACE_SEL) != 0;
	const bool use_vert_sel = (data->me->editflag & ME_EDIT_PAINT_VERT_SEL) != 0;

	SculptBrushTest test;
	sculpt_brush_test_init(ss, &test);

	/* For each vertex */
	PBVHVertexIter vd;
	BKE_pbvh_vertex_iter_begin(ss->pbvh, data->nodes[n], vd, PBVH_ITER_UNIQUE)
	{
		/* Test to see if the vertex coordinates are within the spherical brush region. */
		if (sculpt_brush_test_sq(&test, vd.co)) {
			/* For grid based pbvh, take the vert whose loop coopresponds to the current grid.
			 * Otherwise, take the current vert. */
			const int v_index = ccgdm ? data->me->mloop[vd.grid_indices[vd.g]].v : vd.vert_indices[vd.i];
			const float grid_alpha = ccgdm ? 1.0f / vd.gridsize : 1.0f;
			const char v_flag = data->me->mvert[v_index].flag;
			/* If the vertex is selected */
			if (!(use_face_sel || use_vert_sel) || v_flag & SELECT) {
				/* Get the average poly weight */
				int total_hit_loops = 0;
				float weight_final = 0.0f;
				for (int j = 0; j < gmap->vert_to_poly[v_index].count; j++) {
					const int p_index = gmap->vert_to_poly[v_index].indices[j];
					const MPoly *mp = &data->me->mpoly[p_index];

					total_hit_loops += mp->totloop;
					for (int k = 0; k < mp->totloop; k++) {
						const int l_index = mp->loopstart + k;
						const MLoop *ml = &data->me->mloop[l_index];
						const MDeformVert *dv = &data->me->dvert[ml->v];
						weight_final += defvert_find_weight(dv, data->wpi->active.index);
					}
				}

				/* Apply the weight to the vertex. */
				if (total_hit_loops != 0) {
					const float view_dot = (vd.no) ? dot_vf3vs3(cache->sculpt_normal_symm, vd.no) : 1.0;
					if (view_dot > 0.0f) {
						const float brush_fade = BKE_brush_curve_strength(brush, sqrtf(test.dist), cache->radius);
						const float final_alpha =
						        view_dot * brush_fade * brush_strength *
						        grid_alpha * brush_alpha_pressure;
						weight_final /= total_hit_loops;

						/* Only paint visable verts */
						do_weight_paint_vertex(
						        data->vp, data->ob, data->wpi,
						        v_index, final_alpha, weight_final);
					}
				}
			}
		}
	}
	BKE_pbvh_vertex_iter_end;
}

static void do_wpaint_brush_smear_task_cb_ex(
        void *userdata, void *UNUSED(userdata_chunk), const int n, const int UNUSED(thread_id))
{
	SculptThreadedTaskData *data = userdata;
	SculptSession *ss = data->ob->sculpt;
	CCGDerivedMesh *ccgdm = BKE_pbvh_get_ccgdm(ss->pbvh);
	const struct SculptVertexPaintGeomMap *gmap = &ss->mode.wpaint.gmap;

	Brush *brush = data->brush;
	Scene *scene = CTX_data_scene(data->C);
	StrokeCache *cache = ss->cache;
	const float brush_strength = cache->bstrength;
	float brush_size_pressure, brush_alpha_value, brush_alpha_pressure;
	get_brush_alpha_data(scene, ss, brush, &brush_size_pressure, &brush_alpha_value, &brush_alpha_pressure);
	const bool use_face_sel = (data->me->editflag & ME_EDIT_PAINT_FACE_SEL) != 0;
	const bool use_vert_sel = (data->me->editflag & ME_EDIT_PAINT_VERT_SEL) != 0;
	float brush_dir[3];

	sub_v3_v3v3(brush_dir, cache->location, cache->last_location);
	if (normalize_v3(brush_dir) != 0.0f) {

		SculptBrushTest test;
		sculpt_brush_test_init(ss, &test);

		/* For each vertex */
		PBVHVertexIter vd;
		BKE_pbvh_vertex_iter_begin(ss->pbvh, data->nodes[n], vd, PBVH_ITER_UNIQUE)
		{
			/* Test to see if the vertex coordinates are within the spherical brush region. */
			if (sculpt_brush_test_fast(&test, vd.co)) {
				const float view_dot = (vd.no) ? dot_vf3vs3(cache->sculpt_normal_symm, vd.no) : 1.0;
				if (view_dot > 0.0f) {
					bool do_color = false;

					/* For grid based pbvh, take the vert whose loop cooresponds to the current grid.
					 * Otherwise, take the current vert. */
					const int v_index = ccgdm ? data->me->mloop[vd.grid_indices[vd.g]].v : vd.vert_indices[vd.i];
					const float grid_alpha = ccgdm ? 1.0f / vd.gridsize : 1.0f;
					const MVert *mv_curr = &data->me->mvert[v_index];
					const char v_flag = data->me->mvert[v_index].flag;

					/* If the vertex is selected */
					if (!(use_face_sel || use_vert_sel) || v_flag & SELECT) {
						/* Minimum dot product between brush direction and current
						 * to neighbor direction is 0.0, meaning orthogonal. */
						float stroke_dot_max = 0.0f;

						/* Get the color of the loop in the opposite direction of the brush movement
						 * (this callback is specifically for smear.) */
						float weight_final = 0.0;
						for (int j = 0; j < gmap->vert_to_poly[v_index].count; j++) {
							const int p_index = gmap->vert_to_poly[v_index].indices[j];
							const MPoly *mp = &data->me->mpoly[p_index];
							for (int k = 0; k < mp->totloop; k++) {
								const uint l_index = mp->loopstart + k;
								const MLoop *ml = &data->me->mloop[l_index];
								const uint v_other_index = ml->v;
								const MVert *mv_other = &data->me->mvert[v_other_index];

								/* Get the direction from the selected vert to the neighbor. */
								float other_dir[3];
								sub_v3_v3v3(other_dir, mv_curr->co, mv_other->co);
								normalize_v3(other_dir);

								const float stroke_dot = dot_v3v3(other_dir, brush_dir);

								if (stroke_dot > stroke_dot_max) {
									stroke_dot_max = stroke_dot;
									MDeformVert *dv = &data->me->dvert[v_other_index];
									weight_final = defvert_find_weight(dv, data->wpi->active.index);
									do_color = true;
								}
							}
						}
						/* Apply weight to vertex */
						if (do_color) {
							const float brush_fade = BKE_brush_curve_strength(brush, test.dist, cache->radius);
							const float final_alpha =
							        view_dot * brush_fade * brush_strength *
							        grid_alpha * brush_alpha_pressure;
							do_weight_paint_vertex(
							        data->vp, data->ob, data->wpi,
							        v_index, final_alpha, (float)weight_final);
						}
					}
				}
			}
		}
		BKE_pbvh_vertex_iter_end;
	}
}

static void do_wpaint_brush_draw_task_cb_ex(
        void *userdata, void *UNUSED(userdata_chunk), const int n, const int UNUSED(thread_id))
{
	SculptThreadedTaskData *data = userdata;
	SculptSession *ss = data->ob->sculpt;
	CCGDerivedMesh *ccgdm = BKE_pbvh_get_ccgdm(ss->pbvh);
	Scene *scene = CTX_data_scene(data->C);

	Brush *brush = data->brush;
	StrokeCache *cache = ss->cache;
	const float brush_strength = cache->bstrength;
	const float paintweight = BKE_brush_weight_get(scene, brush);
	float brush_size_pressure, brush_alpha_value, brush_alpha_pressure;
	get_brush_alpha_data(scene, ss, brush, &brush_size_pressure, &brush_alpha_value, &brush_alpha_pressure);
	const bool use_face_sel = (data->me->editflag & ME_EDIT_PAINT_FACE_SEL) != 0;
	const bool use_vert_sel = (data->me->editflag & ME_EDIT_PAINT_VERT_SEL) != 0;

	SculptBrushTest test;
	sculpt_brush_test_init(ss, &test);

	/* For each vertex */
	PBVHVertexIter vd;
	BKE_pbvh_vertex_iter_begin(ss->pbvh, data->nodes[n], vd, PBVH_ITER_UNIQUE)
	{
		/* Test to see if the vertex coordinates are within the spherical brush region. */
		if (sculpt_brush_test_sq(&test, vd.co)) {
			/* Note: grids are 1:1 with corners (aka loops).
			 * For multires, take the vert whose loop cooresponds to the current grid.
			 * Otherwise, take the current vert. */
			const int v_index = ccgdm ? data->me->mloop[vd.grid_indices[vd.g]].v : vd.vert_indices[vd.i];
			const float grid_alpha = ccgdm ? 1.0f / vd.gridsize : 1.0f;

			const char v_flag = data->me->mvert[v_index].flag;
			/* If the vertex is selected */
			if (!(use_face_sel || use_vert_sel) || v_flag & SELECT) {
				const float view_dot = (vd.no) ? dot_vf3vs3(cache->sculpt_normal_symm, vd.no) : 1.0;
				if (view_dot > 0.0f) {
					const float brush_fade = BKE_brush_curve_strength(brush, sqrtf(test.dist), cache->radius);
					float final_alpha = view_dot * brush_fade * brush_strength * grid_alpha * brush_alpha_pressure;

					/* Non-spray logic. */
					if ((data->vp->flag & VP_SPRAY) == 0) {
						/* Only paint if we have greater alpha. */
						if (ss->mode.wpaint.alpha_weight[v_index] < final_alpha) {
							ss->mode.wpaint.alpha_weight[v_index] = final_alpha;
						}
						else {
							continue;
						}

						MDeformVert *dv = &data->me->dvert[v_index];
						MDeformWeight *dw = defvert_find_index(dv, data->wpi->active.index);
						float *weight_prev = &ss->mode.wpaint.previous_weight[v_index];
						defweight_prev_init(dw, weight_prev);
						if (dw) {
							dw->weight = *weight_prev;
						}
					}

					do_weight_paint_vertex(
					        data->vp, data->ob, data->wpi,
					        v_index, final_alpha, paintweight);
				}
			}
		}
	}
	BKE_pbvh_vertex_iter_end;
}

static void do_wpaint_brush_calc_average_weight_cb_ex(
        void *userdata, void *UNUSED(userdata_chunk), const int n, const int UNUSED(thread_id))
{
	SculptThreadedTaskData *data = userdata;
	SculptSession *ss = data->ob->sculpt;
	StrokeCache *cache = ss->cache;
	CCGDerivedMesh *ccgdm = BKE_pbvh_get_ccgdm(ss->pbvh);

	const bool use_face_sel = (data->me->editflag & ME_EDIT_PAINT_FACE_SEL) != 0;
	const bool use_vert_sel = (data->me->editflag & ME_EDIT_PAINT_VERT_SEL) != 0;

	struct WPaintAverageAccum *accum = (struct WPaintAverageAccum *)data->custom_data + n;
	accum->len = 0;
	accum->value = 0.0;

	SculptBrushTest test;
	sculpt_brush_test_init(ss, &test);

	/* For each vertex */
	PBVHVertexIter vd;
	BKE_pbvh_vertex_iter_begin(ss->pbvh, data->nodes[n], vd, PBVH_ITER_UNIQUE)
	{
		/* Test to see if the vertex coordinates are within the spherical brush region. */
		if (sculpt_brush_test_sq(&test, vd.co)) {
			const float view_dot = (vd.no) ? dot_vf3vs3(cache->sculpt_normal_symm, vd.no) : 1.0;
			if (view_dot > 0.0 && BKE_brush_curve_strength(data->brush, sqrtf(test.dist), cache->radius) > 0.0) {
				const int v_index = ccgdm ? data->me->mloop[vd.grid_indices[vd.g]].v : vd.vert_indices[vd.i];
				// const float grid_alpha = ccgdm ? 1.0f / vd.gridsize : 1.0f;
				const char v_flag = data->me->mvert[v_index].flag;

				/* If the vertex is selected. */
				if (!(use_face_sel || use_vert_sel) || v_flag & SELECT) {
					const MDeformVert *dv = &data->me->dvert[v_index];
					accum->len += 1;
					accum->value += defvert_find_weight(dv, data->wpi->active.index);
				}
			}
		}
	}
	BKE_pbvh_vertex_iter_end;
}

static void calculate_average_weight(SculptThreadedTaskData *data, PBVHNode **UNUSED(nodes), int totnode)
{
	Scene *scene = CTX_data_scene(data->C);
	UnifiedPaintSettings *ups = &scene->toolsettings->unified_paint_settings;

	struct WPaintAverageAccum *accum = MEM_mallocN(sizeof(*accum) * totnode, __func__);
	data->custom_data = accum;

	BLI_task_parallel_range_ex(
	        0, totnode, data, NULL, 0, do_wpaint_brush_calc_average_weight_cb_ex,
	        ((data->sd->flags & SCULPT_USE_OPENMP) && totnode > SCULPT_THREADED_LIMIT), false);

	uint accum_len = 0;
	double accum_weight = 0.0;
	for (int i = 0; i < totnode; i++) {
		accum_len += accum[i].len;
		accum_weight += accum[i].value;
	}
	if (accum_len != 0) {
		accum_weight /= accum_len;
		if (ups->flag & UNIFIED_PAINT_WEIGHT)
			ups->weight = (float)accum_weight;
		else
			data->brush->weight = (float)accum_weight;
	}

	MEM_SAFE_FREE(data->custom_data);  /* 'accum' */
}


static void wpaint_paint_leaves(
        bContext *C, Object *ob, Sculpt *sd, VPaint *vp, struct WPaintData *wpd, WeightPaintInfo *wpi,
        Mesh *me, PBVHNode **nodes, int totnode)
{
	Brush *brush = ob->sculpt->cache->brush;

	/* threaded loop over nodes */
	SculptThreadedTaskData data = {
		.sd = sd, .ob = ob, .brush = brush, .nodes = nodes, .vp = vp, .wpd = wpd, .wpi = wpi, .me = me, .C = C,
	};

	switch (brush->vertexpaint_tool) {
		case PAINT_BLEND_AVERAGE:
			calculate_average_weight(&data, nodes, totnode);
			BLI_task_parallel_range_ex(
			        0, totnode, &data, NULL, 0,
			        do_wpaint_brush_draw_task_cb_ex, true, false);
			break;
		case PAINT_BLEND_SMEAR:
			BLI_task_parallel_range_ex(
			        0, totnode, &data, NULL, 0,
			        do_wpaint_brush_smear_task_cb_ex, true, false);
			break;
		case PAINT_BLEND_BLUR:
			BLI_task_parallel_range_ex(
			        0, totnode, &data, NULL, 0,
			        do_wpaint_brush_blur_task_cb_ex, true, false);
			break;
		default:
			BLI_task_parallel_range_ex(
			        0, totnode, &data, NULL, 0,
			        do_wpaint_brush_draw_task_cb_ex, true, false);
			break;
	}
}

static void wpaint_do_paint(
        bContext *C, Object *ob, VPaint *wp, Sculpt *sd, struct WPaintData *wpd, WeightPaintInfo *wpi,
        Mesh *me, Brush *UNUSED(brush), const char symm, const int axis, const int i, const float angle)
{
	SculptSession *ss = ob->sculpt;
	ss->cache->radial_symmetry_pass = i;
	calc_brushdata_symm(wp, ss->cache, symm, axis, angle);

	SculptSearchSphereData data;
	PBVHNode **nodes = NULL;
	int totnode;


	/* Build a list of all nodes that are potentially within the brush's area of influence */
	data.ss = ss;
	data.sd = sd;
	data.radius_squared = ss->cache->radius_squared;
	data.original = true;
	BKE_pbvh_search_gather(ss->pbvh, sculpt_search_sphere_cb, &data, &nodes, &totnode);

	calc_area_normal(wp, ob, nodes, totnode, ss->cache->sculpt_normal_symm);
	wpaint_paint_leaves(C, ob, sd, wp, wpd, wpi, me, nodes, totnode);

	if (nodes)
		MEM_freeN(nodes);
}

static void wpaint_do_radial_symmetry(
        bContext *C, Object *ob, VPaint *wp, Sculpt *sd, struct WPaintData *wpd, WeightPaintInfo *wpi,
        Mesh *me, Brush *brush, const char symm, const int axis)
{
	for (int i = 1; i < wp->radial_symm[axis - 'X']; i++) {
		const float angle = (2.0 * M_PI) * i / wp->radial_symm[axis - 'X'];
		wpaint_do_paint(C, ob, wp, sd, wpd, wpi, me, brush, symm, axis, i, angle);
	}
}

static void wpaint_do_symmetrical_brush_actions(
        bContext *C, Object *ob, VPaint *wp, Sculpt *sd, struct WPaintData *wpd, WeightPaintInfo *wpi)
{
	Brush *brush = BKE_paint_brush(&wp->paint);
	Mesh *me = ob->data;
	SculptSession *ss = ob->sculpt;
	StrokeCache *cache = ss->cache;
	const char symm = wp->paint.symmetry_flags & PAINT_SYMM_AXIS_ALL;
	int i = 0;

	/* initial stroke */
	wpaint_do_paint(C, ob, wp, sd, wpd, wpi, me, brush, 0, 'X', 0, 0);
	wpaint_do_radial_symmetry(C, ob, wp, sd, wpd, wpi, me, brush, 0, 'X');
	wpaint_do_radial_symmetry(C, ob, wp, sd, wpd, wpi, me, brush, 0, 'Y');
	wpaint_do_radial_symmetry(C, ob, wp, sd, wpd, wpi, me, brush, 0, 'Z');

	cache->symmetry = symm;

	/* symm is a bit combination of XYZ - 1 is mirror X; 2 is Y; 3 is XY; 4 is Z; 5 is XZ; 6 is YZ; 7 is XYZ */
	for (i = 1; i <= symm; i++) {
		if ((symm & i && (symm != 5 || i != 3) && (symm != 6 || (i != 3 && i != 5)))) {
			cache->mirror_symmetry_pass = i;
			cache->radial_symmetry_pass = 0;
			calc_brushdata_symm(wp, cache, i, 0, 0);

			if (i & (1 << 0)) {
				wpaint_do_paint(C, ob, wp, sd, wpd, wpi, me, brush, i, 'X', 0, 0);
				wpaint_do_radial_symmetry(C, ob, wp, sd, wpd, wpi, me, brush, i, 'X');
			}
			if (i & (1 << 1)) {
				wpaint_do_paint(C, ob, wp, sd, wpd, wpi, me, brush, i, 'Y', 0, 0);
				wpaint_do_radial_symmetry(C, ob, wp, sd, wpd, wpi, me, brush, i, 'Y');
			}
			if (i & (1 << 2)) {
				wpaint_do_paint(C, ob, wp, sd, wpd, wpi, me, brush, i, 'Z', 0, 0);
				wpaint_do_radial_symmetry(C, ob, wp, sd, wpd, wpi, me, brush, i, 'Z');
			}
		}
	}
	copy_v3_v3(cache->true_last_location, cache->true_location);
	cache->is_last_valid = true;
}

static void wpaint_stroke_update_step(bContext *C, struct PaintStroke *stroke, PointerRNA *itemptr)
{
	Scene *scene = CTX_data_scene(C);
	ToolSettings *ts = CTX_data_tool_settings(C);
	VPaint *wp = ts->wpaint;
	Brush *brush = BKE_paint_brush(&wp->paint);
	struct WPaintData *wpd = paint_stroke_mode_data(stroke);
	EvaluationContext eval_ctx;
	ViewContext *vc;
	Object *ob = CTX_data_active_object(C);

	SculptSession *ss = ob->sculpt;
	Sculpt *sd = CTX_data_tool_settings(C)->sculpt;

	vwpaint_update_cache_variants(C, wp, ob, itemptr);

	float mat[4][4];
	float mval[2];

	const float brush_alpha_value = BKE_brush_alpha_get(scene, brush);

	/* intentionally don't initialize as NULL, make sure we initialize all members below */
	WeightPaintInfo wpi;

	/* cannot paint if there is no stroke data */
	if (wpd == NULL) {
		/* XXX: force a redraw here, since even though we can't paint,
		 * at least view won't freeze until stroke ends */
		ED_region_tag_redraw(CTX_wm_region(C));
		return;
	}

	vc = &wpd->vc;
	ob = vc->obact;
	

	view3d_operator_needs_opengl(C);
	ED_view3d_init_mats_rv3d(ob, vc->rv3d);

	CTX_data_eval_ctx(C, &eval_ctx);

	/* load projection matrix */
	mul_m4_m4m4(mat, vc->rv3d->persmat, ob->obmat);


	/* *** setup WeightPaintInfo - pass onto do_weight_paint_vertex *** */
	wpi.defbase_tot =        wpd->defbase_tot;
	wpi.defbase_sel =        wpd->defbase_sel;
	wpi.defbase_tot_sel =    wpd->defbase_tot_sel;

	wpi.defbase_tot_unsel =  wpi.defbase_tot - wpi.defbase_tot_sel;
	wpi.active =             wpd->active;
	wpi.mirror =             wpd->mirror;
	wpi.lock_flags =         wpd->lock_flags;
	wpi.vgroup_validmap =    wpd->vgroup_validmap;
	wpi.do_flip =            RNA_boolean_get(itemptr, "pen_flip");
	wpi.do_multipaint =      wpd->do_multipaint;
	wpi.do_auto_normalize =  ((ts->auto_normalize != 0) && (wpi.vgroup_validmap != NULL));
	wpi.brush_alpha_value =  brush_alpha_value;
	/* *** done setting up WeightPaintInfo *** */

	wpaint_do_symmetrical_brush_actions(C, ob, wp, sd, wpd, &wpi);

	swap_m4m4(vc->rv3d->persmat, mat);

<<<<<<< HEAD
	swap_m4m4(wpd->vc.rv3d->persmat, mat);

	use_vert_sel = (me->editflag & ME_EDIT_PAINT_VERT_SEL) != 0;
	use_face_sel = (me->editflag & ME_EDIT_PAINT_FACE_SEL) != 0;
	use_depth = (vc->v3d->flag & V3D_ZBUF_SELECT) != 0;

	/* which faces are involved */
	if (use_depth) {
		char editflag_prev = me->editflag;

		/* Ugly hack, to avoid drawing vertex index when getting the face index buffer - campbell */
		me->editflag &= ~ME_EDIT_PAINT_VERT_SEL;
		if (use_vert_sel) {
			/* Ugly x2, we need this so hidden faces don't draw */
			me->editflag |= ME_EDIT_PAINT_FACE_SEL;
		}
		totindex = sample_backbuf_area(&eval_ctx, vc, indexar, me->totpoly, mval[0], mval[1], brush_size_pressure);
		me->editflag = editflag_prev;

		if (use_face_sel && me->totpoly) {
			MPoly *mpoly = me->mpoly;
			for (index = 0; index < totindex; index++) {
				if (indexar[index] && indexar[index] <= me->totpoly) {
					MPoly *mp = &mpoly[indexar[index] - 1];

					if ((mp->flag & ME_FACE_SEL) == 0) {
						indexar[index] = 0;
					}
				}
			}
		}
	}
	else {
		indexar = NULL;
	}

	/* incase we have modifiers */
	ED_vpaint_proj_handle_update(C, wpd->vp_handle, vc->ar, mval);

	/* make sure each vertex gets treated only once */
	/* and calculate filter weight */
	paintweight = BKE_brush_weight_get(scene, brush);

	if (use_depth) {
		for (index = 0; index < totindex; index++) {
			if (indexar[index] && indexar[index] <= me->totpoly) {
				MPoly *mpoly = me->mpoly + (indexar[index] - 1);
				MLoop *ml = me->mloop + mpoly->loopstart;
				int i;
=======
	/* calculate pivot for rotation around seletion if needed */
	/* also needed for "View Selected" on last stroke */
	paint_last_stroke_update(scene, vc->ar, mval);
>>>>>>> 6c98859b

	DAG_id_tag_update(ob->data, 0);
	WM_event_add_notifier(C, NC_OBJECT | ND_DRAW, ob);
	swap_m4m4(wpd->vc.rv3d->persmat, mat);

	rcti r;
	if (sculpt_get_redraw_rect(vc->ar, CTX_wm_region_view3d(C), ob, &r)) {
		if (ss->cache) {
			ss->cache->current_r = r;
		}

		/* previous is not set in the current cache else
		 * the partial rect will always grow */
		if (ss->cache) {
			if (!BLI_rcti_is_empty(&ss->cache->previous_r))
				BLI_rcti_union(&r, &ss->cache->previous_r);
		}

		r.xmin += vc->ar->winrct.xmin - 2;
		r.xmax += vc->ar->winrct.xmin + 2;
		r.ymin += vc->ar->winrct.ymin - 2;
		r.ymax += vc->ar->winrct.ymin + 2;

		ss->partial_redraw = 1;
	}
<<<<<<< HEAD


	/* *** free wpi members */
	/* *** done freeing wpi members */


	swap_m4m4(vc->rv3d->persmat, mat);

	/* calculate pivot for rotation around seletion if needed */
	/* also needed for "View Selected" on last stroke */
	paint_last_stroke_update(scene, vc->ar, mval);

	BKE_mesh_batch_cache_dirty(ob->data, BKE_MESH_BATCH_DIRTY_ALL);

	DEG_id_tag_update(ob->data, 0);
	ED_region_tag_redraw(vc->ar);
=======
	ED_region_tag_redraw_partial(vc->ar, &r);
>>>>>>> 6c98859b
}

static void wpaint_stroke_done(const bContext *C, struct PaintStroke *stroke)
{
	Object *ob = CTX_data_active_object(C);
	struct WPaintData *wpd = paint_stroke_mode_data(stroke);
	
	if (wpd) {
		ED_vpaint_proj_handle_free(wpd->vp_handle);

		if (wpd->defbase_sel)
			MEM_freeN((void *)wpd->defbase_sel);
		if (wpd->vgroup_validmap)
			MEM_freeN((void *)wpd->vgroup_validmap);
		if (wpd->lock_flags)
			MEM_freeN((void *)wpd->lock_flags);
		if (wpd->active.lock)
			MEM_freeN((void *)wpd->active.lock);
		if (wpd->mirror.lock)
			MEM_freeN((void *)wpd->mirror.lock);

		MEM_freeN(wpd);
	}
	
	/* and particles too */
	if (ob->particlesystem.first) {
		ParticleSystem *psys;
		int i;
		
		for (psys = ob->particlesystem.first; psys; psys = psys->next) {
			for (i = 0; i < PSYS_TOT_VG; i++) {
				if (psys->vgroup[i] == ob->actdef) {
					psys->recalc |= PSYS_RECALC_RESET;
					break;
				}
			}
		}
	}

	DEG_id_tag_update(ob->data, 0);

	WM_event_add_notifier(C, NC_OBJECT | ND_DRAW, ob);

	sculpt_cache_free(ob->sculpt->cache);
	ob->sculpt->cache = NULL;
}


static int wpaint_invoke(bContext *C, wmOperator *op, const wmEvent *event)
{
	int retval;

	op->customdata = paint_stroke_new(
	        C, op, sculpt_stroke_get_location, wpaint_stroke_test_start,
	        wpaint_stroke_update_step, NULL,
	        wpaint_stroke_done, event->type);
	
	if ((retval = op->type->modal(C, op, event)) == OPERATOR_FINISHED) {
		paint_stroke_data_free(op);
		return OPERATOR_FINISHED;
	}
	/* add modal handler */
	WM_event_add_modal_handler(C, op);

	OPERATOR_RETVAL_CHECK(retval);
	BLI_assert(retval == OPERATOR_RUNNING_MODAL);
	
	return OPERATOR_RUNNING_MODAL;
}

static int wpaint_exec(bContext *C, wmOperator *op)
{
	op->customdata = paint_stroke_new(
	        C, op, sculpt_stroke_get_location, wpaint_stroke_test_start,
	        wpaint_stroke_update_step, NULL,
	        wpaint_stroke_done, 0);

	/* frees op->customdata */
	paint_stroke_exec(C, op);

	return OPERATOR_FINISHED;
}

static void wpaint_cancel(bContext *C, wmOperator *op)
{
	Object *ob = CTX_data_active_object(C);
	if (ob->sculpt->cache) {
		sculpt_cache_free(ob->sculpt->cache);
		ob->sculpt->cache = NULL;
	}

	paint_stroke_cancel(C, op);
}

void PAINT_OT_weight_paint(wmOperatorType *ot)
{
	
	/* identifiers */
	ot->name = "Weight Paint";
	ot->idname = "PAINT_OT_weight_paint";
	ot->description = "Paint a stroke in the current vertex group's weights";
	
	/* api callbacks */
	ot->invoke = wpaint_invoke;
	ot->modal = paint_stroke_modal;
	ot->exec = wpaint_exec;
	ot->poll = weight_paint_poll;
	ot->cancel = wpaint_cancel;
	
	/* flags */
	ot->flag = OPTYPE_UNDO | OPTYPE_BLOCKING;
	
	paint_stroke_operator_properties(ot);
}

static int weight_paint_set_exec(bContext *C, wmOperator *op)
{
	struct Scene *scene = CTX_data_scene(C);
	Object *obact = CTX_data_active_object(C);
	ToolSettings *ts = CTX_data_tool_settings(C);
	Brush *brush = BKE_paint_brush(&ts->wpaint->paint);
	float vgroup_weight = BKE_brush_weight_get(scene, brush);

	if (wpaint_ensure_data(C, op, WPAINT_ENSURE_MIRROR, NULL) == false) {
		return OPERATOR_CANCELLED;
	}

	if (ED_wpaint_fill(obact, vgroup_weight)) {
		ED_region_tag_redraw(CTX_wm_region(C)); /* XXX - should redraw all 3D views */
		return OPERATOR_FINISHED;
	}
	else {
		return OPERATOR_CANCELLED;
	}
}

void PAINT_OT_weight_set(wmOperatorType *ot)
{
	/* identifiers */
	ot->name = "Set Weight";
	ot->idname = "PAINT_OT_weight_set";
	ot->description = "Fill the active vertex group with the current paint weight";

	/* api callbacks */
	ot->exec = weight_paint_set_exec;
	ot->poll = mask_paint_poll;

	/* flags */
	ot->flag = OPTYPE_REGISTER | OPTYPE_UNDO;
}

/* ************ set / clear vertex paint mode ********** */

/**
 * \note Keep in sync with #wpaint_mode_toggle_exec
 */
static int vpaint_mode_toggle_exec(bContext *C, wmOperator *op)
{	
	Object *ob = CTX_data_active_object(C);
	const int mode_flag = OB_MODE_VERTEX_PAINT;
	const bool is_mode_set = (ob->mode & mode_flag) != 0;
	Scene *scene = CTX_data_scene(C);
	VPaint *vp = scene->toolsettings->vpaint;
	Mesh *me;

	if (!is_mode_set) {
		if (!ED_object_mode_compat_set(C, ob, mode_flag, op->reports)) {
			return OPERATOR_CANCELLED;
		}
	}

	me = BKE_mesh_from_object(ob);
	
	/* toggle: end vpaint */
	if (is_mode_set) {
		ob->mode &= ~mode_flag;

		if (me->editflag & ME_EDIT_PAINT_FACE_SEL) {
			BKE_mesh_flush_select_from_polys(me);
		}

		/* If the cache is not released by a cancel or a done, free it now. */
		if (ob->sculpt->cache) {
			sculpt_cache_free(ob->sculpt->cache);
			ob->sculpt->cache = NULL;
		}

		BKE_sculptsession_free(ob);

		paint_cursor_delete_textures();
	}
	else {
		ob->mode |= mode_flag;

		if (me->mloopcol == NULL) {
			make_vertexcol(ob);
		}

		if (vp == NULL)
			vp = scene->toolsettings->vpaint = new_vpaint(0);
		
		paint_cursor_start(C, vertex_paint_poll);

		BKE_paint_init(scene, ePaintVertex, PAINT_CURSOR_VERTEX_PAINT);

		/* Create vertex/weight paint mode session data */
		if (ob->sculpt) {
			if (ob->sculpt->cache) {
				sculpt_cache_free(ob->sculpt->cache);
				ob->sculpt->cache = NULL;
			}
			BKE_sculptsession_free(ob);
		}
		vertex_paint_init_session(scene, ob);
	}
	
	BKE_mesh_batch_cache_dirty(ob->data, BKE_MESH_BATCH_DIRTY_ALL);

	/* update modifier stack for mapping requirements */
	DEG_id_tag_update(&me->id, 0);
	
	WM_event_add_notifier(C, NC_SCENE | ND_MODE, scene);
	
	return OPERATOR_FINISHED;
}

void PAINT_OT_vertex_paint_toggle(wmOperatorType *ot)
{
	
	/* identifiers */
	ot->name = "Vertex Paint Mode";
	ot->idname = "PAINT_OT_vertex_paint_toggle";
	ot->description = "Toggle the vertex paint mode in 3D view";
	
	/* api callbacks */
	ot->exec = vpaint_mode_toggle_exec;
	ot->poll = paint_poll_test;
	
	/* flags */
	ot->flag = OPTYPE_REGISTER | OPTYPE_UNDO;
}



/* ********************** vertex paint operator ******************* */

/* Implementation notes:
 *
 * Operator->invoke()
 * - validate context (add mcol)
 * - create customdata storage
 * - call paint once (mouse click)
 * - add modal handler 
 *
 * Operator->modal()
 * - for every mousemove, apply vertex paint
 * - exit on mouse release, free customdata
 *   (return OPERATOR_FINISHED also removes handler and operator)
 *
 * For future:
 * - implement a stroke event (or mousemove with past positons)
 * - revise whether op->customdata should be added in object, in set_vpaint
 */

typedef struct PolyFaceMap {
	struct PolyFaceMap *next, *prev;
	int facenr;
} PolyFaceMap;

struct VPaintData {
	ViewContext vc;
	uint paintcol;

	struct VertProjHandle *vp_handle;
	struct DMCoNo *vertexcosnos;

	float vpimat[3][3];

	/* modify 'me->mcol' directly, since the derived mesh is drawing from this
	 * array, otherwise we need to refresh the modifier stack */
	bool use_fast_update;

	/* loops tagged as having been painted, to apply shared vertex color
	 * blending only to modified loops */
	bool *mlooptag;

	bool is_texbrush;
};

static bool vpaint_stroke_test_start(bContext *C, struct wmOperator *op, const float mouse[2])
{
	Scene *scene = CTX_data_scene(C);
	ToolSettings *ts = scene->toolsettings;
	struct PaintStroke *stroke = op->customdata;
	VPaint *vp = ts->vpaint;
	Brush *brush = BKE_paint_brush(&vp->paint);
	struct VPaintData *vpd;
	Object *ob = CTX_data_active_object(C);
	Mesh *me;
	float mat[4][4], imat[4][4];
	SculptSession *ss = ob->sculpt;

	/* context checks could be a poll() */
	me = BKE_mesh_from_object(ob);
	if (me == NULL || me->totpoly == 0)
		return false;
	
	if (me->mloopcol == NULL)
		make_vertexcol(ob);
	if (me->mloopcol == NULL)
		return false;

	/* make mode data storage */
	vpd = MEM_callocN(sizeof(*vpd), "VPaintData");
	paint_stroke_set_mode_data(stroke, vpd);
	view3d_set_viewcontext(C, &vpd->vc);
	
<<<<<<< HEAD
	vpd->vp_handle = ED_vpaint_proj_handle_create(C, vpd->vc.scene, ob, &vpd->vertexcosnos);

	vpd->indexar = get_indexarray(me);
=======
>>>>>>> 6c98859b
	vpd->paintcol = vpaint_get_current_col(scene, vp);

	vpd->is_texbrush = !(brush->vertexpaint_tool == PAINT_BLEND_BLUR) &&
	                   brush->mtex.tex;

	/* are we painting onto a modified mesh?,
	 * if not we can skip face map trickiness */
	if (vertex_paint_use_fast_update_check(ob)) {
		vpd->use_fast_update = true;
/*		printf("Fast update!\n");*/
	}
	else {
		vpd->use_fast_update = false;
/*		printf("No fast update!\n");*/
	}

	/* to keep tracked of modified loops for shared vertex color blending */
	if (brush->vertexpaint_tool == PAINT_BLEND_BLUR) {
		vpd->mlooptag = MEM_mallocN(sizeof(bool) * me->totloop, "VPaintData mlooptag");
	}

	/* Create projection handle */
	if (vpd->is_texbrush) {
		ob->sculpt->building_vp_handle = true;
		vpd->vp_handle = ED_vpaint_proj_handle_create(scene, ob, &vpd->vertexcosnos);
		ob->sculpt->building_vp_handle = false;
	}

	/* some old cruft to sort out later */
	mul_m4_m4m4(mat, vpd->vc.rv3d->viewmat, ob->obmat);
	invert_m4_m4(imat, mat);
	copy_m3_m4(vpd->vpimat, imat);

	/* If not previously created, create vertex/weight paint mode session data */
	vertex_paint_init_session(scene, ob);
	vwpaint_update_cache_invariants(C, vp, ss, op, mouse);
	vertex_paint_init_session_data(ts, ob);

	if (ob->sculpt->mode.vpaint.previous_color != NULL) {
		memset(ob->sculpt->mode.vpaint.previous_color, 0, sizeof(uint) * me->totloop);
	}

	return 1;
}

static void do_vpaint_brush_calc_average_color_cb_ex(
        void *userdata, void *UNUSED(userdata_chunk), const int n, const int UNUSED(thread_id))
{
	SculptThreadedTaskData *data = userdata;
	SculptSession *ss = data->ob->sculpt;
	CCGDerivedMesh *ccgdm = BKE_pbvh_get_ccgdm(ss->pbvh);
	const struct SculptVertexPaintGeomMap *gmap = &ss->mode.vpaint.gmap;

	StrokeCache *cache = ss->cache;
	uint *lcol = data->lcol;
	char *col;

	const bool use_face_sel = (data->me->editflag & ME_EDIT_PAINT_FACE_SEL) != 0;

	struct VPaintAverageAccum *accum = (struct VPaintAverageAccum *)data->custom_data + n;
	accum->len = 0;
	memset(accum->value, 0, sizeof(accum->value));

	SculptBrushTest test;
	sculpt_brush_test_init(ss, &test);

	/* For each vertex */
	PBVHVertexIter vd;
	BKE_pbvh_vertex_iter_begin(ss->pbvh, data->nodes[n], vd, PBVH_ITER_UNIQUE)
	{
		/* Test to see if the vertex coordinates are within the spherical brush region. */
		if (sculpt_brush_test_fast(&test, vd.co)) {
			const int v_index = ccgdm ? data->me->mloop[vd.grid_indices[vd.g]].v : vd.vert_indices[vd.i];
			if (BKE_brush_curve_strength(data->brush, test.dist, cache->radius) > 0.0) {
				/* If the vertex is selected for painting. */
				const MVert *mv = &data->me->mvert[v_index];
				if (!use_face_sel || mv->flag & SELECT) {
					accum->len += gmap->vert_to_loop[v_index].count;
					/* if a vertex is within the brush region, then add it's color to the blend. */
					for (int j = 0; j < gmap->vert_to_loop[v_index].count; j++) {
						const int l_index = gmap->vert_to_loop[v_index].indices[j];
						col = (char *)(&lcol[l_index]);
						/* Color is squared to compensate the sqrt color encoding. */
						accum->value[0] += col[0] * col[0];
						accum->value[1] += col[1] * col[1];
						accum->value[2] += col[2] * col[2];
					}
				}
			}
		}
	}
	BKE_pbvh_vertex_iter_end;
}

static void handle_texture_brush(
        SculptThreadedTaskData *data, PBVHVertexIter vd, float size_pressure, float alpha_pressure,
        float *r_alpha, uint *r_color)
{
	SculptSession *ss = data->ob->sculpt;
	CCGDerivedMesh *ccgdm = BKE_pbvh_get_ccgdm(ss->pbvh);
	const int v_index = ccgdm ? data->me->mloop[vd.grid_indices[vd.g]].v : vd.vert_indices[vd.i];

	float rgba[4];
	float rgba_br[3];

	*r_alpha = calc_vp_alpha_col_dl(
	        data->vp, &data->vpd->vc, data->vpd->vpimat,
	        &data->vpd->vertexcosnos[v_index], ss->cache->mouse, size_pressure, alpha_pressure, rgba);
	rgb_uchar_to_float(rgba_br, (const uchar *)&data->vpd->paintcol);
	mul_v3_v3(rgba_br, rgba);
	rgb_float_to_uchar((uchar *)r_color, rgba_br);
}

static void do_vpaint_brush_draw_task_cb_ex(
        void *userdata, void *UNUSED(userdata_chunk), const int n, const int UNUSED(thread_id))
{
	SculptThreadedTaskData *data = userdata;
	SculptSession *ss = data->ob->sculpt;
	CCGDerivedMesh *ccgdm = BKE_pbvh_get_ccgdm(ss->pbvh);
	const struct SculptVertexPaintGeomMap *gmap = &ss->mode.vpaint.gmap;

	Brush *brush = data->brush;
	StrokeCache *cache = ss->cache;
	const float brush_strength = cache->bstrength;
	uint *lcol = data->lcol;
	Scene *scene = CTX_data_scene(data->C);
	float brush_size_pressure, brush_alpha_value, brush_alpha_pressure;
	get_brush_alpha_data(scene, ss, brush, &brush_size_pressure, &brush_alpha_value, &brush_alpha_pressure);
	const bool use_face_sel = (data->me->editflag & ME_EDIT_PAINT_FACE_SEL) != 0;

	SculptBrushTest test;
	sculpt_brush_test_init(ss, &test);

	/* For each vertex*/
	PBVHVertexIter vd;
	BKE_pbvh_vertex_iter_begin(ss->pbvh, data->nodes[n], vd, PBVH_ITER_UNIQUE)
	{
		/* Test to see if the vertex coordinates are within the spherical brush region. */
		if (sculpt_brush_test(&test, vd.co)) {
			/* Note: Grids are 1:1 with corners (aka loops).
			 * For grid based pbvh, take the vert whose loop cooresponds to the current grid.
			 * Otherwise, take the current vert. */
			const int v_index = ccgdm ? data->me->mloop[vd.grid_indices[vd.g]].v : vd.vert_indices[vd.i];
			const float grid_alpha = ccgdm ? 1.0f / vd.gridsize : 1.0f;
			const MVert *mv = &data->me->mvert[v_index];

			/* If the vertex is selected for painting. */
			if (!use_face_sel || mv->flag & SELECT) {
				/* Calc the dot prod. between ray norm on surf and current vert
				 * (ie splash prevention factor), and only paint front facing verts. */
				const float view_dot = (vd.no) ? dot_vf3vs3(cache->sculpt_normal_symm, vd.no) : 1.0;
				if (view_dot > 0.0f) {
					const float brush_fade = BKE_brush_curve_strength(brush, test.dist, cache->radius);
					uint color_final = data->vpd->paintcol;

					/* If we're painting with a texture, sample the texture color and alpha. */
					float tex_alpha = 1.0;
					if (data->vpd->is_texbrush) {
						handle_texture_brush(
						        data, vd, brush_size_pressure, brush_alpha_pressure,
						        &tex_alpha, &color_final);
					}
					/* For each poly owning this vert, paint each loop belonging to this vert. */
					for (int j = 0; j < gmap->vert_to_poly[v_index].count; j++) {
						const int p_index = gmap->vert_to_poly[v_index].indices[j];
						const int l_index = gmap->vert_to_loop[v_index].indices[j];
						BLI_assert(data->me->mloop[l_index].v == v_index);
						const MPoly *mp = &data->me->mpoly[p_index];
						if (!use_face_sel || mp->flag & ME_FACE_SEL) {
							uint color_orig = 0;  /* unused when array is NULL */
							if (ss->mode.vpaint.previous_color != NULL) {
								/* Get the previous loop color */
								if (ss->mode.vpaint.previous_color[l_index] == 0) {
									ss->mode.vpaint.previous_color[l_index] = lcol[l_index];
								}
								color_orig = ss->mode.vpaint.previous_color[l_index];
							}
							const float final_alpha =
							        255 * brush_fade * brush_strength * view_dot *
							        tex_alpha * brush_alpha_pressure * grid_alpha;
							/* Mix the new color with the original based on final_alpha. */
							lcol[l_index] = vpaint_blend(
							        data->vp, lcol[l_index], color_orig, color_final,
							        final_alpha, 255 * brush_strength);
						}
					}
				}
			}
		}
	}
	BKE_pbvh_vertex_iter_end;
}

static void do_vpaint_brush_blur_task_cb_ex(
        void *userdata, void *UNUSED(userdata_chunk), const int n, const int UNUSED(thread_id))
{
	SculptThreadedTaskData *data = userdata;
	SculptSession *ss = data->ob->sculpt;
	CCGDerivedMesh *ccgdm = BKE_pbvh_get_ccgdm(ss->pbvh);

	Scene *scene = CTX_data_scene(data->C);
	const struct SculptVertexPaintGeomMap *gmap = &ss->mode.vpaint.gmap;
	Brush *brush = data->brush;
	StrokeCache *cache = ss->cache;
	const float brush_strength = cache->bstrength;
	uint *lcol = data->lcol;
	float brush_size_pressure, brush_alpha_value, brush_alpha_pressure;
	get_brush_alpha_data(scene, ss, brush, &brush_size_pressure, &brush_alpha_value, &brush_alpha_pressure);
	const bool use_face_sel = (data->me->editflag & ME_EDIT_PAINT_FACE_SEL) != 0;

	SculptBrushTest test;
	sculpt_brush_test_init(ss, &test);

	/* For each vertex */
	PBVHVertexIter vd;
	BKE_pbvh_vertex_iter_begin(ss->pbvh, data->nodes[n], vd, PBVH_ITER_UNIQUE)
	{
		/* Test to see if the vertex coordinates are within the spherical brush region. */
		if (sculpt_brush_test(&test, vd.co)) {
			/* For grid based pbvh, take the vert whose loop cooresponds to the current grid. 
			Otherwise, take the current vert. */
			const int v_index = ccgdm ? data->me->mloop[vd.grid_indices[vd.g]].v : vd.vert_indices[vd.i];
			const float grid_alpha = ccgdm ? 1.0f / vd.gridsize : 1.0f;
			const MVert *mv = &data->me->mvert[v_index];

			const float view_dot = (vd.no) ? dot_vf3vs3(cache->sculpt_normal_symm, vd.no) : 1.0;
			if (view_dot > 0.0f) {
				const float brush_fade = BKE_brush_curve_strength(brush, test.dist, cache->radius);

				/* If the vertex is selected for painting. */
				if (!use_face_sel || mv->flag & SELECT) {
					/* Get the average poly color */
					uint color_final = 0;
					int total_hit_loops = 0;
					uint blend[4] = {0};
					for (int j = 0; j < gmap->vert_to_poly[v_index].count; j++) {
						int p_index = gmap->vert_to_poly[v_index].indices[j];
						const MPoly *mp = &data->me->mpoly[p_index];
						if (!use_face_sel || mp->flag & ME_FACE_SEL) {
							total_hit_loops += mp->totloop;
							for (int k = 0; k < mp->totloop; k++) {
								const uint l_index = mp->loopstart + k;
								const char *col = (const char *)(&lcol[l_index]);
								/* Color is squared to compensate the sqrt color encoding. */
								blend[0] += (uint)col[0] * (uint)col[0];
								blend[1] += (uint)col[1] * (uint)col[1];
								blend[2] += (uint)col[2] * (uint)col[2];
								blend[3] += (uint)col[3] * (uint)col[3];
							}
						}
					}
					if (total_hit_loops != 0) {
						/* Use rgb^2 color averaging. */
						char *col = (char *)(&color_final);
						col[0] = round_fl_to_uchar(sqrtf(divide_round_i(blend[0], total_hit_loops)));
						col[1] = round_fl_to_uchar(sqrtf(divide_round_i(blend[1], total_hit_loops)));
						col[2] = round_fl_to_uchar(sqrtf(divide_round_i(blend[2], total_hit_loops)));
						col[3] = round_fl_to_uchar(sqrtf(divide_round_i(blend[3], total_hit_loops)));

						/* For each poly owning this vert, paint each loop belonging to this vert. */
						for (int j = 0; j < gmap->vert_to_poly[v_index].count; j++) {
							const int p_index = gmap->vert_to_poly[v_index].indices[j];
							const int l_index = gmap->vert_to_loop[v_index].indices[j];
							BLI_assert(data->me->mloop[l_index].v == v_index);
							const MPoly *mp = &data->me->mpoly[p_index];
							if (!use_face_sel || mp->flag & ME_FACE_SEL) {
								uint color_orig = 0;  /* unused when array is NULL */
								if (ss->mode.vpaint.previous_color != NULL) {
									/* Get the previous loop color */
									if (ss->mode.vpaint.previous_color[l_index] == 0) {
										ss->mode.vpaint.previous_color[l_index] = lcol[l_index];
									}
									color_orig = ss->mode.vpaint.previous_color[l_index];
								}
								const float final_alpha =
								        255 * brush_fade * brush_strength * view_dot *
								        brush_alpha_pressure * grid_alpha;
								/* Mix the new color with the original
								 * based on the brush strength and the curve. */
								lcol[l_index] = vpaint_blend(
								        data->vp, lcol[l_index], color_orig, *((uint *)col),
								        final_alpha, 255 * brush_strength);
							}
						}
					}
				}
			}
		}
	}
	BKE_pbvh_vertex_iter_end;
}

static void do_vpaint_brush_smear_task_cb_ex(
        void *userdata, void *UNUSED(userdata_chunk), const int n, const int UNUSED(thread_id))
{
	SculptThreadedTaskData *data = userdata;
	SculptSession *ss = data->ob->sculpt;
	CCGDerivedMesh *ccgdm = BKE_pbvh_get_ccgdm(ss->pbvh);

	Scene *scene = CTX_data_scene(data->C);
	const struct SculptVertexPaintGeomMap *gmap = &ss->mode.vpaint.gmap;
	Brush *brush = data->brush;
	StrokeCache *cache = ss->cache;
	const float brush_strength = cache->bstrength;
	uint *lcol = data->lcol;
	float brush_size_pressure, brush_alpha_value, brush_alpha_pressure;
	get_brush_alpha_data(scene, ss, brush, &brush_size_pressure, &brush_alpha_value, &brush_alpha_pressure);
	float brush_dir[3];
	const bool use_face_sel = (data->me->editflag & ME_EDIT_PAINT_FACE_SEL) != 0;

	sub_v3_v3v3(brush_dir, cache->location, cache->last_location);
	if (normalize_v3(brush_dir) != 0.0f) {

		SculptBrushTest test;
		sculpt_brush_test_init(ss, &test);

		/* For each vertex */
		PBVHVertexIter vd;
		BKE_pbvh_vertex_iter_begin(ss->pbvh, data->nodes[n], vd, PBVH_ITER_UNIQUE)
		{
			/* Test to see if the vertex coordinates are within the spherical brush region. */
			if (sculpt_brush_test(&test, vd.co)) {
				/* For grid based pbvh, take the vert whose loop cooresponds to the current grid.
				Otherwise, take the current vert. */
				const int v_index = ccgdm ? data->me->mloop[vd.grid_indices[vd.g]].v : vd.vert_indices[vd.i];
				const float grid_alpha = ccgdm ? 1.0f / vd.gridsize : 1.0f;
				const MVert *mv_curr = &data->me->mvert[v_index];

				/* if the vertex is selected for painting. */
				if (!use_face_sel || mv_curr->flag & SELECT) {
					/* Calc the dot prod. between ray norm on surf and current vert
					(ie splash prevention factor), and only paint front facing verts. */
					const float view_dot = (vd.no) ? dot_vf3vs3(cache->sculpt_normal_symm, vd.no) : 1.0;
					if (view_dot > 0.0f) {
						const float brush_fade = BKE_brush_curve_strength(brush, test.dist, cache->radius);

						bool do_color = false;
						/* Minimum dot product between brush direction and current
						 * to neighbor direction is 0.0, meaning orthogonal. */
						float stroke_dot_max = 0.0f;

						/* Get the color of the loop in the opposite direction of the brush movement */
						uint color_final = 0;
						for (int j = 0; j < gmap->vert_to_poly[v_index].count; j++) {
							const int p_index = gmap->vert_to_poly[v_index].indices[j];
							const int l_index = gmap->vert_to_loop[v_index].indices[j];
							BLI_assert(data->me->mloop[l_index].v == v_index);
							const MPoly *mp = &data->me->mpoly[p_index];
							if (!use_face_sel || mp->flag & ME_FACE_SEL) {
								for (int k = 0; k < mp->totloop; k++) {
									const MLoop *ml = &data->me->mloop[l_index];
									const uint v_other_index = ml->v;
									const MVert *mv_other = &data->me->mvert[v_other_index];

									/* Get the direction from the selected vert to the neighbor. */
									float other_dir[3];
									sub_v3_v3v3(other_dir, mv_curr->co, mv_other->co);
									normalize_v3(other_dir);

									const float stroke_dot = dot_v3v3(other_dir, brush_dir);

									if (stroke_dot > stroke_dot_max) {
										stroke_dot_max = stroke_dot;
										color_final = lcol[l_index];
										do_color = true;
									}
								}
							}
						}

						if (do_color) {
							/* For each poly owning this vert, paint each loop belonging to this vert. */
							for (int j = 0; j < gmap->vert_to_poly[v_index].count; j++) {
								const int p_index = gmap->vert_to_poly[v_index].indices[j];
								const int l_index = gmap->vert_to_loop[v_index].indices[j];
								BLI_assert(data->me->mloop[l_index].v == v_index);
								const MPoly *mp = &data->me->mpoly[p_index];
								if (!use_face_sel || mp->flag & ME_FACE_SEL) {
									/* Get the previous loop color */
									uint color_orig = 0;  /* unused when array is NULL */
									if (ss->mode.vpaint.previous_color != NULL) {
										/* Get the previous loop color */
										if (ss->mode.vpaint.previous_color[l_index] == 0) {
											ss->mode.vpaint.previous_color[l_index] = lcol[l_index];
										}
										color_orig = ss->mode.vpaint.previous_color[l_index];
									}
									const float final_alpha =
									        255 * brush_fade * brush_strength *
									        view_dot * brush_alpha_pressure * grid_alpha;
									/* Mix the new color with the original
									 * based on the brush strength and the curve. */
									lcol[l_index] = vpaint_blend(
									        data->vp, lcol[l_index], color_orig, color_final,
									        final_alpha, 255 * brush_strength);
								}
							}
						}
					}
				}
			}
		}
		BKE_pbvh_vertex_iter_end;
	}
}

static void calculate_average_color(SculptThreadedTaskData *data, PBVHNode **UNUSED(nodes), int totnode)
{
	struct VPaintAverageAccum *accum = MEM_mallocN(sizeof(*accum) * totnode, __func__);
	data->custom_data = accum;

	BLI_task_parallel_range_ex(
	        0, totnode, data, NULL, 0, do_vpaint_brush_calc_average_color_cb_ex,
	        true, false);

	uint accum_len = 0;
	uint accum_value[3] = {0};
	uchar blend[4] = {0};
	for (int i = 0; i < totnode; i++) {
		accum_len += accum[i].len;
		accum_value[0] += accum[i].value[0];
		accum_value[1] += accum[i].value[1];
		accum_value[2] += accum[i].value[2];
	}
	if (accum_len != 0) {
		blend[0] = round_fl_to_uchar(sqrtf(divide_round_i(accum_value[0], accum_len)));
		blend[1] = round_fl_to_uchar(sqrtf(divide_round_i(accum_value[1], accum_len)));
		blend[2] = round_fl_to_uchar(sqrtf(divide_round_i(accum_value[2], accum_len)));
		blend[3] = 255;
		data->vpd->paintcol = *((uint *)blend);
	}

	MEM_SAFE_FREE(data->custom_data);  /* 'accum' */
}

static void vpaint_paint_leaves(
        bContext *C, Sculpt *sd, VPaint *vp, struct VPaintData *vpd,
        Object *ob, Mesh *me, PBVHNode **nodes, int totnode)
{
	Brush *brush = ob->sculpt->cache->brush;

	SculptThreadedTaskData data = {
		.sd = sd, .ob = ob, .brush = brush, .nodes = nodes, .vp = vp, .vpd = vpd,
		.lcol = (uint *)me->mloopcol, .me = me, .C = C,
	};
	switch (brush->vertexpaint_tool) {
		case PAINT_BLEND_AVERAGE:
			calculate_average_color(&data, nodes, totnode);
			BLI_task_parallel_range_ex(
			    0, totnode, &data, NULL, 0,
			    do_vpaint_brush_draw_task_cb_ex, true, false);
			break;
		case PAINT_BLEND_BLUR:
			BLI_task_parallel_range_ex(
			    0, totnode, &data, NULL, 0,
			    do_vpaint_brush_blur_task_cb_ex, true, false);
			break;
		case PAINT_BLEND_SMEAR:
			BLI_task_parallel_range_ex(
			    0, totnode, &data, NULL, 0,
			    do_vpaint_brush_smear_task_cb_ex, true, false);
			break;
		default:
			BLI_task_parallel_range_ex(
			    0, totnode, &data, NULL, 0,
			    do_vpaint_brush_draw_task_cb_ex, true, false);
			break;
	}
}

static void vpaint_do_paint(
        bContext *C, Sculpt *sd, VPaint *vd, struct VPaintData *vpd,
        Object *ob, Mesh *me, Brush *UNUSED(brush), const char symm, const int axis, const int i, const float angle)
{
	SculptSession *ss = ob->sculpt;
	ss->cache->radial_symmetry_pass = i;
	calc_brushdata_symm(vd, ss->cache, symm, axis, angle);
	SculptSearchSphereData data;
	PBVHNode **nodes = NULL;
	int totnode;

	/* Build a list of all nodes that are potentially within the brush's area of influence */
	data.ss = ss;
	data.sd = sd;
	data.radius_squared = ss->cache->radius_squared;
	data.original = true;
	BKE_pbvh_search_gather(ss->pbvh, sculpt_search_sphere_cb, &data, &nodes, &totnode);

	calc_area_normal(vd, ob, nodes, totnode, ss->cache->sculpt_normal_symm);

	/* Paint those leaves. */
	vpaint_paint_leaves(C, sd, vd, vpd, ob, me, nodes, totnode);

	if (nodes) {
		MEM_freeN(nodes);
	}
}

static void vpaint_do_radial_symmetry(
        bContext *C, Sculpt *sd, VPaint *vd, struct VPaintData *vpd, Object *ob, Mesh *me,
        Brush *brush, const char symm, const int axis)
{
	for (int i = 1; i < vd->radial_symm[axis - 'X']; i++) {
		const float angle = (2.0 * M_PI) * i / vd->radial_symm[axis - 'X'];
		vpaint_do_paint(C, sd, vd, vpd, ob, me, brush, symm, axis, i, angle);
	}
}

static void vpaint_do_symmetrical_brush_actions(
        bContext *C, Sculpt *sd, VPaint *vd, struct VPaintData *vpd, Object *ob)
{
	Brush *brush = BKE_paint_brush(&vd->paint);
	Mesh *me = ob->data;
	SculptSession *ss = ob->sculpt;
	StrokeCache *cache = ss->cache;
	const char symm = vd->paint.symmetry_flags & PAINT_SYMM_AXIS_ALL;
	int i = 0;

	/* initial stroke */
	vpaint_do_paint(C, sd, vd, vpd, ob, me, brush, i, 'X', 0, 0);
	vpaint_do_radial_symmetry(C, sd, vd, vpd, ob, me, brush, i, 'X');
	vpaint_do_radial_symmetry(C, sd, vd, vpd, ob, me, brush, i, 'Y');
	vpaint_do_radial_symmetry(C, sd, vd, vpd, ob, me, brush, i, 'Z');

	cache->symmetry = symm;

	/* symm is a bit combination of XYZ - 1 is mirror X; 2 is Y; 3 is XY; 4 is Z; 5 is XZ; 6 is YZ; 7 is XYZ */
	for (i = 1; i <= symm; i++) {
		if (symm & i && (symm != 5 || i != 3) && (symm != 6 || (i != 3 && i != 5))) {
			cache->mirror_symmetry_pass = i;
			cache->radial_symmetry_pass = 0;
			calc_brushdata_symm(vd, cache, i, 0, 0);

			if (i & (1 << 0)) {
				vpaint_do_paint(C, sd, vd, vpd, ob, me, brush, i, 'X', 0, 0);
				vpaint_do_radial_symmetry(C, sd, vd, vpd, ob, me, brush, i, 'X');
			}
			if (i & (1 << 1)) {
				vpaint_do_paint(C, sd, vd, vpd, ob, me, brush, i, 'Y', 0, 0);
				vpaint_do_radial_symmetry(C, sd, vd, vpd, ob, me, brush, i, 'Y');
			}
			if (i & (1 << 2)) {
				vpaint_do_paint(C, sd, vd, vpd, ob, me, brush, i, 'Z', 0, 0);
				vpaint_do_radial_symmetry(C, sd, vd, vpd, ob, me, brush, i, 'Z');
			}
		}
	}

	copy_v3_v3(cache->true_last_location, cache->true_location);
	cache->is_last_valid = true;
}

static void vpaint_stroke_update_step(bContext *C, struct PaintStroke *stroke, PointerRNA *itemptr)
{
	EvaluationContext eval_ctx;
	Scene *scene = CTX_data_scene(C);
	ToolSettings *ts = CTX_data_tool_settings(C);
	struct VPaintData *vpd = paint_stroke_mode_data(stroke);
	VPaint *vp = ts->vpaint;
	ViewContext *vc = &vpd->vc;
	Object *ob = vc->obact;
	Sculpt *sd = CTX_data_tool_settings(C)->sculpt;

	vwpaint_update_cache_variants(C, vp, ob, itemptr);

	float mat[4][4];
	float mval[2];

	ED_view3d_init_mats_rv3d(ob, vc->rv3d);

	/* load projection matrix */
	mul_m4_m4m4(mat, vc->rv3d->persmat, ob->obmat);

<<<<<<< HEAD
	/* which faces are involved */
	CTX_data_eval_ctx(C, &eval_ctx);
	totindex = sample_backbuf_area(&eval_ctx, vc, indexar, me->totpoly, mval[0], mval[1], brush_size_pressure);

	if ((me->editflag & ME_EDIT_PAINT_FACE_SEL) && me->mpoly) {
		for (index = 0; index < totindex; index++) {
			if (indexar[index] && indexar[index] <= me->totpoly) {
				const MPoly *mpoly = &me->mpoly[indexar[index] - 1];

				if ((mpoly->flag & ME_FACE_SEL) == 0)
					indexar[index] = 0;
			}
		}
	}
	
	swap_m4m4(vc->rv3d->persmat, mat);

	/* incase we have modifiers */
	ED_vpaint_proj_handle_update(C, vpd->vp_handle, vc->ar, mval);
=======
	swap_m4m4(vc->rv3d->persmat, mat);

	vpaint_do_symmetrical_brush_actions(C, sd, vp, vpd, ob);
>>>>>>> 6c98859b

	swap_m4m4(vc->rv3d->persmat, mat);

	/* calculate pivot for rotation around seletion if needed */
	/* also needed for "View Selected" on last stroke */
	paint_last_stroke_update(scene, vc->ar, mval);

	BKE_mesh_batch_cache_dirty(ob->data, BKE_MESH_BATCH_DIRTY_ALL);

	ED_region_tag_redraw(vc->ar);

	if (vpd->use_fast_update == false) {
		/* recalculate modifier stack to get new colors, slow,
		 * avoid this if we can! */
		DEG_id_tag_update(ob->data, 0);
	}
	else {
		/* If using new VBO drawing, mark mcol as dirty to force colors gpu buffer refresh! */
		ob->derivedFinal->dirty |= DM_DIRTY_MCOL_UPDATE_DRAW;
	}
}

static void vpaint_stroke_done(const bContext *C, struct PaintStroke *stroke)
{
	struct VPaintData *vpd = paint_stroke_mode_data(stroke);
	ViewContext *vc = &vpd->vc;
	Object *ob = vc->obact;

	if (vpd->mlooptag)
		MEM_freeN(vpd->mlooptag);

	WM_event_add_notifier(C, NC_OBJECT | ND_DRAW, ob);
<<<<<<< HEAD
	DEG_id_tag_update(&me->id, 0);
=======
>>>>>>> 6c98859b

	MEM_freeN(vpd);

	sculpt_cache_free(ob->sculpt->cache);
	ob->sculpt->cache = NULL;
}

static int vpaint_invoke(bContext *C, wmOperator *op, const wmEvent *event)
{
	int retval;

	op->customdata = paint_stroke_new(C, op, sculpt_stroke_get_location, vpaint_stroke_test_start,
	                                  vpaint_stroke_update_step, NULL,
	                                  vpaint_stroke_done, event->type);
	
	if ((retval = op->type->modal(C, op, event)) == OPERATOR_FINISHED) {
		paint_stroke_data_free(op);
		return OPERATOR_FINISHED;
	}

	/* add modal handler */
	WM_event_add_modal_handler(C, op);

	OPERATOR_RETVAL_CHECK(retval);
	BLI_assert(retval == OPERATOR_RUNNING_MODAL);
	
	return OPERATOR_RUNNING_MODAL;
}

static int vpaint_exec(bContext *C, wmOperator *op)
{
	op->customdata = paint_stroke_new(C, op, sculpt_stroke_get_location, vpaint_stroke_test_start,
	                                  vpaint_stroke_update_step, NULL,
	                                  vpaint_stroke_done, 0);

	/* frees op->customdata */
	paint_stroke_exec(C, op);

	return OPERATOR_FINISHED;
}

static void vpaint_cancel(bContext *C, wmOperator *op)
{
	Object *ob = CTX_data_active_object(C);
	if (ob->sculpt->cache) {
		sculpt_cache_free(ob->sculpt->cache);
		ob->sculpt->cache = NULL;
	}

	paint_stroke_cancel(C, op);
}

void PAINT_OT_vertex_paint(wmOperatorType *ot)
{
	/* identifiers */
	ot->name = "Vertex Paint";
	ot->idname = "PAINT_OT_vertex_paint";
	ot->description = "Paint a stroke in the active vertex color layer";
	
	/* api callbacks */
	ot->invoke = vpaint_invoke;
	ot->modal = paint_stroke_modal;
	ot->exec = vpaint_exec;
	ot->poll = vertex_paint_poll;
	ot->cancel = vpaint_cancel;
	
	/* flags */
	ot->flag = OPTYPE_UNDO | OPTYPE_BLOCKING;

	paint_stroke_operator_properties(ot);
}

/* ********************** weight from bones operator ******************* */

static int weight_from_bones_poll(bContext *C)
{
	Object *ob = CTX_data_active_object(C);

	return (ob && (ob->mode & OB_MODE_WEIGHT_PAINT) && modifiers_isDeformedByArmature(ob));
}

static int weight_from_bones_exec(bContext *C, wmOperator *op)
{
	Scene *scene = CTX_data_scene(C);
	Object *ob = CTX_data_active_object(C);
	Object *armob = modifiers_isDeformedByArmature(ob);
	Mesh *me = ob->data;
	int type = RNA_enum_get(op->ptr, "type");

	create_vgroups_from_armature(op->reports, C, scene, ob, armob, type, (me->editflag & ME_EDIT_MIRROR_X));

	DEG_id_tag_update(&me->id, 0);
	WM_event_add_notifier(C, NC_GEOM | ND_DATA, me);

	return OPERATOR_FINISHED;
}

void PAINT_OT_weight_from_bones(wmOperatorType *ot)
{
	static EnumPropertyItem type_items[] = {
		{ARM_GROUPS_AUTO, "AUTOMATIC", 0, "Automatic", "Automatic weights from bones"},
		{ARM_GROUPS_ENVELOPE, "ENVELOPES", 0, "From Envelopes", "Weights from envelopes with user defined radius"},
		{0, NULL, 0, NULL, NULL}};

	/* identifiers */
	ot->name = "Weight from Bones";
	ot->idname = "PAINT_OT_weight_from_bones";
	ot->description = "Set the weights of the groups matching the attached armature's selected bones, "
	                  "using the distance between the vertices and the bones";
	
	/* api callbacks */
	ot->exec = weight_from_bones_exec;
	ot->invoke = WM_menu_invoke;
	ot->poll = weight_from_bones_poll;
	
	/* flags */
	ot->flag = OPTYPE_REGISTER | OPTYPE_UNDO;

	/* properties */
	ot->prop = RNA_def_enum(ot->srna, "type", type_items, 0, "Type", "Method to use for assigning weights");
}

/* *** VGroups Gradient *** */
typedef struct DMGradient_vertStore {
	float sco[2];
	float weight_orig;
	enum {
		VGRAD_STORE_NOP      = 0,
		VGRAD_STORE_DW_EXIST = (1 << 0)
	} flag;
} DMGradient_vertStore;

typedef struct DMGradient_vertStoreBase {
	struct WPaintPrev wpp;
	DMGradient_vertStore elem[0];
} DMGradient_vertStoreBase;

typedef struct DMGradient_userData {
	struct ARegion *ar;
	Scene *scene;
	Mesh *me;
	Brush *brush;
	const float *sco_start;     /* [2] */
	const float *sco_end;       /* [2] */
	float        sco_line_div;  /* store (1.0f / len_v2v2(sco_start, sco_end)) */
	int def_nr;
	bool is_init;
	DMGradient_vertStoreBase *vert_cache;
	/* only for init */
	BLI_bitmap *vert_visit;

	/* options */
	short use_select;
	short type;
	float weightpaint;
} DMGradient_userData;

static void gradientVert_update(DMGradient_userData *grad_data, int index)
{
	Mesh *me = grad_data->me;
	DMGradient_vertStore *vs = &grad_data->vert_cache->elem[index];
	float alpha;

	if (grad_data->type == WPAINT_GRADIENT_TYPE_LINEAR) {
		alpha = line_point_factor_v2(vs->sco, grad_data->sco_start, grad_data->sco_end);
	}
	else {
		BLI_assert(grad_data->type == WPAINT_GRADIENT_TYPE_RADIAL);
		alpha = len_v2v2(grad_data->sco_start, vs->sco) * grad_data->sco_line_div;
	}
	/* no need to clamp 'alpha' yet */

	/* adjust weight */
	alpha = BKE_brush_curve_strength_clamped(grad_data->brush, alpha, 1.0f);

	if (alpha != 0.0f) {
		MDeformVert *dv = &me->dvert[index];
		MDeformWeight *dw = defvert_verify_index(dv, grad_data->def_nr);
		// dw->weight = alpha; // testing
		int tool = grad_data->brush->vertexpaint_tool;
		float testw;

		/* init if we just added */
		testw = wpaint_blend_tool(tool, vs->weight_orig, grad_data->weightpaint, alpha * grad_data->brush->alpha);
		CLAMP(testw, 0.0f, 1.0f);
		dw->weight = testw;
	}
	else {
		MDeformVert *dv = &me->dvert[index];
		if (vs->flag & VGRAD_STORE_DW_EXIST) {
			/* normally we NULL check, but in this case we know it exists */
			MDeformWeight *dw = defvert_find_index(dv, grad_data->def_nr);
			dw->weight = vs->weight_orig;
		}
		else {
			/* wasn't originally existing, remove */
			MDeformWeight *dw = defvert_find_index(dv, grad_data->def_nr);
			if (dw) {
				defvert_remove_group(dv, dw);
			}
		}
	}
}

static void gradientVertUpdate__mapFunc(
        void *userData, int index, const float UNUSED(co[3]),
        const float UNUSED(no_f[3]), const short UNUSED(no_s[3]))
{
	DMGradient_userData *grad_data = userData;
	Mesh *me = grad_data->me;
	if ((grad_data->use_select == false) || (me->mvert[index].flag & SELECT)) {
		DMGradient_vertStore *vs = &grad_data->vert_cache->elem[index];
		if (vs->sco[0] != FLT_MAX) {
			gradientVert_update(grad_data, index);
		}
	}
}

static void gradientVertInit__mapFunc(
        void *userData, int index, const float co[3],
        const float UNUSED(no_f[3]), const short UNUSED(no_s[3]))
{
	DMGradient_userData *grad_data = userData;
	Mesh *me = grad_data->me;

	if ((grad_data->use_select == false) || (me->mvert[index].flag & SELECT)) {
		/* run first pass only,
		 * the screen coords of the verts need to be cached because
		 * updating the mesh may move them about (entering feedback loop) */

		if (BLI_BITMAP_TEST(grad_data->vert_visit, index) == 0) {
			DMGradient_vertStore *vs = &grad_data->vert_cache->elem[index];
			if (ED_view3d_project_float_object(grad_data->ar,
			                                   co, vs->sco,
			                                   V3D_PROJ_TEST_CLIP_BB | V3D_PROJ_TEST_CLIP_NEAR) == V3D_PROJ_RET_OK)
			{
				/* ok */
				MDeformVert *dv = &me->dvert[index];
				const MDeformWeight *dw;
				dw = defvert_find_index(dv, grad_data->def_nr);
				if (dw) {
					vs->weight_orig = dw->weight;
					vs->flag = VGRAD_STORE_DW_EXIST;
				}
				else {
					vs->weight_orig = 0.0f;
					vs->flag = VGRAD_STORE_NOP;
				}

				BLI_BITMAP_ENABLE(grad_data->vert_visit, index);

				gradientVert_update(grad_data, index);
			}
			else {
				/* no go */
				copy_v2_fl(vs->sco, FLT_MAX);
			}
		}
	}
}

static int paint_weight_gradient_modal(bContext *C, wmOperator *op, const wmEvent *event)
{
	int ret = WM_gesture_straightline_modal(C, op, event);
	wmGesture *gesture = op->customdata;
	DMGradient_vertStoreBase *vert_cache = gesture->userdata;
	bool do_gesture_free = false;

	if (ret & OPERATOR_RUNNING_MODAL) {
		if (event->type == LEFTMOUSE && event->val == KM_RELEASE) {  /* XXX, hardcoded */
			/* generally crap! redo! */
			do_gesture_free = true;
			ret &= ~OPERATOR_RUNNING_MODAL;
			ret |= OPERATOR_FINISHED;
		}
	}

	if (ret & OPERATOR_CANCELLED) {
		Object *ob = CTX_data_active_object(C);
		Mesh *me = ob->data;
		if (vert_cache->wpp.wpaint_prev) {
			BKE_defvert_array_free_elems(me->dvert, me->totvert);
			BKE_defvert_array_copy(me->dvert, vert_cache->wpp.wpaint_prev, me->totvert);
			wpaint_prev_destroy(&vert_cache->wpp);
		}

		DEG_id_tag_update(&ob->id, OB_RECALC_DATA);
		WM_event_add_notifier(C, NC_OBJECT | ND_DRAW, ob);
	}
	else if (ret & OPERATOR_FINISHED) {
		wpaint_prev_destroy(&vert_cache->wpp);
	}

	if (do_gesture_free) {
		WM_gesture_straightline_cancel(C, op);
	}

	return ret;
}

static int paint_weight_gradient_exec(bContext *C, wmOperator *op)
{
	wmGesture *gesture = op->customdata;
	DMGradient_vertStoreBase *vert_cache;
	struct ARegion *ar = CTX_wm_region(C);
	Scene *scene = CTX_data_scene(C);
	Object *ob = CTX_data_active_object(C);
	EvaluationContext eval_ctx;
	Mesh *me = ob->data;
	int x_start = RNA_int_get(op->ptr, "xstart");
	int y_start = RNA_int_get(op->ptr, "ystart");
	int x_end = RNA_int_get(op->ptr, "xend");
	int y_end = RNA_int_get(op->ptr, "yend");
	float sco_start[2] = {x_start, y_start};
	float sco_end[2] = {x_end, y_end};
	const bool is_interactive = (gesture != NULL);
	DerivedMesh *dm;

	CTX_data_eval_ctx(C, &eval_ctx);

	dm = mesh_get_derived_final(&eval_ctx, scene, ob, scene->customdata_mask);

	DMGradient_userData data = {NULL};

	if (is_interactive) {
		if (gesture->userdata == NULL) {
			gesture->userdata = MEM_mallocN(
			        sizeof(DMGradient_vertStoreBase) +
			        (sizeof(DMGradient_vertStore) * me->totvert),
			        __func__);
			data.is_init = true;

			wpaint_prev_create(&((DMGradient_vertStoreBase *)gesture->userdata)->wpp, me->dvert, me->totvert);

			/* on init only, convert face -> vert sel  */
			if (me->editflag & ME_EDIT_PAINT_FACE_SEL) {
				BKE_mesh_flush_select_from_polys(me);
			}
		}

		vert_cache = gesture->userdata;
	}
	else {
		if (wpaint_ensure_data(C, op, 0, NULL) == false) {
			return OPERATOR_CANCELLED;
		}

		data.is_init = true;
		vert_cache = MEM_mallocN(
		        sizeof(DMGradient_vertStoreBase) +
		        (sizeof(DMGradient_vertStore) * me->totvert),
		        __func__);
	}

	data.ar = ar;
	data.scene = scene;
	data.me = ob->data;
	data.sco_start = sco_start;
	data.sco_end   = sco_end;
	data.sco_line_div = 1.0f / len_v2v2(sco_start, sco_end);
	data.def_nr = ob->actdef - 1;
	data.use_select = (me->editflag & (ME_EDIT_PAINT_FACE_SEL | ME_EDIT_PAINT_VERT_SEL));
	data.vert_cache = vert_cache;
	data.vert_visit = NULL;
	data.type = RNA_enum_get(op->ptr, "type");

	{
		ToolSettings *ts = CTX_data_tool_settings(C);
		VPaint *wp = ts->wpaint;
		struct Brush *brush = BKE_paint_brush(&wp->paint);

		curvemapping_initialize(brush->curve);

		data.brush = brush;
		data.weightpaint = BKE_brush_weight_get(scene, brush);
	}

	ED_view3d_init_mats_rv3d(ob, ar->regiondata);

	if (data.is_init) {
		data.vert_visit = BLI_BITMAP_NEW(me->totvert, __func__);

		dm->foreachMappedVert(dm, gradientVertInit__mapFunc, &data, DM_FOREACH_NOP);

		MEM_freeN(data.vert_visit);
		data.vert_visit = NULL;
	}
	else {
		dm->foreachMappedVert(dm, gradientVertUpdate__mapFunc, &data, DM_FOREACH_NOP);
	}

	DEG_id_tag_update(&ob->id, OB_RECALC_DATA);
	WM_event_add_notifier(C, NC_OBJECT | ND_DRAW, ob);

	if (is_interactive == false) {
		MEM_freeN(vert_cache);
	}

	return OPERATOR_FINISHED;
}

static int paint_weight_gradient_invoke(bContext *C, wmOperator *op, const wmEvent *event)
{
	int ret;

	if (wpaint_ensure_data(C, op, 0, NULL) == false) {
		return OPERATOR_CANCELLED;
	}

	ret = WM_gesture_straightline_invoke(C, op, event);
	if (ret & OPERATOR_RUNNING_MODAL) {
		struct ARegion *ar = CTX_wm_region(C);
		if (ar->regiontype == RGN_TYPE_WINDOW) {
			/* TODO, hardcoded, extend WM_gesture_straightline_ */
			if (event->type == LEFTMOUSE && event->val == KM_PRESS) {
				wmGesture *gesture = op->customdata;
				gesture->mode = 1;
			}
		}
	}
	return ret;
}

void PAINT_OT_weight_gradient(wmOperatorType *ot)
{
	/* defined in DNA_space_types.h */
	static EnumPropertyItem gradient_types[] = {
		{WPAINT_GRADIENT_TYPE_LINEAR, "LINEAR", 0, "Linear", ""},
		{WPAINT_GRADIENT_TYPE_RADIAL, "RADIAL", 0, "Radial", ""},
		{0, NULL, 0, NULL, NULL}
	};

	PropertyRNA *prop;

	/* identifiers */
	ot->name = "Weight Gradient";
	ot->idname = "PAINT_OT_weight_gradient";
	ot->description = "Draw a line to apply a weight gradient to selected vertices";

	/* api callbacks */
	ot->invoke = paint_weight_gradient_invoke;
	ot->modal = paint_weight_gradient_modal;
	ot->exec = paint_weight_gradient_exec;
	ot->poll = weight_paint_poll;
	ot->cancel = WM_gesture_straightline_cancel;

	/* flags */
	ot->flag = OPTYPE_REGISTER | OPTYPE_UNDO;

	prop = RNA_def_enum(ot->srna, "type", gradient_types, 0, "Type", "");
	RNA_def_property_flag(prop, PROP_SKIP_SAVE);

	WM_operator_properties_gesture_straightline(ot, CURSOR_EDIT);
}<|MERGE_RESOLUTION|>--- conflicted
+++ resolved
@@ -825,51 +825,6 @@
 }
 
 
-<<<<<<< HEAD
-static int sample_backbuf_area(
-        const EvaluationContext *eval_ctx, ViewContext *vc,
-        int *indexar, int totpoly, int x, int y, float size)
-{
-	struct ImBuf *ibuf;
-	int a, tot = 0, index;
-	
-	/* brecht: disabled this because it obviously fails for
-	 * brushes with size > 64, why is this here? */
-	/*if (size > 64.0) size = 64.0;*/
-	
-	ibuf = ED_view3d_backbuf_read(eval_ctx, vc, x - size, y - size, x + size, y + size);
-	if (ibuf) {
-		unsigned int *rt = ibuf->rect;
-
-		memset(indexar, 0, sizeof(int) * (totpoly + 1));
-		
-		size = ibuf->x * ibuf->y;
-		while (size--) {
-				
-			if (*rt) {
-				index = *rt;
-				if (index > 0 && index <= totpoly) {
-					indexar[index] = 1;
-				}
-			}
-		
-			rt++;
-		}
-		
-		for (a = 1; a <= totpoly; a++) {
-			if (indexar[a]) {
-				indexar[tot++] = a;
-			}
-		}
-
-		IMB_freeImBuf(ibuf);
-	}
-	
-	return tot;
-}
-
-=======
->>>>>>> 6c98859b
 /* whats _dl mean? */
 static float calc_vp_strength_col_dl(
         VPaint *vp, const ViewContext *vc, const float co[3],
@@ -1913,8 +1868,6 @@
 		vertex_paint_init_session(scene, ob);
 	}
 	
-	BKE_mesh_batch_cache_dirty(ob->data, BKE_MESH_BATCH_DIRTY_ALL);
-
 	/* Weightpaint works by overriding colors in mesh,
 	 * so need to make sure we recalc on enter and
 	 * exit (exit needs doing regardless because we
@@ -2288,9 +2241,6 @@
 	}
 
 	/* painting on subsurfs should give correct points too, this returns me->totvert amount */
-<<<<<<< HEAD
-	wpd->vp_handle = ED_vpaint_proj_handle_create(C, scene, ob, &wpd->vertexcosnos);
-=======
 	ob->sculpt->building_vp_handle = true;
 	wpd->vp_handle = ED_vpaint_proj_handle_create(scene, ob, &wpd->vertexcosnos);
 	ob->sculpt->building_vp_handle = false;
@@ -2299,7 +2249,6 @@
 	mul_m4_m4m4(mat, wpd->vc.rv3d->viewmat, ob->obmat);
 	invert_m4_m4(imat, mat);
 	copy_m3_m4(wpd->wpimat, imat);
->>>>>>> 6c98859b
 
 	/* If not previously created, create vertex/weight paint mode session data */
 	vertex_paint_init_session(scene, ob);
@@ -2893,7 +2842,6 @@
 	VPaint *wp = ts->wpaint;
 	Brush *brush = BKE_paint_brush(&wp->paint);
 	struct WPaintData *wpd = paint_stroke_mode_data(stroke);
-	EvaluationContext eval_ctx;
 	ViewContext *vc;
 	Object *ob = CTX_data_active_object(C);
 
@@ -2921,11 +2869,8 @@
 	vc = &wpd->vc;
 	ob = vc->obact;
 	
-
 	view3d_operator_needs_opengl(C);
 	ED_view3d_init_mats_rv3d(ob, vc->rv3d);
-
-	CTX_data_eval_ctx(C, &eval_ctx);
 
 	/* load projection matrix */
 	mul_m4_m4m4(mat, vc->rv3d->persmat, ob->obmat);
@@ -2951,63 +2896,11 @@
 
 	swap_m4m4(vc->rv3d->persmat, mat);
 
-<<<<<<< HEAD
-	swap_m4m4(wpd->vc.rv3d->persmat, mat);
-
-	use_vert_sel = (me->editflag & ME_EDIT_PAINT_VERT_SEL) != 0;
-	use_face_sel = (me->editflag & ME_EDIT_PAINT_FACE_SEL) != 0;
-	use_depth = (vc->v3d->flag & V3D_ZBUF_SELECT) != 0;
-
-	/* which faces are involved */
-	if (use_depth) {
-		char editflag_prev = me->editflag;
-
-		/* Ugly hack, to avoid drawing vertex index when getting the face index buffer - campbell */
-		me->editflag &= ~ME_EDIT_PAINT_VERT_SEL;
-		if (use_vert_sel) {
-			/* Ugly x2, we need this so hidden faces don't draw */
-			me->editflag |= ME_EDIT_PAINT_FACE_SEL;
-		}
-		totindex = sample_backbuf_area(&eval_ctx, vc, indexar, me->totpoly, mval[0], mval[1], brush_size_pressure);
-		me->editflag = editflag_prev;
-
-		if (use_face_sel && me->totpoly) {
-			MPoly *mpoly = me->mpoly;
-			for (index = 0; index < totindex; index++) {
-				if (indexar[index] && indexar[index] <= me->totpoly) {
-					MPoly *mp = &mpoly[indexar[index] - 1];
-
-					if ((mp->flag & ME_FACE_SEL) == 0) {
-						indexar[index] = 0;
-					}
-				}
-			}
-		}
-	}
-	else {
-		indexar = NULL;
-	}
-
-	/* incase we have modifiers */
-	ED_vpaint_proj_handle_update(C, wpd->vp_handle, vc->ar, mval);
-
-	/* make sure each vertex gets treated only once */
-	/* and calculate filter weight */
-	paintweight = BKE_brush_weight_get(scene, brush);
-
-	if (use_depth) {
-		for (index = 0; index < totindex; index++) {
-			if (indexar[index] && indexar[index] <= me->totpoly) {
-				MPoly *mpoly = me->mpoly + (indexar[index] - 1);
-				MLoop *ml = me->mloop + mpoly->loopstart;
-				int i;
-=======
 	/* calculate pivot for rotation around seletion if needed */
 	/* also needed for "View Selected" on last stroke */
 	paint_last_stroke_update(scene, vc->ar, mval);
->>>>>>> 6c98859b
-
-	DAG_id_tag_update(ob->data, 0);
+
+	DEG_id_tag_update(ob->data, 0);
 	WM_event_add_notifier(C, NC_OBJECT | ND_DRAW, ob);
 	swap_m4m4(wpd->vc.rv3d->persmat, mat);
 
@@ -3031,26 +2924,7 @@
 
 		ss->partial_redraw = 1;
 	}
-<<<<<<< HEAD
-
-
-	/* *** free wpi members */
-	/* *** done freeing wpi members */
-
-
-	swap_m4m4(vc->rv3d->persmat, mat);
-
-	/* calculate pivot for rotation around seletion if needed */
-	/* also needed for "View Selected" on last stroke */
-	paint_last_stroke_update(scene, vc->ar, mval);
-
-	BKE_mesh_batch_cache_dirty(ob->data, BKE_MESH_BATCH_DIRTY_ALL);
-
-	DEG_id_tag_update(ob->data, 0);
-	ED_region_tag_redraw(vc->ar);
-=======
 	ED_region_tag_redraw_partial(vc->ar, &r);
->>>>>>> 6c98859b
 }
 
 static void wpaint_stroke_done(const bContext *C, struct PaintStroke *stroke)
@@ -3267,8 +3141,6 @@
 		vertex_paint_init_session(scene, ob);
 	}
 	
-	BKE_mesh_batch_cache_dirty(ob->data, BKE_MESH_BATCH_DIRTY_ALL);
-
 	/* update modifier stack for mapping requirements */
 	DEG_id_tag_update(&me->id, 0);
 	
@@ -3368,12 +3240,6 @@
 	paint_stroke_set_mode_data(stroke, vpd);
 	view3d_set_viewcontext(C, &vpd->vc);
 	
-<<<<<<< HEAD
-	vpd->vp_handle = ED_vpaint_proj_handle_create(C, vpd->vc.scene, ob, &vpd->vertexcosnos);
-
-	vpd->indexar = get_indexarray(me);
-=======
->>>>>>> 6c98859b
 	vpd->paintcol = vpaint_get_current_col(scene, vp);
 
 	vpd->is_texbrush = !(brush->vertexpaint_tool == PAINT_BLEND_BLUR) &&
@@ -3928,7 +3794,6 @@
 
 static void vpaint_stroke_update_step(bContext *C, struct PaintStroke *stroke, PointerRNA *itemptr)
 {
-	EvaluationContext eval_ctx;
 	Scene *scene = CTX_data_scene(C);
 	ToolSettings *ts = CTX_data_tool_settings(C);
 	struct VPaintData *vpd = paint_stroke_mode_data(stroke);
@@ -3947,39 +3812,15 @@
 	/* load projection matrix */
 	mul_m4_m4m4(mat, vc->rv3d->persmat, ob->obmat);
 
-<<<<<<< HEAD
-	/* which faces are involved */
-	CTX_data_eval_ctx(C, &eval_ctx);
-	totindex = sample_backbuf_area(&eval_ctx, vc, indexar, me->totpoly, mval[0], mval[1], brush_size_pressure);
-
-	if ((me->editflag & ME_EDIT_PAINT_FACE_SEL) && me->mpoly) {
-		for (index = 0; index < totindex; index++) {
-			if (indexar[index] && indexar[index] <= me->totpoly) {
-				const MPoly *mpoly = &me->mpoly[indexar[index] - 1];
-
-				if ((mpoly->flag & ME_FACE_SEL) == 0)
-					indexar[index] = 0;
-			}
-		}
-	}
-	
 	swap_m4m4(vc->rv3d->persmat, mat);
 
-	/* incase we have modifiers */
-	ED_vpaint_proj_handle_update(C, vpd->vp_handle, vc->ar, mval);
-=======
-	swap_m4m4(vc->rv3d->persmat, mat);
-
 	vpaint_do_symmetrical_brush_actions(C, sd, vp, vpd, ob);
->>>>>>> 6c98859b
 
 	swap_m4m4(vc->rv3d->persmat, mat);
 
 	/* calculate pivot for rotation around seletion if needed */
 	/* also needed for "View Selected" on last stroke */
 	paint_last_stroke_update(scene, vc->ar, mval);
-
-	BKE_mesh_batch_cache_dirty(ob->data, BKE_MESH_BATCH_DIRTY_ALL);
 
 	ED_region_tag_redraw(vc->ar);
 
@@ -4004,10 +3845,6 @@
 		MEM_freeN(vpd->mlooptag);
 
 	WM_event_add_notifier(C, NC_OBJECT | ND_DRAW, ob);
-<<<<<<< HEAD
-	DEG_id_tag_update(&me->id, 0);
-=======
->>>>>>> 6c98859b
 
 	MEM_freeN(vpd);
 
@@ -4097,7 +3934,7 @@
 	Mesh *me = ob->data;
 	int type = RNA_enum_get(op->ptr, "type");
 
-	create_vgroups_from_armature(op->reports, C, scene, ob, armob, type, (me->editflag & ME_EDIT_MIRROR_X));
+	create_vgroups_from_armature(op->reports, scene, ob, armob, type, (me->editflag & ME_EDIT_MIRROR_X));
 
 	DEG_id_tag_update(&me->id, 0);
 	WM_event_add_notifier(C, NC_GEOM | ND_DATA, me);
@@ -4315,7 +4152,6 @@
 	struct ARegion *ar = CTX_wm_region(C);
 	Scene *scene = CTX_data_scene(C);
 	Object *ob = CTX_data_active_object(C);
-	EvaluationContext eval_ctx;
 	Mesh *me = ob->data;
 	int x_start = RNA_int_get(op->ptr, "xstart");
 	int y_start = RNA_int_get(op->ptr, "ystart");
@@ -4324,11 +4160,7 @@
 	float sco_start[2] = {x_start, y_start};
 	float sco_end[2] = {x_end, y_end};
 	const bool is_interactive = (gesture != NULL);
-	DerivedMesh *dm;
-
-	CTX_data_eval_ctx(C, &eval_ctx);
-
-	dm = mesh_get_derived_final(&eval_ctx, scene, ob, scene->customdata_mask);
+	DerivedMesh *dm = mesh_get_derived_final(scene, ob, scene->customdata_mask);
 
 	DMGradient_userData data = {NULL};
 
