/**
 * $Id$
 *
 * ***** BEGIN GPL LICENSE BLOCK *****
 *
 * This program is free software; you can redistribute it and/or
 * modify it under the terms of the GNU General Public License
 * as published by the Free Software Foundation; either version 2
 * of the License, or (at your option) any later version. 
 *
 * This program is distributed in the hope that it will be useful,
 * but WITHOUT ANY WARRANTY; without even the implied warranty of
 * MERCHANTABILITY or FITNESS FOR A PARTICULAR PURPOSE.  See the
 * GNU General Public License for more details.
 *
 * You should have received a copy of the GNU General Public License
 * along with this program; if not, write to the Free Software Foundation,
 * Inc., 51 Franklin Street, Fifth Floor, Boston, MA 02110-1301, USA.
 *
 * The Original Code is Copyright (C) 2001-2002 by NaN Holding BV.
 * All rights reserved.
 *
 * Contributor(s): Ton Roosendaal, Blender Foundation '05, full recode.
 *				 Joshua Leung
 *
 * ***** END GPL LICENSE BLOCK *****
 * support for animation modes - Reevan McKay
 */

#include <stdlib.h>
#include <stddef.h>
#include <string.h>

#include "MEM_guardedalloc.h"

#include "BLI_math.h"
#include "BLI_blenlib.h"
#include "BLI_dynstr.h"

#include "DNA_anim_types.h"
#include "DNA_armature_types.h"
#include "DNA_constraint_types.h"
#include "DNA_scene_types.h"

#include "BKE_anim.h"
#include "BKE_idprop.h"
#include "BKE_animsys.h"
#include "BKE_action.h"
#include "BKE_armature.h"
#include "BKE_blender.h"
#include "BKE_context.h"
#include "BKE_constraint.h"
#include "BKE_deform.h"
#include "BKE_depsgraph.h"
#include "BKE_displist.h"
#include "BKE_fcurve.h"
#include "BKE_global.h"
#include "BKE_modifier.h"
#include "BKE_object.h"
#include "BKE_utildefines.h"
#include "BKE_report.h"

#include "BIF_gl.h"

#include "RNA_access.h"
#include "RNA_define.h"

#include "WM_api.h"
#include "WM_types.h"

#include "ED_armature.h"
#include "ED_keyframing.h"
#include "ED_mesh.h"
#include "ED_screen.h"

#include "UI_interface.h"

#include "armature_intern.h"

/* ************* XXX *************** */
static int pupmenu(const char *dummy) {return 0;}
static void error(const char *dummy) {};
static void BIF_undo_push(const char *dummy) {}
/* ************* XXX *************** */

/* This function is used to indicate that a bone is selected and needs keyframes inserted */
void set_pose_keys (Object *ob)
{
	bArmature *arm= ob->data;
	bPoseChannel *chan;

	if (ob->pose){
		for (chan=ob->pose->chanbase.first; chan; chan=chan->next){
			Bone *bone= chan->bone;
			if ((bone) && (bone->flag & BONE_SELECTED) && (arm->layer & bone->layer))
				chan->flag |= POSE_KEY;	
			else
				chan->flag &= ~POSE_KEY;
		}
	}
}

/* This function is used to process the necessary updates for */
void ED_armature_enter_posemode(bContext *C, Base *base)
{
	Object *ob= base->object;
	
	if (ob->id.lib){
		error ("Can't pose libdata");
		return;
	}
	
	switch (ob->type){
		case OB_ARMATURE:
			ob->restore_mode = ob->mode;
			ob->mode |= OB_MODE_POSE;
			
			WM_event_add_notifier(C, NC_SCENE|ND_MODE|NS_MODE_POSE, NULL);
			
			break;
		default:
			return;
	}

	//ED_object_toggle_modes(C, ob->mode);
}

void ED_armature_exit_posemode(bContext *C, Base *base)
{
	if(base) {
		Object *ob= base->object;
		
		ob->restore_mode = ob->mode;
		ob->mode &= ~OB_MODE_POSE;
		
		WM_event_add_notifier(C, NC_SCENE|ND_MODE|NS_MODE_OBJECT, NULL);
	}	
}

/* if a selected or active bone is protected, throw error (oonly if warn==1) and return 1 */
/* only_selected==1 : the active bone is allowed to be protected */
static short pose_has_protected_selected(Object *ob, short only_selected, short warn)
{
	/* check protection */
	if (ob->proxy) {
		bPoseChannel *pchan;
		bArmature *arm= ob->data;

		for (pchan= ob->pose->chanbase.first; pchan; pchan= pchan->next) {
			if (pchan->bone && (pchan->bone->layer & arm->layer)) {
				if (pchan->bone->layer & arm->layer_protected) {
					if (only_selected && (pchan->bone == arm->act_bone));
					else if (pchan->bone->flag & BONE_SELECTED || pchan->bone == arm->act_bone)
					   break;
				}
			}
		}
		if (pchan) {
			if (warn) error("Cannot change Proxy protected bones");
			return 1;
		}
	}
	return 0;
}

/* only for real IK, not for auto-IK */
int ED_pose_channel_in_IK_chain(Object *ob, bPoseChannel *pchan)
{
	bConstraint *con;
	Bone *bone;
	
	/* No need to check if constraint is active (has influence),
	 * since all constraints with CONSTRAINT_IK_AUTO are active */
	for(con= pchan->constraints.first; con; con= con->next) {
		if(con->type==CONSTRAINT_TYPE_KINEMATIC) {
			bKinematicConstraint *data= con->data;
			if((data->flag & CONSTRAINT_IK_AUTO)==0)
				return 1;
		}
	}
	for(bone= pchan->bone->childbase.first; bone; bone= bone->next) {
		pchan= get_pose_channel(ob->pose, bone->name);
		if(pchan && ED_pose_channel_in_IK_chain(ob, pchan))
			return 1;
	}
	return 0;
}

/* ********************************************** */
/* Motion Paths */

/* For the object with pose/action: update paths for those that have got them
 * This should selectively update paths that exist...
 *
 * To be called from various tools that do incremental updates 
 */
void ED_pose_recalculate_paths(bContext *C, Scene *scene, Object *ob)
{
	ListBase targets = {NULL, NULL};
	
	/* set flag to force recalc, then grab the relevant bones to target */
	ob->pose->avs.recalc |= ANIMVIZ_RECALC_PATHS;
	animviz_get_object_motionpaths(ob, &targets);
	
	/* recalculate paths, then free */
	animviz_calc_motionpaths(scene, &targets);
	BLI_freelistN(&targets);
}

/* For the object with pose/action: create path curves for selected bones 
 * This recalculates the WHOLE path within the pchan->pathsf and pchan->pathef range
 */
static int pose_calculate_paths_exec (bContext *C, wmOperator *op)
{
	ScrArea *sa= CTX_wm_area(C);
	Scene *scene= CTX_data_scene(C);
	Object *ob;
	
	/* since this call may also be used from the buttons window, we need to check for where to get the object */
	if (sa->spacetype == SPACE_BUTS) 
		ob= CTX_data_pointer_get_type(C, "object", &RNA_Object).data;
	else
		ob= CTX_data_active_object(C);
		
	if (ELEM(NULL, ob, ob->pose))
		return OPERATOR_CANCELLED;
	
	/* set up path data for bones being calculated */
	CTX_DATA_BEGIN(C, bPoseChannel*, pchan, selected_pose_bones) 
	{
		/* verify makes sure that the selected bone has a bone with the appropriate settings */
		animviz_verify_motionpaths(scene, ob, pchan);
	}
	CTX_DATA_END;
	
	/* calculate the bones that now have motionpaths... */
	// TODO: only make for the selected bones?
	ED_pose_recalculate_paths(C, scene, ob);
	
	/* notifiers for updates */
	WM_event_add_notifier(C, NC_OBJECT|ND_POSE, ob);
	
	return OPERATOR_FINISHED; 
}

void POSE_OT_paths_calculate (wmOperatorType *ot)
{
	/* identifiers */
	ot->name= "Calculate Bone Paths";
	ot->idname= "POSE_OT_paths_calculate";
	ot->description= "Calculate paths for the selected bones";
	
	/* api callbacks */
	ot->exec= pose_calculate_paths_exec;
	ot->poll= ED_operator_posemode;
	
	/* flags */
	ot->flag= OPTYPE_REGISTER|OPTYPE_UNDO;
}

/* --------- */

/* for the object with pose/action: clear path curves for selected bones only */
void ED_pose_clear_paths(Object *ob)
{
	bPoseChannel *pchan;
	short skipped = 0;
	
	if ELEM(NULL, ob, ob->pose)
		return;
	
	/* free the motionpath blocks, but also take note of whether we skipped some... */
	for (pchan= ob->pose->chanbase.first; pchan; pchan= pchan->next) {
		if (pchan->mpath) {
			if ((pchan->bone) && (pchan->bone->flag & BONE_SELECTED)) {
				animviz_free_motionpath(pchan->mpath);
				pchan->mpath= NULL;
			}
			else 
				skipped = 1;
		}
	}
	
	/* if we didn't skip any, we shouldn't have any paths left */
	if (skipped == 0)
		ob->pose->avs.path_bakeflag &= ~MOTIONPATH_BAKE_HAS_PATHS;
}

/* operator callback for this */
static int pose_clear_paths_exec (bContext *C, wmOperator *op)
{
	ScrArea *sa= CTX_wm_area(C);
	Object *ob;
	
	/* since this call may also be used from the buttons window, we need to check for where to get the object */
	if (sa->spacetype == SPACE_BUTS) 
		ob= CTX_data_pointer_get_type(C, "object", &RNA_Object).data;
	else
		ob= CTX_data_active_object(C);
		
	/* only continue if there's an object */
	if ELEM(NULL, ob, ob->pose)
		return OPERATOR_CANCELLED;
	
	/* use the backend function for this */
	ED_pose_clear_paths(ob);
	
	/* notifiers for updates */
	WM_event_add_notifier(C, NC_OBJECT|ND_POSE, ob);
	
	return OPERATOR_FINISHED; 
}

void POSE_OT_paths_clear (wmOperatorType *ot)
{
	/* identifiers */
	ot->name= "Clear Bone Paths";
	ot->idname= "POSE_OT_paths_clear";
	ot->description= "Clear path caches for selected bones";
	
	/* api callbacks */
	ot->exec= pose_clear_paths_exec;
	ot->poll= ED_operator_posemode;
	
	/* flags */
	ot->flag = OPTYPE_REGISTER|OPTYPE_UNDO;
}

/* ******************* Select Constraint Target Operator ************* */

static int pose_select_constraint_target_exec(bContext *C, wmOperator *op)
{
	Object *ob= CTX_data_active_object(C);
	bArmature *arm= ob->data;
	bConstraint *con;
	int found= 0;
	
	CTX_DATA_BEGIN(C, bPoseChannel *, pchan, visible_pose_bones) 
	{
		if ((pchan->bone->flag & BONE_SELECTED) || (pchan->bone == arm->act_bone)) {
			for (con= pchan->constraints.first; con; con= con->next) {
				bConstraintTypeInfo *cti= constraint_get_typeinfo(con);
				ListBase targets = {NULL, NULL};
				bConstraintTarget *ct;
				
				if (cti && cti->get_constraint_targets) {
					cti->get_constraint_targets(con, &targets);
					
					for (ct= targets.first; ct; ct= ct->next) {
						if ((ct->tar == ob) && (ct->subtarget[0])) {
							bPoseChannel *pchanc= get_pose_channel(ob->pose, ct->subtarget);
							if((pchanc) && !(pchanc->bone->flag & BONE_UNSELECTABLE)) {
								pchanc->bone->flag |= BONE_SELECTED|BONE_TIPSEL|BONE_ROOTSEL;
								found= 1;
							}
						}
					}
					
					if (cti->flush_constraint_targets)
						cti->flush_constraint_targets(con, &targets, 1);
				}
			}
		}
	}
	CTX_DATA_END;

	if (!found)
		return OPERATOR_CANCELLED;

	WM_event_add_notifier(C, NC_OBJECT|ND_BONE_SELECT, ob);

	return OPERATOR_FINISHED;
}

void POSE_OT_select_constraint_target(wmOperatorType *ot)
{
	/* identifiers */
	ot->name= "Select Constraint Target";
	ot->idname= "POSE_OT_select_constraint_target";
	
	/* api callbacks */
	ot->exec= pose_select_constraint_target_exec;
	ot->poll= ED_operator_posemode;
	
	/* flags */
	ot->flag= OPTYPE_REGISTER|OPTYPE_UNDO;
}

/* ******************* select hierarchy operator ************* */

static int pose_select_hierarchy_exec(bContext *C, wmOperator *op)
{
	Object *ob= CTX_data_active_object(C);
	bArmature *arm= ob->data;
	Bone *curbone, *pabone, *chbone;
	int direction = RNA_enum_get(op->ptr, "direction");
	int add_to_sel = RNA_boolean_get(op->ptr, "extend");
	int found= 0;
	
	CTX_DATA_BEGIN(C, bPoseChannel *, pchan, visible_pose_bones) 
	{
		curbone= pchan->bone;
		
		if ((curbone->flag & BONE_UNSELECTABLE)==0) {
			if (curbone == arm->act_bone) {
				if (direction == BONE_SELECT_PARENT) {
					if (pchan->parent == NULL) continue;
					else pabone= pchan->parent->bone;
					
					if ((arm->layer & pabone->layer) && !(pabone->flag & BONE_HIDDEN_P)) {
						if (!add_to_sel) curbone->flag &= ~BONE_SELECTED;
						pabone->flag |= BONE_SELECTED;
						arm->act_bone= pabone;
						
						found= 1;
						break;
					}
				} 
				else { /* direction == BONE_SELECT_CHILD */
					if (pchan->child == NULL) continue;
					else chbone = pchan->child->bone;
					
					if ((arm->layer & chbone->layer) && !(chbone->flag & BONE_HIDDEN_P)) {
						if (!add_to_sel) curbone->flag &= ~BONE_SELECTED;
						chbone->flag |= BONE_SELECTED;
						arm->act_bone= chbone;
						
						found= 1;
						break;
					}
				}
			}
		}
	}
	CTX_DATA_END;

	if (found == 0)
		return OPERATOR_CANCELLED;

	WM_event_add_notifier(C, NC_OBJECT|ND_BONE_SELECT, ob);

	return OPERATOR_FINISHED;
}

void POSE_OT_select_hierarchy(wmOperatorType *ot)
{
	static EnumPropertyItem direction_items[]= {
	{BONE_SELECT_PARENT, "PARENT", 0, "Select Parent", ""},
	{BONE_SELECT_CHILD, "CHILD", 0, "Select Child", ""},
	{0, NULL, 0, NULL, NULL}
	};
	
	/* identifiers */
	ot->name= "Select Hierarchy";
	ot->idname= "POSE_OT_select_hierarchy";
	
	/* api callbacks */
	ot->exec= pose_select_hierarchy_exec;
	ot->poll= ED_operator_posemode;
	
	/* flags */
	ot->flag= OPTYPE_REGISTER|OPTYPE_UNDO;
	
	/* props */
	ot->prop= RNA_def_enum(ot->srna, "direction", direction_items, BONE_SELECT_PARENT, "Direction", "");
	RNA_def_boolean(ot->srna, "extend", 0, "Add to Selection", "");
	
}

/* ******************* select grouped operator ************* */

static short pose_select_same_group (bContext *C, Object *ob, short extend)
{
	bArmature *arm= (ob)? ob->data : NULL;
	bPose *pose= (ob)? ob->pose : NULL;
	char *group_flags;
	int numGroups = 0;
	short changed=0, tagged=0;
	
	/* sanity checks */
	if (ELEM3(NULL, ob, pose, arm))
		return 0;
		
	/* count the number of groups */
	numGroups= BLI_countlist(&pose->agroups);
	if (numGroups == 0)
		return 0;
		
	/* alloc a small array to keep track of the groups to use 
	 * 	- each cell stores on/off state for whether group should be used
	 *	- size is numGroups + 1, since index=0 is used for no-group
	 */
	group_flags= MEM_callocN(numGroups+1, "pose_select_same_group");
	
	CTX_DATA_BEGIN(C, bPoseChannel *, pchan, visible_pose_bones) 
	{
		/* keep track of group as group to use later? */
		if ((pchan->bone->flag & BONE_SELECTED) || (pchan->bone == arm->act_bone)) {
			group_flags[pchan->agrp_index] = 1;
			tagged= 1;
		}
		
		/* deselect all bones before selecting new ones? */
		if ((extend == 0) && (pchan->bone->flag & BONE_UNSELECTABLE)==0)
			pchan->bone->flag &= ~BONE_SELECTED;
	}
	CTX_DATA_END;
	
	/* small optimisation: only loop through bones a second time if there are any groups tagged */
	if (tagged) {
		/* only if group matches (and is not selected or current bone) */
		CTX_DATA_BEGIN(C, bPoseChannel *, pchan, visible_pose_bones) 
		{
			if ((pchan->bone->flag & BONE_UNSELECTABLE)==0) {
				/* check if the group used by this bone is counted */
				if (group_flags[pchan->agrp_index]) {
					pchan->bone->flag |= BONE_SELECTED;
					changed= 1;
				}
			}
		}
		CTX_DATA_END;
	}
	
	/* free temp info */
	MEM_freeN(group_flags);
	
	return changed;
}

static short pose_select_same_layer (bContext *C, Object *ob, short extend)
{
	bPose *pose= (ob)? ob->pose : NULL;
	bArmature *arm= (ob)? ob->data : NULL;
	short changed= 0;
	int layers= 0;
	
	if (ELEM3(NULL, ob, pose, arm))
		return 0;
	
	/* figure out what bones are selected */
	CTX_DATA_BEGIN(C, bPoseChannel *, pchan, visible_pose_bones) 
	{
		/* keep track of layers to use later? */
		if ((pchan->bone->flag & BONE_SELECTED) || (pchan->bone == arm->act_bone))
			layers |= pchan->bone->layer;
			
		/* deselect all bones before selecting new ones? */
		if ((extend == 0) && (pchan->bone->flag & BONE_UNSELECTABLE)==0)
			pchan->bone->flag &= ~BONE_SELECTED;
	}
	CTX_DATA_END;
	if (layers == 0) 
		return 0;
		
	/* select bones that are on same layers as layers flag */
	CTX_DATA_BEGIN(C, bPoseChannel *, pchan, visible_pose_bones) 
	{
		/* if bone is on a suitable layer, and the bone can have its selection changed, select it */
		if ((layers & pchan->bone->layer) && (pchan->bone->flag & BONE_UNSELECTABLE)==0) {
			pchan->bone->flag |= BONE_SELECTED;
			changed= 1;
		}
	}
	CTX_DATA_END;
	
	return changed;
}


static int pose_select_grouped_exec (bContext *C, wmOperator *op)
{
	Object *ob= CTX_data_active_object(C);
	short extend= RNA_boolean_get(op->ptr, "extend");
	short changed = 0;
	
	/* sanity check */
	if (ELEM(NULL, ob, ob->pose))
		return OPERATOR_CANCELLED;
		
	/* selection types 
	 * NOTE: for the order of these, see the enum in POSE_OT_select_grouped()
	 */
	switch (RNA_enum_get(op->ptr, "type")) {
		case 1: /* group */
			changed= pose_select_same_group(C, ob, extend);
			break;
		default: /* layer */
			changed= pose_select_same_layer(C, ob, extend);
			break;
	}
	
	/* notifiers for updates */
	WM_event_add_notifier(C, NC_OBJECT|ND_POSE, ob);
	
	/* report done status */
	if (changed)
		return OPERATOR_FINISHED;
	else
		return OPERATOR_CANCELLED;
}

void POSE_OT_select_grouped (wmOperatorType *ot)
{
	static EnumPropertyItem prop_select_grouped_types[] = {
		{0, "LAYER", 0, "Layer", "Shared layers"},
		{1, "GROUP", 0, "Group", "Shared group"},
		{0, NULL, 0, NULL, NULL}
	};

	/* identifiers */
	ot->name= "Select Grouped";
	ot->description = "Select all visible bones grouped by various properties";
	ot->idname= "POSE_OT_select_grouped";
	
	/* api callbacks */
	ot->invoke= WM_menu_invoke;
	ot->exec= pose_select_grouped_exec;
	ot->poll= ED_operator_posemode;
	
	/* flags */
	ot->flag= OPTYPE_REGISTER|OPTYPE_UNDO;
	
	/* properties */
	RNA_def_boolean(ot->srna, "extend", FALSE, "Extend", "Extend selection instead of deselecting everything first.");
	ot->prop= RNA_def_enum(ot->srna, "type", prop_select_grouped_types, 0, "Type", "");
}

/* ********************************************** */

void pose_copy_menu(Scene *scene)
{
	Object *obedit= scene->obedit; // XXX context
	Object *ob= OBACT;
	bArmature *arm= ob->data;
	bPoseChannel *pchan, *pchanact;
	short nr=0;
	int i=0;
	
	/* paranoia checks */
	if (ELEM(NULL, ob, ob->pose)) return;
	if ((ob==obedit) || (ob->mode & OB_MODE_POSE)==0) return;
	
	pchan= get_active_posechannel(ob);
	
	if (pchan==NULL) return;
	pchanact= pchan;
	
	/* if proxy-protected bones selected, some things (such as locks + displays) shouldn't be changable, 
	 * but for constraints (just add local constraints)
	 */
	if (pose_has_protected_selected(ob, 1, 0)) {
		i= BLI_countlist(&(pchanact->constraints)); /* if there are 24 or less, allow for the user to select constraints */
		if (i < 25)
			nr= pupmenu("Copy Pose Attributes %t|Local Location%x1|Local Rotation%x2|Local Size%x3|%l|Visual Location %x9|Visual Rotation%x10|Visual Size%x11|%l|Constraints (All)%x4|Constraints...%x5");
		else
			nr= pupmenu("Copy Pose Attributes %t|Local Location%x1|Local Rotation%x2|Local Size%x3|%l|Visual Location %x9|Visual Rotation%x10|Visual Size%x11|%l|Constraints (All)%x4");
	}
	else {
		i= BLI_countlist(&(pchanact->constraints)); /* if there are 24 or less, allow for the user to select constraints */
		if (i < 25)
			nr= pupmenu("Copy Pose Attributes %t|Local Location%x1|Local Rotation%x2|Local Size%x3|%l|Visual Location %x9|Visual Rotation%x10|Visual Size%x11|%l|Constraints (All)%x4|Constraints...%x5|%l|Transform Locks%x6|IK Limits%x7|Bone Shape%x8");
		else
			nr= pupmenu("Copy Pose Attributes %t|Local Location%x1|Local Rotation%x2|Local Size%x3|%l|Visual Location %x9|Visual Rotation%x10|Visual Size%x11|%l|Constraints (All)%x4|%l|Transform Locks%x6|IK Limits%x7|Bone Shape%x8");
	}
	
	if (nr <= 0) 
		return;
	
	if (nr != 5)  {
		for (pchan= ob->pose->chanbase.first; pchan; pchan= pchan->next) {
			if ( (arm->layer & pchan->bone->layer) &&
				 (pchan->bone->flag & BONE_SELECTED) &&
				 (pchan != pchanact) ) 
			{
				switch (nr) {
					case 1: /* Local Location */
						VECCOPY(pchan->loc, pchanact->loc);
						break;
					case 2: /* Local Rotation */
						QUATCOPY(pchan->quat, pchanact->quat);
						VECCOPY(pchan->eul, pchanact->eul);
						break;
					case 3: /* Local Size */
						VECCOPY(pchan->size, pchanact->size);
						break;
					case 4: /* All Constraints */
					{
						ListBase tmp_constraints = {NULL, NULL};
						
						/* copy constraints to tmpbase and apply 'local' tags before 
						 * appending to list of constraints for this channel
						 */
						copy_constraints(&tmp_constraints, &pchanact->constraints, TRUE);
						if ((ob->proxy) && (pchan->bone->layer & arm->layer_protected)) {
							bConstraint *con;
							
							/* add proxy-local tags */
							for (con= tmp_constraints.first; con; con= con->next)
								con->flag |= CONSTRAINT_PROXY_LOCAL;
						}
						addlisttolist(&pchan->constraints, &tmp_constraints);
						
						/* update flags (need to add here, not just copy) */
						pchan->constflag |= pchanact->constflag;
						
						if (ob->pose)
							ob->pose->flag |= POSE_RECALC;
					}
						break;
					case 6: /* Transform Locks */
						pchan->protectflag = pchanact->protectflag;
						break;
					case 7: /* IK (DOF) settings */
					{
						pchan->ikflag = pchanact->ikflag;
						VECCOPY(pchan->limitmin, pchanact->limitmin);
						VECCOPY(pchan->limitmax, pchanact->limitmax);
						VECCOPY(pchan->stiffness, pchanact->stiffness);
						pchan->ikstretch= pchanact->ikstretch;
						pchan->ikrotweight= pchanact->ikrotweight;
						pchan->iklinweight= pchanact->iklinweight;
					}
						break;
					case 8: /* Custom Bone Shape */
						pchan->custom = pchanact->custom;
						break;
					case 9: /* Visual Location */
						armature_loc_pose_to_bone(pchan, pchanact->pose_mat[3], pchan->loc);
						break;
					case 10: /* Visual Rotation */
					{
						float delta_mat[4][4];
						
						armature_mat_pose_to_bone(pchan, pchanact->pose_mat, delta_mat);
						
						if (pchan->rotmode == ROT_MODE_AXISANGLE) {
							float tmp_quat[4];
							
							/* need to convert to quat first (in temp var)... */
							mat4_to_quat( tmp_quat,delta_mat);
							quat_to_axis_angle( pchan->rotAxis, &pchan->rotAngle,tmp_quat);
						}
						else if (pchan->rotmode == ROT_MODE_QUAT)
							mat4_to_quat( pchan->quat,delta_mat);
						else
							mat4_to_eulO( pchan->eul, pchan->rotmode,delta_mat);
					}
						break;
					case 11: /* Visual Size */
					{
						float delta_mat[4][4], size[4];
						
						armature_mat_pose_to_bone(pchan, pchanact->pose_mat, delta_mat);
						mat4_to_size( size,delta_mat);
						VECCOPY(pchan->size, size);
					}
				}
			}
		}
	} 
	else { /* constraints, optional (note: max we can have is 24 constraints) */
		bConstraint *con, *con_back;
		int const_toggle[24];
		ListBase const_copy = {NULL, NULL};
		
		BLI_duplicatelist(&const_copy, &(pchanact->constraints));
		
		/* build the puplist of constraints */
		for (con = pchanact->constraints.first, i=0; con; con=con->next, i++){
			const_toggle[i]= 1;
//			add_numbut(i, TOG|INT, con->name, 0, 0, &(const_toggle[i]), "");
		}
		
//		if (!do_clever_numbuts("Select Constraints", i, REDRAW)) {
//			BLI_freelistN(&const_copy);
//			return;
//		}
		
		/* now build a new listbase from the options selected */
		for (i=0, con=const_copy.first; con; i++) {
			/* if not selected, free/remove it from the list */
			if (!const_toggle[i]) {
				con_back= con->next;
				BLI_freelinkN(&const_copy, con);
				con= con_back;
			} 
			else
				con= con->next;
		}
		
		/* Copy the temo listbase to the selected posebones */
		for (pchan= ob->pose->chanbase.first; pchan; pchan= pchan->next) {
			if ( (arm->layer & pchan->bone->layer) &&
				 (pchan->bone->flag & BONE_SELECTED) &&
				 (pchan!=pchanact) ) 
			{
				ListBase tmp_constraints = {NULL, NULL};
				
				/* copy constraints to tmpbase and apply 'local' tags before 
				 * appending to list of constraints for this channel
				 */
				copy_constraints(&tmp_constraints, &const_copy, TRUE);
				if ((ob->proxy) && (pchan->bone->layer & arm->layer_protected)) {
					bConstraint *con;
					
					/* add proxy-local tags */
					for (con= tmp_constraints.first; con; con= con->next)
						con->flag |= CONSTRAINT_PROXY_LOCAL;
				}
				addlisttolist(&pchan->constraints, &tmp_constraints);
				
				/* update flags (need to add here, not just copy) */
				pchan->constflag |= pchanact->constflag;
			}
		}
		BLI_freelistN(&const_copy);
		update_pose_constraint_flags(ob->pose); /* we could work out the flags but its simpler to do this */
		
		if (ob->pose)
			ob->pose->flag |= POSE_RECALC;
	}
	
	DAG_id_flush_update(&ob->id, OB_RECALC_DATA);	// and all its relations
	
	BIF_undo_push("Copy Pose Attributes");
	
}

/* ******************** copy/paste pose ********************** */

/* Global copy/paste buffer for pose - cleared on start/end session + before every copy operation */
static bPose *g_posebuf = NULL;

void free_posebuf(void) 
{
	if (g_posebuf) {
		bPoseChannel *pchan;
		
		for (pchan= g_posebuf->chanbase.first; pchan; pchan= pchan->next) {
			if(pchan->prop) {
				IDP_FreeProperty(pchan->prop);
				MEM_freeN(pchan->prop);
			}
		}
		
		/* was copied without constraints */
		BLI_freelistN(&g_posebuf->chanbase);
		MEM_freeN(g_posebuf);
	}
	
	g_posebuf=NULL;
}

/* ---- */

static int pose_copy_exec (bContext *C, wmOperator *op)
{
	Object *ob= CTX_data_active_object(C);
	
	/* sanity checking */
	if ELEM(NULL, ob, ob->pose) {
		BKE_report(op->reports, RPT_ERROR, "No Pose to Copy");
		return OPERATOR_CANCELLED;
	}

	/* free existing pose buffer */
	free_posebuf();
	
	/* sets chan->flag to POSE_KEY if bone selected, then copy those bones to the buffer */
	set_pose_keys(ob);  
	copy_pose(&g_posebuf, ob->pose, 0);
	
	
	return OPERATOR_FINISHED;
}

void POSE_OT_copy (wmOperatorType *ot) 
{
	/* identifiers */
	ot->name= "Copy Pose";
	ot->idname= "POSE_OT_copy";
	ot->description= "Copies the current pose of the selected bones to copy/paste buffer";
	
	/* api callbacks */
	ot->exec= pose_copy_exec;
	ot->poll= ED_operator_posemode;
	
	/* flag */
	ot->flag= OPTYPE_REGISTER;
}

/* ---- */

static int pose_paste_exec (bContext *C, wmOperator *op)
{
	Scene *scene= CTX_data_scene(C);
	Object *ob= CTX_data_active_object(C);
	bPoseChannel *chan, *pchan;
	char name[32];
	int flip= RNA_boolean_get(op->ptr, "flipped");
	
	/* sanity checks */
	if ELEM(NULL, ob, ob->pose)
		return OPERATOR_CANCELLED;

	if (g_posebuf == NULL) {
		BKE_report(op->reports, RPT_ERROR, "Copy buffer is empty");
		return OPERATOR_CANCELLED;
	}
	
	/* Safely merge all of the channels in the buffer pose into any existing pose */
	for (chan= g_posebuf->chanbase.first; chan; chan=chan->next) {
		if (chan->flag & POSE_KEY) {
			/* get the name - if flipping, we must flip this first */
			BLI_strncpy(name, chan->name, sizeof(name));
			if (flip)
				bone_flip_name(name, 0);		/* 0 = don't strip off number extensions */
				
			/* only copy when channel exists, poses are not meant to add random channels to anymore */
			pchan= get_pose_channel(ob->pose, name);
			
			if (pchan) {
				/* only loc rot size 
				 *	- only copies transform info for the pose 
				 */
				VECCOPY(pchan->loc, chan->loc);
				VECCOPY(pchan->size, chan->size);
				pchan->flag= chan->flag;
				
				/* check if rotation modes are compatible (i.e. do they need any conversions) */
				if (pchan->rotmode == chan->rotmode) {
					/* copy the type of rotation in use */
					if (pchan->rotmode > 0) {
						VECCOPY(pchan->eul, chan->eul);
					}
					else if (pchan->rotmode == ROT_MODE_AXISANGLE) {
						VECCOPY(pchan->rotAxis, chan->rotAxis);
						pchan->rotAngle = chan->rotAngle;
					}
					else {
						QUATCOPY(pchan->quat, chan->quat);
					}
				}
				else if (pchan->rotmode > 0) {
					/* quat/axis-angle to euler */
					if (chan->rotmode == ROT_MODE_AXISANGLE)
						axis_angle_to_eulO( pchan->eul, pchan->rotmode,chan->rotAxis, chan->rotAngle);
					else
						quat_to_eulO( pchan->eul, pchan->rotmode,chan->quat);
				}
				else if (pchan->rotmode == ROT_MODE_AXISANGLE) {
					/* quat/euler to axis angle */
					if (chan->rotmode > 0)
						eulO_to_axis_angle(pchan->rotAxis, &pchan->rotAngle, chan->eul, chan->rotmode);
					else	
						quat_to_axis_angle(pchan->rotAxis, &pchan->rotAngle, chan->quat);
				}
				else {
					/* euler/axis-angle to quat */
					if (chan->rotmode > 0)
						eulO_to_quat(pchan->quat, chan->eul, chan->rotmode);
					else
						axis_angle_to_quat(pchan->quat, chan->rotAxis, pchan->rotAngle);
				}
				
				/* paste flipped pose? */
				if (flip) {
					pchan->loc[0]*= -1;
					
					/* has to be done as eulers... */
					if (pchan->rotmode > 0) {
						pchan->eul[1] *= -1;
						pchan->eul[2] *= -1;
					}
					else if (pchan->rotmode == ROT_MODE_AXISANGLE) {
						float eul[3];
						
						axis_angle_to_eulO(eul, EULER_ORDER_DEFAULT, pchan->rotAxis, pchan->rotAngle);
						eul[1]*= -1;
						eul[2]*= -1;
						eulO_to_axis_angle(pchan->rotAxis, &pchan->rotAngle, eul, EULER_ORDER_DEFAULT);
					}
					else {
						float eul[3];
						
						quat_to_eul(eul, pchan->quat);
						eul[1]*= -1;
						eul[2]*= -1;
						eul_to_quat(pchan->quat, eul);
					}
				}
				
				/* ID properties 
				 *	- only free the existing properties if the channel we're copying from has them
				 * 	  NOTE: this means that if the pose depends on some pchan property, the pose may not be ok,
				 *		    but this is better than loosing all the setting you've painstakingly added...
				 */
				if (chan->prop) {
					/* free the old properties since we want to replace them now */
					if (pchan->prop) {
						IDP_FreeProperty(pchan->prop);
						MEM_freeN(pchan->prop);
						pchan->prop= NULL;
					}
					
					/* now copy over the new copy of the properties */
					pchan->prop= IDP_CopyProperty(chan->prop);	
				}
				
				/* keyframing tagging */
				if (autokeyframe_cfra_can_key(scene, &ob->id)) {
					ListBase dsources = {NULL, NULL};
					KeyingSet *ks = NULL;
					
					/* get KeyingSet to use 
					 *	- use the active KeyingSet if defined (and user wants to use it for all autokeying), 
					 * 	  or otherwise key transforms only
					 */
					if (IS_AUTOKEY_FLAG(ONLYKEYINGSET) && (scene->active_keyingset))
						ks = ANIM_scene_get_active_keyingset(scene);
					else 
						ks = ANIM_builtin_keyingset_get_named(NULL, "LocRotScale");
					
					/* now insert the keyframe(s) using the Keying Set
					 *	1) add datasource override for the PoseChannel
					 *	2) insert keyframes
					 *	3) free the extra info 
					 */
					ANIM_relative_keyingset_add_source(&dsources, &ob->id, &RNA_PoseBone, pchan); 
					ANIM_apply_keyingset(C, &dsources, NULL, ks, MODIFYKEY_MODE_INSERT, (float)CFRA);
					BLI_freelistN(&dsources);
					
					/* clear any unkeyed tags */
					if (chan->bone)
						chan->bone->flag &= ~BONE_UNKEYED;
				}
				else {
					/* add unkeyed tags */
					if (chan->bone)
						chan->bone->flag |= BONE_UNKEYED;
				}
			}
		}
	}
	
	/* Update event for pose and deformation children */
	DAG_id_flush_update(&ob->id, OB_RECALC_DATA);
	
	if (IS_AUTOKEY_ON(scene)) {
// XXX		remake_action_ipos(ob->action);
	}
	else {
		/* need to trick depgraph, action is not allowed to execute on pose */
		// XXX: this is probably not an issue anymore
		where_is_pose(scene, ob);
		ob->recalc= 0;
	}
	
	/* notifiers for updates */
	WM_event_add_notifier(C, NC_OBJECT|ND_POSE, ob);

	return OPERATOR_FINISHED;
}

void POSE_OT_paste (wmOperatorType *ot)
{
	/* identifiers */
	ot->name= "Paste Pose";
	ot->idname= "POSE_OT_paste";
	ot->description= "Pastes the stored pose on to the current pose";
	
	/* api callbacks */
	ot->exec= pose_paste_exec;
	ot->poll= ED_operator_posemode;
	
	/* flag */
	ot->flag= OPTYPE_REGISTER|OPTYPE_UNDO;
	
	/* properties */
	RNA_def_boolean(ot->srna, "flipped", 0, "Flipped on X-Axis", "");
}

/* ********************************************** */


static int pose_group_add_exec (bContext *C, wmOperator *op)
{
	ScrArea *sa= CTX_wm_area(C);
	Object *ob;
	
	/* since this call may also be used from the buttons window, we need to check for where to get the object */
	if (sa->spacetype == SPACE_BUTS) 
		ob= CTX_data_pointer_get_type(C, "object", &RNA_Object).data;
	else
		ob= CTX_data_active_object(C);
		
	/* only continue if there's an object */
	if (ob == NULL)
		return OPERATOR_CANCELLED;
	
	/* for now, just call the API function for this */
	pose_add_group(ob);
	
	/* notifiers for updates */
	WM_event_add_notifier(C, NC_OBJECT|ND_POSE, ob);
	
	return OPERATOR_FINISHED;
}

void POSE_OT_group_add (wmOperatorType *ot)
{
	/* identifiers */
	ot->name= "Add Bone Group";
	ot->idname= "POSE_OT_group_add";
	ot->description= "Add a new bone group";
	
	/* api callbacks */
	ot->exec= pose_group_add_exec;
	ot->poll= ED_operator_posemode;
	
	/* flags */
	ot->flag = OPTYPE_REGISTER|OPTYPE_UNDO;
}


static int pose_group_remove_exec (bContext *C, wmOperator *op)
{
	ScrArea *sa= CTX_wm_area(C);
	Object *ob;
	
	/* since this call may also be used from the buttons window, we need to check for where to get the object */
	if (sa->spacetype == SPACE_BUTS) 
		ob= CTX_data_pointer_get_type(C, "object", &RNA_Object).data;
	else
		ob= CTX_data_active_object(C);
	
	/* only continue if there's an object */
	if (ob == NULL)
		return OPERATOR_CANCELLED;
	
	/* for now, just call the API function for this */
	pose_remove_group(ob);
	
	/* notifiers for updates */
	WM_event_add_notifier(C, NC_OBJECT|ND_POSE, ob);
	
	return OPERATOR_FINISHED;
}

void POSE_OT_group_remove (wmOperatorType *ot)
{
	/* identifiers */
	ot->name= "Remove Bone Group";
	ot->idname= "POSE_OT_group_remove";
	ot->description= "Removes the active bone group";
	
	/* api callbacks */
	ot->exec= pose_group_remove_exec;
	ot->poll= ED_operator_posemode;
	
	/* flags */
	ot->flag = OPTYPE_REGISTER|OPTYPE_UNDO;
}

/* ------------ */

/* invoke callback which presents a list of bone-groups for the user to choose from */
static int pose_groups_menu_invoke (bContext *C, wmOperator *op, wmEvent *evt)
{
	ScrArea *sa= CTX_wm_area(C);
	Object *ob;
	bPose *pose;
	
	uiPopupMenu *pup;
	uiLayout *layout;
	bActionGroup *grp;
	int i;
	
	/* since this call may also be used from the buttons window, we need to check for where to get the object */
	if (sa->spacetype == SPACE_BUTS) 
		ob= CTX_data_pointer_get_type(C, "object", &RNA_Object).data;
	else
		ob= CTX_data_active_object(C);
	
	/* only continue if there's an object, and a pose there too */
	if (ELEM(NULL, ob, ob->pose)) 
		return OPERATOR_CANCELLED;
	pose= ob->pose;
	
	/* if there's no active group (or active is invalid), create a new menu to find it */
	if (pose->active_group <= 0) {
		/* create a new menu, and start populating it with group names */
		pup= uiPupMenuBegin(C, op->type->name, 0);
		layout= uiPupMenuLayout(pup);
		
		/* special entry - allow to create new group, then use that 
		 *	(not to be used for removing though)
		 */
		if (strstr(op->idname, "assign")) {
			uiItemIntO(layout, "New Group", 0, op->idname, "type", 0);
			uiItemS(layout);
		}
		
		/* add entries for each group */
		for (grp= pose->agroups.first, i=1; grp; grp=grp->next, i++)
			uiItemIntO(layout, grp->name, 0, op->idname, "type", i);
			
		/* finish building the menu, and process it (should result in calling self again) */
		uiPupMenuEnd(C, pup);
		
		return OPERATOR_CANCELLED;
	}
	else {
		/* just use the active group index, and call the exec callback for the calling operator */
		RNA_int_set(op->ptr, "type", pose->active_group);
		return op->type->exec(C, op);
	}
}

/* Assign selected pchans to the bone group that the user selects */
static int pose_group_assign_exec (bContext *C, wmOperator *op)
{
	ScrArea *sa= CTX_wm_area(C);
	Object *ob;
	bArmature *arm;
	bPose *pose;
	short done= 0;
	
	/* since this call may also be used from the buttons window, we need to check for where to get the object */
	if (sa->spacetype == SPACE_BUTS) 
		ob= CTX_data_pointer_get_type(C, "object", &RNA_Object).data;
	else
		ob= CTX_data_active_object(C);
	
	/* only continue if there's an object, and a pose there too */
	if (ELEM(NULL, ob, ob->pose))
		return OPERATOR_CANCELLED;
	arm= ob->data;
	pose= ob->pose;
	
	/* set the active group number to the one from operator props 
	 * 	- if 0 after this, make a new group...
	 */
	pose->active_group= RNA_int_get(op->ptr, "type");
	if (pose->active_group == 0)
		pose_add_group(ob);
	
	/* add selected bones to group then */
<<<<<<< HEAD
	// NOTE: unfortunately, we cannot use the context-iterators here, since they might not be defined...
	CTX_DATA_BEGIN(C, bPoseChannel*, pchan, selected_pose_bones) {
				pchan->agrp_index= pose->active_group;
				done= 1;
			}
=======
	CTX_DATA_BEGIN(C, bPoseChannel*, pchan, selected_pose_bones)
	{
		pchan->agrp_index= pose->active_group;
		done= 1;
	}
>>>>>>> 7f083c45
	CTX_DATA_END;

	/* notifiers for updates */
	WM_event_add_notifier(C, NC_OBJECT|ND_POSE, ob);
	
	/* report done status */
	if (done)
		return OPERATOR_FINISHED;
	else
		return OPERATOR_CANCELLED;
}

void POSE_OT_group_assign (wmOperatorType *ot)
{
	/* identifiers */
	ot->name= "Add Selected to Bone Group";
	ot->idname= "POSE_OT_group_assign";
	ot->description= "Add selected bones to the chosen bone group";
	
	/* api callbacks */
	ot->invoke= pose_groups_menu_invoke;
	ot->exec= pose_group_assign_exec;
	ot->poll= ED_operator_posemode;
	
	/* flags */
	ot->flag = OPTYPE_REGISTER|OPTYPE_UNDO;
	
	/* properties */
	RNA_def_int(ot->srna, "type", 0, 0, 10, "Bone Group Index", "", 0, INT_MAX);
}


static int pose_group_unassign_exec (bContext *C, wmOperator *op)
{
	ScrArea *sa= CTX_wm_area(C);
	Object *ob;
	bArmature *arm;
	bPose *pose;
	short done= 0;
	
	/* since this call may also be used from the buttons window, we need to check for where to get the object */
	if (sa->spacetype == SPACE_BUTS) 
		ob= CTX_data_pointer_get_type(C, "object", &RNA_Object).data;
	else
		ob= CTX_data_active_object(C);
	
	/* only continue if there's an object, and a pose there too */
	if (ELEM(NULL, ob, ob->pose))
		return OPERATOR_CANCELLED;
	pose= ob->pose;
	arm= ob->data;
	
	/* find selected bones to remove from all bone groups */
	CTX_DATA_BEGIN(C, bPoseChannel*, pchan, selected_pose_bones)
	{
		if (pchan->agrp_index) {
			pchan->agrp_index= 0;
			done= 1;
		}
	}
	CTX_DATA_END;
	
	/* notifiers for updates */
	WM_event_add_notifier(C, NC_OBJECT|ND_POSE, ob);
	
	/* report done status */
	if (done)
		return OPERATOR_FINISHED;
	else
		return OPERATOR_CANCELLED;
}

void POSE_OT_group_unassign (wmOperatorType *ot)
{
	/* identifiers */
	ot->name= "Remove Selected from Bone Groups";
	ot->idname= "POSE_OT_group_unassign";
	ot->description= "Remove selected bones from all bone groups";
	
	/* api callbacks */
	ot->exec= pose_group_unassign_exec;
	ot->poll= ED_operator_posemode;
	
	/* flags */
	ot->flag = OPTYPE_REGISTER|OPTYPE_UNDO;
}

static void pose_group_select(bContext *C, Object *ob, int select)
{
	bPose *pose= ob->pose;
	
	CTX_DATA_BEGIN(C, bPoseChannel*, pchan, visible_pose_bones)
	{
		if ((pchan->bone->flag & BONE_UNSELECTABLE)==0) {
			if (select) {
				if (pchan->agrp_index == pose->active_group) 
					pchan->bone->flag |= BONE_SELECTED;
			}
			else {
				if (pchan->agrp_index == pose->active_group) 
					pchan->bone->flag &= ~BONE_SELECTED;
			}
		}
	}
	CTX_DATA_END;
}

static int pose_group_select_exec (bContext *C, wmOperator *op)
{
	ScrArea *sa= CTX_wm_area(C);
	Object *ob;
	
	/* since this call may also be used from the buttons window, we need to check for where to get the object */
	if (sa->spacetype == SPACE_BUTS) 
		ob= CTX_data_pointer_get_type(C, "object", &RNA_Object).data;
	else
		ob= CTX_data_active_object(C);
	
	/* only continue if there's an object, and a pose there too */
	if (ELEM(NULL, ob, ob->pose))
		return OPERATOR_CANCELLED;
	
	pose_group_select(C, ob, 1);
	
	/* notifiers for updates */
	WM_event_add_notifier(C, NC_OBJECT|ND_POSE, ob);
	
	return OPERATOR_FINISHED;
}

void POSE_OT_group_select (wmOperatorType *ot)
{
	/* identifiers */
	ot->name= "Select Bones of Bone Group";
	ot->idname= "POSE_OT_group_select";
	ot->description= "Select bones in active Bone Group";
	
	/* api callbacks */
	ot->exec= pose_group_select_exec;
	ot->poll= ED_operator_posemode;
	
	/* flags */
	ot->flag = OPTYPE_REGISTER|OPTYPE_UNDO;
}

static int pose_group_deselect_exec (bContext *C, wmOperator *op)
{
	ScrArea *sa= CTX_wm_area(C);
	Object *ob;
	
	/* since this call may also be used from the buttons window, we need to check for where to get the object */
	if (sa->spacetype == SPACE_BUTS) 
		ob= CTX_data_pointer_get_type(C, "object", &RNA_Object).data;
	else
		ob= CTX_data_active_object(C);
	
	/* only continue if there's an object, and a pose there too */
	if (ELEM(NULL, ob, ob->pose))
		return OPERATOR_CANCELLED;
	
	pose_group_select(C, ob, 0);
	
	/* notifiers for updates */
	WM_event_add_notifier(C, NC_OBJECT|ND_POSE, ob);
	
	return OPERATOR_FINISHED;
}

void POSE_OT_group_deselect (wmOperatorType *ot)
{
	/* identifiers */
	ot->name= "Deselecte Bone Group";
	ot->idname= "POSE_OT_group_deselect";
	ot->description= "Deselect bones of active Bone Group";
	
	/* api callbacks */
	ot->exec= pose_group_deselect_exec;
	ot->poll= ED_operator_posemode;
	
	/* flags */
	ot->flag = OPTYPE_REGISTER|OPTYPE_UNDO;
}

/* ********************************************** */

static int pose_flip_names_exec (bContext *C, wmOperator *op)
{
	Object *ob= CTX_data_active_object(C);
	bArmature *arm;
	char newname[32];
	
	/* paranoia checks */
	if (ELEM(NULL, ob, ob->pose)) 
		return OPERATOR_CANCELLED;
	arm= ob->data;
	
	/* loop through selected bones, auto-naming them */
	CTX_DATA_BEGIN(C, bPoseChannel*, pchan, selected_pose_bones)
	{
		BLI_strncpy(newname, pchan->name, sizeof(newname));
		bone_flip_name(newname, 1);	// 1 = do strip off number extensions
		ED_armature_bone_rename(arm, pchan->name, newname);
	}
	CTX_DATA_END;
	
	/* since we renamed stuff... */
	DAG_id_flush_update(&ob->id, OB_RECALC_DATA);

	/* note, notifier might evolve */
	WM_event_add_notifier(C, NC_OBJECT|ND_POSE, ob);
	
	return OPERATOR_FINISHED;
}

void POSE_OT_flip_names (wmOperatorType *ot)
{
	/* identifiers */
	ot->name= "Flip Names";
	ot->idname= "POSE_OT_flip_names";
	ot->description= "Flips (and corrects) the names of selected bones";
	
	/* api callbacks */
	ot->exec= pose_flip_names_exec;
	ot->poll= ED_operator_posemode;
	
	/* flags */
	ot->flag= OPTYPE_REGISTER|OPTYPE_UNDO;
}

/* ------------------ */

static int pose_autoside_names_exec (bContext *C, wmOperator *op)
{
	Object *ob= CTX_data_active_object(C);
	bArmature *arm;
	char newname[32];
	short axis= RNA_enum_get(op->ptr, "axis");
	
	/* paranoia checks */
	if (ELEM(NULL, ob, ob->pose)) 
		return OPERATOR_CANCELLED;
	arm= ob->data;
	
	/* loop through selected bones, auto-naming them */
	CTX_DATA_BEGIN(C, bPoseChannel*, pchan, selected_pose_bones)
	{
		BLI_strncpy(newname, pchan->name, sizeof(newname));
		if(bone_autoside_name(newname, 1, axis, pchan->bone->head[axis], pchan->bone->tail[axis]))
			ED_armature_bone_rename(arm, pchan->name, newname);
	}
	CTX_DATA_END;
	
	/* since we renamed stuff... */
	DAG_id_flush_update(&ob->id, OB_RECALC_DATA);

	/* note, notifier might evolve */
	WM_event_add_notifier(C, NC_OBJECT|ND_POSE, ob);
	
	return OPERATOR_FINISHED;
}

void POSE_OT_autoside_names (wmOperatorType *ot)
{
	static EnumPropertyItem axis_items[]= {
		 {0, "XAXIS", 0, "X-Axis", "Left/Right"},
		{1, "YAXIS", 0, "Y-Axis", "Front/Back"},
		{2, "ZAXIS", 0, "Z-Axis", "Top/Bottom"},
		{0, NULL, 0, NULL, NULL}};
	
	/* identifiers */
	ot->name= "AutoName by Axis";
	ot->idname= "POSE_OT_autoside_names";
	ot->description= "Automatically renames the selected bones according to which side of the target axis they fall on";
	
	/* api callbacks */
	ot->invoke= WM_menu_invoke;
	ot->exec= pose_autoside_names_exec;
	ot->poll= ED_operator_posemode;
	
	/* flags */
	ot->flag= OPTYPE_REGISTER|OPTYPE_UNDO;
	
	/* settings */
	ot->prop= RNA_def_enum(ot->srna, "axis", axis_items, 0, "Axis", "Axis tag names with.");
}

/* ********************************************** */

/* context active object, or weightpainted object with armature in posemode */
void pose_activate_flipped_bone(Scene *scene)
{
	Object *ob= OBACT;
	bArmature *arm= ob->data;
	
	if(ob==NULL) return;

	if(ob->mode & OB_MODE_WEIGHT_PAINT) {
		ob= modifiers_isDeformedByArmature(ob);
	}
	if(ob && (ob->mode & OB_MODE_POSE)) {
		bPoseChannel *pchanf;
		
		if(arm->act_bone) {
			char name[32];
			
			BLI_strncpy(name, arm->act_bone->name, 32);
			bone_flip_name(name, 1);	// 0 = do not strip off number extensions
			
			pchanf= get_pose_channel(ob->pose, name);
			if(pchanf && pchanf->bone != arm->act_bone) {
				arm->act_bone->flag &= ~BONE_SELECTED;
				pchanf->bone->flag |= BONE_SELECTED;

				arm->act_bone= pchanf->bone;

				/* in weightpaint we select the associated vertex group too */
				if(ob->mode & OB_MODE_WEIGHT_PAINT) {
					ED_vgroup_select_by_name(OBACT, name);
					DAG_id_flush_update(&OBACT->id, OB_RECALC_DATA);
				}
				
				// XXX notifiers need to be sent to other editors to update
				
			}			
		}
	}
}


/* ********************************************** */

/* Present a popup to get the layers that should be used */
static int pose_armature_layers_invoke (bContext *C, wmOperator *op, wmEvent *evt)
{
	Object *ob= CTX_data_active_object(C);
	bArmature *arm= (ob)? ob->data : NULL;
	PointerRNA ptr;
	int layers[32]; /* hardcoded for now - we can only have 32 armature layers, so this should be fine... */
	
	/* sanity checking */
	if (arm == NULL)
		return OPERATOR_CANCELLED;
		
	/* get RNA pointer to armature data to use that to retrieve the layers as ints to init the operator */
	RNA_id_pointer_create((ID *)arm, &ptr);
	RNA_boolean_get_array(&ptr, "layer", layers);
	RNA_boolean_set_array(op->ptr, "layers", layers);
	
	/* part to sync with other similar operators... */
	return WM_operator_props_popup(C, op, evt);
}

/* Set the visible layers for the active armature (edit and pose modes) */
static int pose_armature_layers_exec (bContext *C, wmOperator *op)
{
	Object *ob= CTX_data_active_object(C);
	bArmature *arm= (ob)? ob->data : NULL;
	PointerRNA ptr;
	int layers[32]; /* hardcoded for now - we can only have 32 armature layers, so this should be fine... */
	
	/* get the values set in the operator properties */
	RNA_boolean_get_array(op->ptr, "layers", layers);
	
	/* get pointer for armature, and write data there... */
	RNA_id_pointer_create((ID *)arm, &ptr);
	RNA_boolean_set_array(&ptr, "layer", layers);
	
	/* note, notifier might evolve */
	WM_event_add_notifier(C, NC_OBJECT|ND_POSE, ob);
	
	return OPERATOR_FINISHED;
}


void POSE_OT_armature_layers (wmOperatorType *ot)
{
	/* identifiers */
	ot->name= "Change Armature Layers";
	ot->idname= "POSE_OT_armature_layers";
	ot->description= "Change the visible armature layers";
	
	/* callbacks */
	ot->invoke= pose_armature_layers_invoke;
	ot->exec= pose_armature_layers_exec;
	ot->poll= ED_operator_posemode;
	
	/* flags */
	ot->flag= OPTYPE_REGISTER|OPTYPE_UNDO;
	
	/* properties */
	RNA_def_boolean_layer_member(ot->srna, "layers", 32, NULL, "Layer", "Armature layers to make visible");
}

void ARMATURE_OT_armature_layers (wmOperatorType *ot)
{
	/* identifiers */
	ot->name= "Change Armature Layers";
	ot->idname= "ARMATURE_OT_armature_layers";
	ot->description= "Change the visible armature layers";
	
	/* callbacks */
	ot->invoke= pose_armature_layers_invoke;
	ot->exec= pose_armature_layers_exec;
	ot->poll= ED_operator_editarmature;
	
	/* flags */
	ot->flag= OPTYPE_REGISTER|OPTYPE_UNDO;
	
	/* properties */
	RNA_def_boolean_layer_member(ot->srna, "layers", 32, NULL, "Layer", "Armature layers to make visible");
}

/* ------------------- */

/* Present a popup to get the layers that should be used */
static int pose_bone_layers_invoke (bContext *C, wmOperator *op, wmEvent *evt)
{
	int layers[32]; /* hardcoded for now - we can only have 32 armature layers, so this should be fine... */
	
	/* get layers that are active already */
	memset(&layers, 0, sizeof(layers)); /* set all layers to be off by default */
	
	CTX_DATA_BEGIN(C, bPoseChannel *, pchan, selected_pose_bones) 
	{
		short bit;
		
		/* loop over the bits for this pchan's layers, adding layers where they're needed */
		for (bit= 0; bit < 32; bit++) {
			if (pchan->bone->layer & (1<<bit))
				layers[bit]= 1;
		}
	}
	CTX_DATA_END;
	
	/* copy layers to operator */
	RNA_boolean_set_array(op->ptr, "layers", layers);
	
		/* part to sync with other similar operators... */
	return WM_operator_props_popup(C, op, evt);
}

/* Set the visible layers for the active armature (edit and pose modes) */
static int pose_bone_layers_exec (bContext *C, wmOperator *op)
{
	Object *ob= CTX_data_active_object(C);
	bArmature *arm= (ob)? ob->data : NULL;
	PointerRNA ptr;
	int layers[32]; /* hardcoded for now - we can only have 32 armature layers, so this should be fine... */
	
	/* get the values set in the operator properties */
	RNA_boolean_get_array(op->ptr, "layers", layers);
	
	/* set layers of pchans based on the values set in the operator props */
	CTX_DATA_BEGIN(C, bPoseChannel *, pchan, selected_pose_bones) 
	{
		/* get pointer for pchan, and write flags this way */
		RNA_pointer_create((ID *)arm, &RNA_Bone, pchan->bone, &ptr);
		RNA_boolean_set_array(&ptr, "layer", layers);
	}
	CTX_DATA_END;
	
	/* note, notifier might evolve */
	WM_event_add_notifier(C, NC_OBJECT|ND_POSE, ob);
	
	return OPERATOR_FINISHED;
}

void POSE_OT_bone_layers (wmOperatorType *ot)
{
	/* identifiers */
	ot->name= "Change Bone Layers";
	ot->idname= "POSE_OT_bone_layers";
	ot->description= "Change the layers that the selected bones belong to";
	
	/* callbacks */
	ot->invoke= pose_bone_layers_invoke;
	ot->exec= pose_bone_layers_exec;
	ot->poll= ED_operator_posemode;
	
	/* flags */
	ot->flag= OPTYPE_REGISTER|OPTYPE_UNDO;
	
	/* properties */
	RNA_def_boolean_layer_member(ot->srna, "layers", 32, NULL, "Layer", "Armature layers that bone belongs to");
}

/* ------------------- */

/* Present a popup to get the layers that should be used */
static int armature_bone_layers_invoke (bContext *C, wmOperator *op, wmEvent *evt)
{
	int layers[32]; /* hardcoded for now - we can only have 32 armature layers, so this should be fine... */
	
	/* get layers that are active already */
	memset(&layers, 0, sizeof(layers)); /* set all layers to be off by default */
	
	CTX_DATA_BEGIN(C, EditBone *, ebone, selected_editable_bones) 
	{
		short bit;
		
		/* loop over the bits for this pchan's layers, adding layers where they're needed */
		for (bit= 0; bit < 32; bit++) {
			if (ebone->layer & (1<<bit))
				layers[bit]= 1;
		}
	}
	CTX_DATA_END;
	
	/* copy layers to operator */
	RNA_boolean_set_array(op->ptr, "layers", layers);
	
		/* part to sync with other similar operators... */
	return WM_operator_props_popup(C, op, evt);
}

/* Set the visible layers for the active armature (edit and pose modes) */
static int armature_bone_layers_exec (bContext *C, wmOperator *op)
{
	Object *ob= CTX_data_edit_object(C);
	bArmature *arm= (ob)? ob->data : NULL;
	PointerRNA ptr;
	int layers[32]; /* hardcoded for now - we can only have 32 armature layers, so this should be fine... */
	
	/* get the values set in the operator properties */
	RNA_boolean_get_array(op->ptr, "layers", layers);
	
	/* set layers of pchans based on the values set in the operator props */
	CTX_DATA_BEGIN(C, EditBone *, ebone, selected_editable_bones) 
	{
		/* get pointer for pchan, and write flags this way */
		RNA_pointer_create((ID *)arm, &RNA_EditBone, ebone, &ptr);
		RNA_boolean_set_array(&ptr, "layer", layers);
	}
	CTX_DATA_END;
	
	/* note, notifier might evolve */
	WM_event_add_notifier(C, NC_OBJECT|ND_POSE, ob);
	
	return OPERATOR_FINISHED;
}

void ARMATURE_OT_bone_layers (wmOperatorType *ot)
{
	/* identifiers */
	ot->name= "Change Bone Layers";
	ot->idname= "ARMATURE_OT_bone_layers";
	ot->description= "Change the layers that the selected bones belong to";
	
	/* callbacks */
	ot->invoke= armature_bone_layers_invoke;
	ot->exec= armature_bone_layers_exec;
	ot->poll= ED_operator_editarmature;
	
	/* flags */
	ot->flag= OPTYPE_REGISTER|OPTYPE_UNDO;
	
	/* properties */
	RNA_def_boolean_layer_member(ot->srna, "layers", 32, NULL, "Layer", "Armature layers that bone belongs to");
}

/* ********************************************** */

static int pose_flip_quats_exec (bContext *C, wmOperator *op)
{
	Scene *scene= CTX_data_scene(C);
	Object *ob= CTX_data_active_object(C);
	KeyingSet *ks = ANIM_builtin_keyingset_get_named(NULL, "LocRotScale");
	
	/* loop through all selected pchans, flipping and keying (as needed) */
	CTX_DATA_BEGIN(C, bPoseChannel*, pchan, selected_pose_bones)
	{
		/* only if bone is using quaternion rotation */
		if (pchan->rotmode == ROT_MODE_QUAT) {
			/* quaternions have 720 degree range */
			pchan->quat[0]= -pchan->quat[0];
			pchan->quat[1]= -pchan->quat[1];
			pchan->quat[2]= -pchan->quat[2];
			pchan->quat[3]= -pchan->quat[3];
			
			/* tagging */
			if (autokeyframe_cfra_can_key(scene, &ob->id)) {
				ListBase dsources = {NULL, NULL};
				
				/* now insert the keyframe(s) using the Keying Set
				 *	1) add datasource override for the PoseChannel
				 *	2) insert keyframes
				 *	3) free the extra info 
				 */
				ANIM_relative_keyingset_add_source(&dsources, &ob->id, &RNA_PoseBone, pchan); 
				ANIM_apply_keyingset(C, &dsources, NULL, ks, MODIFYKEY_MODE_INSERT, (float)CFRA);
				BLI_freelistN(&dsources);
				
				/* clear any unkeyed tags */
				if (pchan->bone)
					pchan->bone->flag &= ~BONE_UNKEYED;
			}
			else {
				/* add unkeyed tags */
				if (pchan->bone)
					pchan->bone->flag |= BONE_UNKEYED;
			}
		}
	}
	CTX_DATA_END;
	
	/* notifiers and updates */
	DAG_id_flush_update(&ob->id, OB_RECALC_DATA);
	WM_event_add_notifier(C, NC_OBJECT|ND_TRANSFORM, ob);
	
	return OPERATOR_FINISHED;
}

void POSE_OT_quaternions_flip (wmOperatorType *ot)
{
	/* identifiers */
	ot->name = "Flip Quats";
	ot->idname= "POSE_OT_quaternions_flip";
	ot->description= "Flip quaternion values to achieve desired rotations, while maintaining the same orientations";
	
	/* callbacks */
	ot->exec= pose_flip_quats_exec;
	ot->poll= ED_operator_posemode;
	
	/* flags */
	ot->flag= OPTYPE_REGISTER|OPTYPE_UNDO;
}

/* ********************************************** */

/* context: active channel */
void pose_special_editmenu(Scene *scene)
{
#if 0
	Object *obedit= scene->obedit; // XXX context
	Object *ob= OBACT;
	short nr;
	
	/* paranoia checks */
	if(!ob && !ob->pose) return;
	if(ob==obedit || (ob->mode & OB_MODE_POSE)==0) return;
	
	nr= pupmenu("Specials%t|Select Constraint Target%x1|Flip Left-Right Names%x2|Calculate Paths%x3|Clear Paths%x4|Clear User Transform %x5|Relax Pose %x6|%l|AutoName Left-Right%x7|AutoName Front-Back%x8|AutoName Top-Bottom%x9");
	if(nr==1) {
		pose_select_constraint_target(scene);
	}
	else if(nr==2) {
		pose_flip_names();
	}
	else if(nr==3) {
		pose_calculate_path(C, ob);
	}
	else if(nr==4) {
		pose_clear_paths(ob);
	}
	else if(nr==5) {
		pose_clear_user_transforms(scene, ob);
	}
	else if(nr==6) {
		pose_relax();
	}
	else if(ELEM3(nr, 7, 8, 9)) {
		pose_autoside_names(nr-7);
	}
#endif
}

/* Restore selected pose-bones to 'action'-defined pose */
void pose_clear_user_transforms(Scene *scene, Object *ob)
{
	bArmature *arm= ob->data;
	bPoseChannel *pchan;
	
	if (ob->pose == NULL)
		return;
	
	/* if the object has an action, restore pose to the pose defined by the action by clearing pose on selected bones */
	if (ob->action) {
		/* find selected bones */
		for (pchan= ob->pose->chanbase.first; pchan; pchan= pchan->next) {
			if (pchan->bone && (pchan->bone->flag & BONE_SELECTED) && (pchan->bone->layer & arm->layer)) {
				/* just clear the BONE_UNKEYED flag, allowing this bone to get overwritten by actions again */
				pchan->bone->flag &= ~BONE_UNKEYED;
			}
		}
		
		/* clear pose locking flag 
		 *	- this will only clear the user-defined pose in the selected bones, where BONE_UNKEYED has been cleared
		 */
		ob->pose->flag |= POSE_DO_UNLOCK;
	}
	else {
		/* no action, so restore entire pose to rest pose (cannot restore only selected bones) */
		rest_pose(ob->pose);
	}
	
	DAG_id_flush_update(&ob->id, OB_RECALC_DATA);
	BIF_undo_push("Clear User Transform");
}
<|MERGE_RESOLUTION|>--- conflicted
+++ resolved
@@ -1247,19 +1247,11 @@
 		pose_add_group(ob);
 	
 	/* add selected bones to group then */
-<<<<<<< HEAD
-	// NOTE: unfortunately, we cannot use the context-iterators here, since they might not be defined...
-	CTX_DATA_BEGIN(C, bPoseChannel*, pchan, selected_pose_bones) {
+	CTX_DATA_BEGIN(C, bPoseChannel*, pchan, selected_pose_bones)
+	{
 				pchan->agrp_index= pose->active_group;
 				done= 1;
 			}
-=======
-	CTX_DATA_BEGIN(C, bPoseChannel*, pchan, selected_pose_bones)
-	{
-		pchan->agrp_index= pose->active_group;
-		done= 1;
-	}
->>>>>>> 7f083c45
 	CTX_DATA_END;
 
 	/* notifiers for updates */
