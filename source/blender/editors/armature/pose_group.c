--- conflicted
+++ resolved
@@ -107,12 +107,8 @@
 
 	/* notifiers for updates */
 	WM_event_add_notifier(C, NC_OBJECT | ND_POSE, ob);
-<<<<<<< HEAD
 	DEG_id_tag_update(&ob->id, DEG_TAG_COPY_ON_WRITE);
-	
-=======
-
->>>>>>> 44505b38
+
 	return OPERATOR_FINISHED;
 }
 
@@ -221,12 +217,8 @@
 
 	/* notifiers for updates */
 	WM_event_add_notifier(C, NC_OBJECT | ND_POSE, ob);
-<<<<<<< HEAD
 	DEG_id_tag_update(&ob->id, DEG_TAG_COPY_ON_WRITE);
-	
-=======
-
->>>>>>> 44505b38
+
 	/* report done status */
 	if (done)
 		return OPERATOR_FINISHED;
@@ -271,20 +263,12 @@
 			done = true;
 		}
 	}
-<<<<<<< HEAD
 	FOREACH_PCHAN_SELECTED_IN_OBJECT_END;
-	
+
 	/* notifiers for updates */
 	WM_event_add_notifier(C, NC_OBJECT | ND_POSE, ob);
 	DEG_id_tag_update(&ob->id, DEG_TAG_COPY_ON_WRITE);
-	
-=======
-	CTX_DATA_END;
-
-	/* notifiers for updates */
-	WM_event_add_notifier(C, NC_OBJECT | ND_POSE, ob);
-
->>>>>>> 44505b38
+
 	/* report done status */
 	if (done)
 		return OPERATOR_FINISHED;
@@ -458,13 +442,8 @@
 static void pose_group_select(Object *ob, bool select)
 {
 	bPose *pose = ob->pose;
-<<<<<<< HEAD
-	
+
 	FOREACH_PCHAN_VISIBLE_IN_OBJECT_BEGIN (ob, pchan)
-=======
-
-	CTX_DATA_BEGIN (C, bPoseChannel *, pchan, visible_pose_bones)
->>>>>>> 44505b38
 	{
 		if ((pchan->bone->flag & BONE_UNSELECTABLE) == 0) {
 			if (select) {
@@ -487,15 +466,9 @@
 	/* only continue if there's an object, and a pose there too */
 	if (ELEM(NULL, ob, ob->pose))
 		return OPERATOR_CANCELLED;
-<<<<<<< HEAD
-	
+
 	pose_group_select(ob, 1);
-	
-=======
-
-	pose_group_select(C, ob, 1);
-
->>>>>>> 44505b38
+
 	/* notifiers for updates */
 	WM_event_add_notifier(C, NC_OBJECT | ND_POSE, ob);
 
@@ -524,15 +497,9 @@
 	/* only continue if there's an object, and a pose there too */
 	if (ELEM(NULL, ob, ob->pose))
 		return OPERATOR_CANCELLED;
-<<<<<<< HEAD
-	
+
 	pose_group_select(ob, 0);
-	
-=======
-
-	pose_group_select(C, ob, 0);
-
->>>>>>> 44505b38
+
 	/* notifiers for updates */
 	WM_event_add_notifier(C, NC_OBJECT | ND_POSE, ob);
 
