--- conflicted
+++ resolved
@@ -72,36 +72,6 @@
  * ARB_texture_query_lod: 4.0
  */
 
-<<<<<<< HEAD
-/* Non-generated shaders */
-extern char datatoc_gpu_program_smoke_frag_glsl[];
-extern char datatoc_gpu_program_smoke_color_frag_glsl[];
-extern char datatoc_gpu_shader_vsm_store_vert_glsl[];
-extern char datatoc_gpu_shader_vsm_store_frag_glsl[];
-extern char datatoc_gpu_shader_sep_gaussian_blur_vert_glsl[];
-extern char datatoc_gpu_shader_sep_gaussian_blur_frag_glsl[];
-extern char datatoc_gpu_shader_fx_vert_glsl[];
-extern char datatoc_gpu_shader_fx_ssao_frag_glsl[];
-extern char datatoc_gpu_shader_fx_colormanage_frag_glsl[];
-extern char datatoc_gpu_shader_fx_dof_frag_glsl[];
-extern char datatoc_gpu_shader_fx_dof_vert_glsl[];
-extern char datatoc_gpu_shader_fx_dof_hq_frag_glsl[];
-extern char datatoc_gpu_shader_fx_dof_hq_vert_glsl[];
-extern char datatoc_gpu_shader_fx_dof_hq_geo_glsl[];
-extern char datatoc_gpu_shader_fx_depth_resolve_glsl[];
-extern char datatoc_gpu_shader_fx_lib_glsl[];
-
-typedef struct GPUShaders {
-	GPUShader *vsm_store;
-	GPUShader *sep_gaussian_blur;
-	GPUProgram *smoke;
-	GPUProgram *smoke_colored;
-	/* cache for shader fx. Those can exist in combinations so store them here */
-	GPUShader *fx_shaders[MAX_FX_SHADERS * 2];
-} GPUShaders;
-
-=======
->>>>>>> be28706b
 static struct GPUGlobal {
 	GLint maxtexsize;
 	GLint maxtextures;
@@ -351,220 +321,6 @@
 	return (GLEW_NVX_gpu_memory_info || (GLEW_ATI_meminfo)) && (G.debug & G_DEBUG_GPU_MEM);
 }
 
-
-<<<<<<< HEAD
-GPUTexture *GPU_texture_create_3D(int w, int h, int depth, int channels, const float *fpixels)
-{
-	GPUTexture *tex;
-	GLenum type, format, internalformat;
-	void *pixels = NULL;
-	int r_width;
-	bool rescale = false;
-
-	if (!GLEW_VERSION_1_2)
-		return NULL;
-
-	tex = MEM_callocN(sizeof(GPUTexture), "GPUTexture");
-	tex->w = tex->w_orig = w;
-	tex->h = tex->h_orig = h;
-	tex->depth = tex->depth_orig = depth;
-	tex->number = -1;
-	tex->refcount = 1;
-	tex->target = GL_TEXTURE_3D;
-	tex->target_base = GL_TEXTURE_3D;
-
-	glGenTextures(1, &tex->bindcode);
-
-	if (!tex->bindcode) {
-		fprintf(stderr, "GPUTexture: texture create failed: %d\n",
-			(int)glGetError());
-		GPU_texture_free(tex);
-		return NULL;
-	}
-
-	if (!GPU_non_power_of_two_support()) {
-		tex->w = power_of_2_max_i(tex->w);
-		tex->h = power_of_2_max_i(tex->h);
-		tex->depth = power_of_2_max_i(tex->depth);
-	}
-
-	tex->number = 0;
-	glBindTexture(tex->target, tex->bindcode);
-
-	GPU_ASSERT_NO_GL_ERRORS("3D glBindTexture");
-
-	type = GL_FLOAT;
-	if (channels == 4) {
-		format = GL_RGBA;
-		internalformat = GL_RGBA;
-	}
-	if (channels == 3) {
-		format = GL_RGB;
-		internalformat = GL_RGB16F; //For 3DLUT
-	}
-	else {
-		format = GL_RED;
-		internalformat = GL_INTENSITY;
-	}
-
-	/* 3D textures are quite heavy, test if it's possible to create them first */
-	glTexImage3D(GL_PROXY_TEXTURE_3D, 0, internalformat, tex->w, tex->h, tex->depth, 0, format, type, NULL);
-	glGetTexLevelParameteriv(GL_PROXY_TEXTURE_3D, 0, GL_TEXTURE_WIDTH, &r_width);
-
-	while (r_width == 0) {
-		rescale = true;
-		tex->w /= 2;
-		tex->h /= 2;
-		tex->depth /= 2;
-		glTexImage3D(GL_PROXY_TEXTURE_3D, 0, internalformat, tex->w, tex->h, tex->depth, 0, format, type, NULL);
-		glGetTexLevelParameteriv(GL_PROXY_TEXTURE_3D, 0, GL_TEXTURE_WIDTH, &r_width);
-	}
-
-	/* really unlikely to happen but keep this just in case */
-	tex->w = max_ii(tex->w, 1);
-	tex->h = max_ii(tex->h, 1);
-	tex->depth = max_ii(tex->depth, 1);
-
-#if 0
-	if (fpixels)
-		pixels = GPU_texture_convert_pixels(w*h*depth, fpixels);
-#endif
-
-	GPU_ASSERT_NO_GL_ERRORS("3D glTexImage3D");
-
-	/* hardcore stuff, 3D texture rescaling - warning, this is gonna hurt your performance a lot, but we need it
-	 * for gooseberry */
-	if (rescale && fpixels) {
-		unsigned int i, j, k;
-		unsigned int xf = w / tex->w, yf = h / tex->h, zf = depth / tex->depth;
-		float *tex3d = MEM_mallocN(channels * sizeof(float)*tex->w*tex->h*tex->depth, "tex3d");
-
-		GPU_print_error_debug("You need to scale a 3D texture, feel the pain!");
-
-		for (k = 0; k < tex->depth; k++) {
-			for (j = 0; j < tex->h; j++) {
-				for (i = 0; i < tex->w; i++) {
-					/* obviously doing nearest filtering here, it's going to be slow in any case, let's not make it worse */
-					float xb = i * xf;
-					float yb = j * yf;
-					float zb = k * zf;
-					unsigned int offset = k * (tex->w * tex->h) + i * tex->h + j;
-					unsigned int offset_orig = (zb) * (w * h) + (xb) * h + (yb);
-
-					if (channels == 4) {
-						tex3d[offset * 4] = fpixels[offset_orig * 4];
-						tex3d[offset * 4 + 1] = fpixels[offset_orig * 4 + 1];
-						tex3d[offset * 4 + 2] = fpixels[offset_orig * 4 + 2];
-						tex3d[offset * 4 + 3] = fpixels[offset_orig * 4 + 3];
-					}
-					else
-						tex3d[offset] = fpixels[offset_orig];
-				}
-			}
-		}
-
-		glTexImage3D(tex->target, 0, internalformat, tex->w, tex->h, tex->depth, 0, format, type, tex3d);
-
-		MEM_freeN(tex3d);
-	}
-	else {
-		if (fpixels) {
-			if (!GPU_non_power_of_two_support() && (w != tex->w || h != tex->h || depth != tex->depth)) {
-				/* clear first to avoid unitialized pixels */
-				float *zero= MEM_callocN(sizeof(float)*tex->w*tex->h*tex->depth, "zero");
-				glTexImage3D(tex->target, 0, internalformat, tex->w, tex->h, tex->depth, 0, format, type, NULL);
-				glTexSubImage3D(tex->target, 0, 0, 0, 0, tex->w, tex->h, tex->depth, GL_INTENSITY, GL_FLOAT, zero);
-				glTexSubImage3D(tex->target, 0, 0, 0, 0, w, h, depth, format, type, fpixels);
-				MEM_freeN(zero);
-			}
-			else {
-				glTexImage3D(tex->target, 0, internalformat, tex->w, tex->h, tex->depth, 0, format, type, fpixels);
-			}
-
-			GPU_ASSERT_NO_GL_ERRORS("3D glTexSubImage3D");
-		}
-	}
-
-
-	glTexParameteri(GL_TEXTURE_3D, GL_TEXTURE_MIN_FILTER, GL_LINEAR);
-	glTexParameteri(GL_TEXTURE_3D, GL_TEXTURE_MAG_FILTER, GL_LINEAR);
-	glTexParameteri(GL_TEXTURE_3D, GL_TEXTURE_WRAP_S, GL_CLAMP_TO_EDGE);
-	glTexParameteri(GL_TEXTURE_3D, GL_TEXTURE_WRAP_T, GL_CLAMP_TO_EDGE);
-	glTexParameteri(GL_TEXTURE_3D, GL_TEXTURE_WRAP_R, GL_CLAMP_TO_EDGE);
-
-	if (pixels)
-		MEM_freeN(pixels);
-
-	GPU_texture_unbind(tex);
-
-	return tex;
-}
-
-GPUTexture *GPU_texture_from_blender(Image *ima, ImageUser *iuser, bool is_data, bool is_envmap, double time, int mipmap)
-{
-	GPUTexture *tex;
-	GLint w, h, border, lastbindcode, bindcode;
-
-	glGetIntegerv(GL_TEXTURE_BINDING_2D, &lastbindcode);
-
-	GPU_update_image_time(ima, time);
-	/* this binds a texture, so that's why to restore it with lastbindcode */
-	bindcode = GPU_verify_image(ima, iuser, 0, 0, mipmap, is_data, is_envmap);
-
-	if (ima->gputexture) {
-		ima->gputexture->bindcode = bindcode;
-		glBindTexture(GL_TEXTURE_2D, lastbindcode);
-		return ima->gputexture;
-	}
-
-	tex = MEM_callocN(sizeof(GPUTexture), "GPUTexture");
-	tex->bindcode = bindcode;
-	tex->number = -1;
-	tex->refcount = 1;
-	tex->target = GL_TEXTURE_2D;
-	tex->target_base = GL_TEXTURE_2D;
-	tex->fromblender = 1;
-
-	ima->gputexture= tex;
-
-	if (!glIsTexture(tex->bindcode)) {
-		GPU_ASSERT_NO_GL_ERRORS("Blender Texture Not Loaded");
-	}
-	else {
-		glBindTexture(GL_TEXTURE_2D, tex->bindcode);
-		glGetTexLevelParameteriv(GL_TEXTURE_2D, 0, GL_TEXTURE_WIDTH, &w);
-		glGetTexLevelParameteriv(GL_TEXTURE_2D, 0, GL_TEXTURE_HEIGHT, &h);
-		glGetTexLevelParameteriv(GL_TEXTURE_2D, 0, GL_TEXTURE_BORDER, &border);
-
-		tex->w = tex->w_orig = w - border;
-		tex->h = tex->h_orig = h - border;
-	}
-
-	glBindTexture(GL_TEXTURE_2D, lastbindcode);
-
-	return tex;
-}
-
-GPUTexture *GPU_texture_from_preview(PreviewImage *prv, int mipmap)
-{
-	GPUTexture *tex = prv->gputexture[0];
-	GLint w, h, lastbindcode;
-	GLuint bindcode = 0;
-	
-	glGetIntegerv(GL_TEXTURE_BINDING_2D, &lastbindcode);
-	
-	if (tex)
-		bindcode = tex->bindcode;
-	
-	/* this binds a texture, so that's why to restore it */
-	if (bindcode == 0) {
-		GPU_create_gl_tex(&bindcode, prv->rect[0], NULL, prv->w[0], prv->h[0], mipmap, 0, NULL, false);
-	}
-	if (tex) {
-		tex->bindcode = bindcode;
-		glBindTexture(GL_TEXTURE_2D, lastbindcode);
-		return tex;
-=======
 void GPU_mem_stats_get(int *totalmem, int *freemem)
 {
 	if (GLEW_NVX_gpu_memory_info) {
@@ -572,1576 +328,10 @@
 		glGetIntegerv(GL_GPU_MEMORY_INFO_TOTAL_AVAILABLE_MEMORY_NVX, totalmem);
 
 		glGetIntegerv(GL_GPU_MEMORY_INFO_CURRENT_AVAILABLE_VIDMEM_NVX, freemem);
->>>>>>> be28706b
 	}
 	else if (GLEW_ATI_meminfo) {
 		int stats[4];
 
-<<<<<<< HEAD
-	tex = MEM_callocN(sizeof(GPUTexture), "GPUTexture");
-	tex->bindcode = bindcode;
-	tex->number = -1;
-	tex->refcount = 1;
-	tex->target = GL_TEXTURE_2D;
-	tex->target_base = GL_TEXTURE_2D;
-	
-	prv->gputexture[0] = tex;
-	
-	if (!glIsTexture(tex->bindcode)) {
-		GPU_ASSERT_NO_GL_ERRORS("Blender Texture Not Loaded");
-	}
-	else {
-		glBindTexture(GL_TEXTURE_2D, tex->bindcode);
-		glGetTexLevelParameteriv(GL_TEXTURE_2D, 0, GL_TEXTURE_WIDTH, &w);
-		glGetTexLevelParameteriv(GL_TEXTURE_2D, 0, GL_TEXTURE_HEIGHT, &h);
-		
-		tex->w = tex->w_orig = w;
-		tex->h = tex->h_orig = h;
-	}
-	
-	glBindTexture(GL_TEXTURE_2D, lastbindcode);
-	
-	return tex;
-
-}
-
-GPUTexture *GPU_texture_create_1D(int w, const float *fpixels, char err_out[256])
-{
-	GPUTexture *tex = GPU_texture_create_nD(w, 1, 1, fpixels, 0, GPU_HDR_NONE, 4, 0, err_out);
-
-	if (tex)
-		GPU_texture_unbind(tex);
-	
-	return tex;
-}
-
-GPUTexture *GPU_texture_create_2D(int w, int h, const float *fpixels, GPUHDRType hdr, char err_out[256])
-{
-	GPUTexture *tex = GPU_texture_create_nD(w, h, 2, fpixels, 0, hdr, 4, 0, err_out);
-
-	if (tex)
-		GPU_texture_unbind(tex);
-	
-	return tex;
-}
-GPUTexture *GPU_texture_create_2D_multisample(int w, int h, const float *fpixels, GPUHDRType hdr, int samples, char err_out[256])
-{
-	GPUTexture *tex = GPU_texture_create_nD(w, h, 2, fpixels, 0, hdr, 4, samples, err_out);
-
-	if (tex)
-		GPU_texture_unbind(tex);
-
-	return tex;
-}
-
-GPUTexture *GPU_texture_create_depth(int w, int h, char err_out[256])
-{
-	GPUTexture *tex = GPU_texture_create_nD(w, h, 2, NULL, 1, GPU_HDR_NONE, 1, 0, err_out);
-
-	if (tex)
-		GPU_texture_unbind(tex);
-	
-	return tex;
-}
-GPUTexture *GPU_texture_create_depth_multisample(int w, int h, int samples, char err_out[256])
-{
-	GPUTexture *tex = GPU_texture_create_nD(w, h, 2, NULL, 1, GPU_HDR_NONE, 1, samples, err_out);
-
-	if (tex)
-		GPU_texture_unbind(tex);
-
-	return tex;
-}
-
-/**
- * A shadow map for VSM needs two components (depth and depth^2)
- */
-GPUTexture *GPU_texture_create_vsm_shadow_map(int size, char err_out[256])
-{
-	GPUTexture *tex = GPU_texture_create_nD(size, size, 2, NULL, 0, GPU_HDR_FULL_FLOAT, 2, 0, err_out);
-
-	if (tex) {
-		/* Now we tweak some of the settings */
-		glTexParameteri(GL_TEXTURE_2D, GL_TEXTURE_WRAP_S, GL_CLAMP_TO_EDGE);
-		glTexParameteri(GL_TEXTURE_2D, GL_TEXTURE_WRAP_T, GL_CLAMP_TO_EDGE);
-
-		GPU_texture_unbind(tex);
-	}
-
-	return tex;
-}
-
-GPUTexture *GPU_texture_create_2D_procedural(int w, int h, const float *pixels, bool repeat, char err_out[256])
-{
-	GPUTexture *tex = GPU_texture_create_nD(w, h, 2, pixels, 0, GPU_HDR_HALF_FLOAT, 2, 0, err_out);
-
-	if (tex) {
-		/* Now we tweak some of the settings */
-		if (repeat) {
-			glTexParameteri(GL_TEXTURE_2D, GL_TEXTURE_WRAP_S, GL_REPEAT);
-			glTexParameteri(GL_TEXTURE_2D, GL_TEXTURE_WRAP_T, GL_REPEAT);
-		}
-		glTexParameteri(GL_TEXTURE_2D, GL_TEXTURE_MAG_FILTER, GL_NEAREST);
-		glTexParameteri(GL_TEXTURE_2D, GL_TEXTURE_MIN_FILTER, GL_NEAREST);
-
-		GPU_texture_unbind(tex);
-	}
-
-	return tex;
-}
-
-GPUTexture *GPU_texture_create_1D_procedural(int w, const float *pixels, char err_out[256])
-{
-	GPUTexture *tex = GPU_texture_create_nD(w, 0, 1, pixels, 0, GPU_HDR_HALF_FLOAT, 2, 0, err_out);
-
-	if (tex) {
-		/* Now we tweak some of the settings */
-		glTexParameteri(GL_TEXTURE_1D, GL_TEXTURE_WRAP_S, GL_REPEAT);
-		glTexParameteri(GL_TEXTURE_1D, GL_TEXTURE_MAG_FILTER, GL_NEAREST);
-		glTexParameteri(GL_TEXTURE_1D, GL_TEXTURE_MIN_FILTER, GL_NEAREST);
-
-		GPU_texture_unbind(tex);
-	}
-
-	return tex;
-}
-
-void GPU_invalid_tex_init(void)
-{
-	const float color[4] = {1.0f, 0.0f, 1.0f, 1.0f};
-	GG.invalid_tex_1D = GPU_texture_create_1D(1, color, NULL);
-	GG.invalid_tex_2D = GPU_texture_create_2D(1, 1, color, GPU_HDR_NONE, NULL);
-	GG.invalid_tex_3D = GPU_texture_create_3D(1, 1, 1, 4, color);
-}
-
-void GPU_invalid_tex_bind(int mode)
-{
-	switch (mode) {
-		case GL_TEXTURE_1D:
-			glBindTexture(GL_TEXTURE_1D, GG.invalid_tex_1D->bindcode);
-			break;
-		case GL_TEXTURE_2D:
-			glBindTexture(GL_TEXTURE_2D, GG.invalid_tex_2D->bindcode);
-			break;
-		case GL_TEXTURE_3D:
-			glBindTexture(GL_TEXTURE_3D, GG.invalid_tex_3D->bindcode);
-			break;
-	}
-}
-
-void GPU_invalid_tex_free(void)
-{
-	if (GG.invalid_tex_1D)
-		GPU_texture_free(GG.invalid_tex_1D);
-	if (GG.invalid_tex_2D)
-		GPU_texture_free(GG.invalid_tex_2D);
-	if (GG.invalid_tex_3D)
-		GPU_texture_free(GG.invalid_tex_3D);
-}
-
-
-void GPU_texture_bind(GPUTexture *tex, int number)
-{
-	GLenum arbnumber;
-
-	if (number >= GG.maxtextures) {
-		fprintf(stderr, "Not enough texture slots.\n");
-		return;
-	}
-
-	if ((G.debug & G_DEBUG)) {
-		if (tex->fb && tex->fb->object == GG.currentfb) {
-			fprintf(stderr, "Feedback loop warning!: Attempting to bind texture attached to current framebuffer!\n");
-		}
-	}
-
-	if (number < 0)
-		return;
-
-	GPU_ASSERT_NO_GL_ERRORS("Pre Texture Bind");
-
-	arbnumber = (GLenum)((GLuint)GL_TEXTURE0 + number);
-	if (number != 0) glActiveTexture(arbnumber);
-	if (tex->bindcode != 0) {
-		glBindTexture(tex->target, tex->bindcode);
-	}
-	else
-		GPU_invalid_tex_bind(tex->target);
-	glEnable(tex->target);
-	if (number != 0) glActiveTexture(GL_TEXTURE0);
-
-	tex->number = number;
-
-	GPU_ASSERT_NO_GL_ERRORS("Post Texture Bind");
-}
-
-void GPU_texture_unbind(GPUTexture *tex)
-{
-	GLenum arbnumber;
-
-	if (tex->number >= GG.maxtextures) {
-		fprintf(stderr, "Not enough texture slots.\n");
-		return;
-	}
-
-	if (tex->number == -1)
-		return;
-	
-	GPU_ASSERT_NO_GL_ERRORS("Pre Texture Unbind");
-
-	arbnumber = (GLenum)((GLuint)GL_TEXTURE0 + tex->number);
-	if (tex->number != 0) glActiveTexture(arbnumber);
-	glBindTexture(tex->target, 0);
-	glDisable(tex->target_base);
-	if (tex->number != 0) glActiveTexture(GL_TEXTURE0);
-
-	tex->number = -1;
-
-	GPU_ASSERT_NO_GL_ERRORS("Post Texture Unbind");
-}
-
-void GPU_texture_filter_mode(GPUTexture *tex, bool compare, bool use_filter)
-{
-	GLenum arbnumber;
-
-	if (tex->number >= GG.maxtextures) {
-		fprintf(stderr, "Not enough texture slots.\n");
-		return;
-	}
-
-	if (tex->number == -1)
-		return;
-
-	GPU_ASSERT_NO_GL_ERRORS("Pre Texture Unbind");
-
-	arbnumber = (GLenum)((GLuint)GL_TEXTURE0 + tex->number);
-	if (tex->number != 0) glActiveTexture(arbnumber);
-
-	if (tex->depth) {
-		if (compare)
-			glTexParameteri(GL_TEXTURE_2D, GL_TEXTURE_COMPARE_MODE, GL_COMPARE_R_TO_TEXTURE);
-		else
-			glTexParameteri(GL_TEXTURE_2D, GL_TEXTURE_COMPARE_MODE, GL_NONE);
-	}
-
-	if (use_filter) {
-		glTexParameteri(GL_TEXTURE_2D, GL_TEXTURE_MAG_FILTER, GL_LINEAR);
-		glTexParameteri(GL_TEXTURE_2D, GL_TEXTURE_MIN_FILTER, GL_LINEAR);
-	}
-	else {
-		glTexParameteri(GL_TEXTURE_2D, GL_TEXTURE_MAG_FILTER, GL_NEAREST);
-		glTexParameteri(GL_TEXTURE_2D, GL_TEXTURE_MIN_FILTER, GL_NEAREST);
-	}
-	if (tex->number != 0) glActiveTexture(GL_TEXTURE0);
-
-	GPU_ASSERT_NO_GL_ERRORS("Post Texture Unbind");
-}
-
-void GPU_texture_free(GPUTexture *tex)
-{
-	tex->refcount--;
-
-	if (tex->refcount < 0)
-		fprintf(stderr, "GPUTexture: negative refcount\n");
-	
-	if (tex->refcount == 0) {
-		if (tex->fb)
-			GPU_framebuffer_texture_detach(tex);
-		if (tex->bindcode && !tex->fromblender)
-			glDeleteTextures(1, &tex->bindcode);
-
-		MEM_freeN(tex);
-	}
-}
-
-void GPU_texture_ref(GPUTexture *tex)
-{
-	tex->refcount++;
-}
-
-int GPU_texture_target(const GPUTexture *tex)
-{
-	return tex->target;
-}
-
-int GPU_texture_opengl_width(const GPUTexture *tex)
-{
-	return tex->w;
-}
-
-int GPU_texture_opengl_height(const GPUTexture *tex)
-{
-	return tex->h;
-}
-
-int GPU_texture_opengl_bindcode(const GPUTexture *tex)
-{
-	return tex->bindcode;
-}
-
-GPUFrameBuffer *GPU_texture_framebuffer(GPUTexture *tex)
-{
-	return tex->fb;
-}
-
-/* GPUFrameBuffer */
-
-GPUFrameBuffer *GPU_framebuffer_create(void)
-{
-	GPUFrameBuffer *fb;
-
-	if (!GLEW_EXT_framebuffer_object)
-		return NULL;
-	
-	fb = MEM_callocN(sizeof(GPUFrameBuffer), "GPUFrameBuffer");
-	glGenFramebuffersEXT(1, &fb->object);
-
-	if (!fb->object) {
-		fprintf(stderr, "GPUFFrameBuffer: framebuffer gen failed. %d\n",
-			(int)glGetError());
-		GPU_framebuffer_free(fb);
-		return NULL;
-	}
-
-	/* make sure no read buffer is enabled, so completeness check will not fail. We set those at binding time */
-	glBindFramebufferEXT(GL_FRAMEBUFFER_EXT, fb->object);
-	glReadBuffer(GL_NONE);
-	glDrawBuffer(GL_NONE);
-	glBindFramebufferEXT(GL_FRAMEBUFFER_EXT, 0);
-	
-	return fb;
-}
-
-int GPU_framebuffer_texture_attach(GPUFrameBuffer *fb, GPUTexture *tex, int slot, char err_out[256])
-{
-	GLenum attachment;
-	GLenum error;
-
-	if (slot >= GPU_FB_MAX_SLOTS) {
-		fprintf(stderr,
-		        "Attaching to index %d framebuffer slot unsupported. "
-		        "Use at most %d\n", slot, GPU_FB_MAX_SLOTS);
-		return 0;
-	}
-
-	if ((G.debug & G_DEBUG)) {
-		if (tex->number != -1) {
-			fprintf(stderr,
-			        "Feedback loop warning!: "
-			        "Attempting to attach texture to framebuffer while still bound to texture unit for drawing!\n");
-		}
-	}
-
-	if (tex->depth)
-		attachment = GL_DEPTH_ATTACHMENT_EXT;
-	else
-		attachment = GL_COLOR_ATTACHMENT0_EXT + slot;
-
-	glBindFramebufferEXT(GL_FRAMEBUFFER_EXT, fb->object);
-	GG.currentfb = fb->object;
-
-	/* Clean glError buffer. */
-	while (glGetError() != GL_NO_ERROR) {}
-
-	glFramebufferTexture2DEXT(GL_FRAMEBUFFER_EXT, attachment, 
-		tex->target, tex->bindcode, 0);
-
-	error = glGetError();
-
-	if (error == GL_INVALID_OPERATION) {
-		GPU_framebuffer_restore();
-		GPU_print_framebuffer_error(error, err_out);
-		return 0;
-	}
-
-	if (tex->depth)
-		fb->depthtex = tex;
-	else
-		fb->colortex[slot] = tex;
-
-	tex->fb= fb;
-	tex->fb_attachment = slot;
-
-	return 1;
-}
-
-void GPU_framebuffer_texture_detach(GPUTexture *tex)
-{
-	GLenum attachment;
-	GPUFrameBuffer *fb;
-
-	if (!tex->fb)
-		return;
-
-	fb = tex->fb;
-
-	if (GG.currentfb != fb->object) {
-		glBindFramebufferEXT(GL_FRAMEBUFFER_EXT, fb->object);
-		GG.currentfb = tex->fb->object;
-	}
-
-	if (tex->depth) {
-		fb->depthtex = NULL;
-		attachment = GL_DEPTH_ATTACHMENT_EXT;
-	}
-	else {
-		BLI_assert(fb->colortex[tex->fb_attachment] == tex);
-		fb->colortex[tex->fb_attachment] = NULL;
-		attachment = GL_COLOR_ATTACHMENT0_EXT + tex->fb_attachment;
-	}
-
-	glFramebufferTexture2DEXT(GL_FRAMEBUFFER_EXT, attachment, tex->target, 0, 0);
-
-	tex->fb = NULL;
-	tex->fb_attachment = -1;
-}
-
-void GPU_texture_bind_as_framebuffer(GPUTexture *tex)
-{
-	if (!tex->fb) {
-		fprintf(stderr, "Error, texture not bound to framebuffer!\n");
-		return;
-	}
-
-	/* push attributes */
-	glPushAttrib(GL_ENABLE_BIT | GL_VIEWPORT_BIT);
-	glDisable(GL_SCISSOR_TEST);
-
-	/* bind framebuffer */
-	glBindFramebufferEXT(GL_FRAMEBUFFER_EXT, tex->fb->object);
-
-	if (tex->depth) {
-		glDrawBuffer(GL_NONE);
-		glReadBuffer(GL_NONE);
-	}
-	else {
-		/* last bound prevails here, better allow explicit control here too */
-		glDrawBuffer(GL_COLOR_ATTACHMENT0_EXT + tex->fb_attachment);
-		glReadBuffer(GL_COLOR_ATTACHMENT0_EXT + tex->fb_attachment);
-	}
-	
-	if (tex->target == GL_TEXTURE_2D_MULTISAMPLE) {
-		glEnable(GL_MULTISAMPLE);
-	}
-
-	/* push matrices and set default viewport and matrix */
-	glViewport(0, 0, tex->w_orig, tex->h_orig);
-	GG.currentfb = tex->fb->object;
-
-	glMatrixMode(GL_PROJECTION);
-	glPushMatrix();
-	glMatrixMode(GL_MODELVIEW);
-	glPushMatrix();
-}
-
-void GPU_framebuffer_slots_bind(GPUFrameBuffer *fb, int slot)
-{
-	int numslots = 0, i;
-	GLenum attachments[4];
-	
-	if (!fb->colortex[slot]) {
-		fprintf(stderr, "Error, framebuffer slot empty!\n");
-		return;
-	}
-	
-	for (i = 0; i < 4; i++) {
-		if (fb->colortex[i]) {
-			attachments[numslots] = GL_COLOR_ATTACHMENT0_EXT + i;
-			numslots++;
-		}
-	}
-	
-	/* push attributes */
-	glPushAttrib(GL_ENABLE_BIT | GL_VIEWPORT_BIT);
-	glDisable(GL_SCISSOR_TEST);
-
-	/* bind framebuffer */
-	glBindFramebufferEXT(GL_FRAMEBUFFER_EXT, fb->object);
-
-	/* last bound prevails here, better allow explicit control here too */
-	glDrawBuffers(numslots, attachments);
-	glReadBuffer(GL_COLOR_ATTACHMENT0_EXT + slot);
-
-	/* push matrices and set default viewport and matrix */
-	glViewport(0, 0, fb->colortex[slot]->w_orig, fb->colortex[slot]->h_orig);
-	GG.currentfb = fb->object;
-
-	glMatrixMode(GL_PROJECTION);
-	glPushMatrix();
-	glMatrixMode(GL_MODELVIEW);
-	glPushMatrix();
-}
-
-
-void GPU_framebuffer_texture_unbind(GPUFrameBuffer *UNUSED(fb), GPUTexture *UNUSED(tex))
-{
-	/* restore matrix */
-	glMatrixMode(GL_PROJECTION);
-	glPopMatrix();
-	glMatrixMode(GL_MODELVIEW);
-	glPopMatrix();
-
-	/* restore attributes */
-	glPopAttrib();
-}
-
-void GPU_framebuffer_bind_no_save(GPUFrameBuffer *fb, int slot)
-{
-	glBindFramebufferEXT(GL_FRAMEBUFFER_EXT, fb->object);
-	/* last bound prevails here, better allow explicit control here too */
-	glDrawBuffer(GL_COLOR_ATTACHMENT0_EXT + slot);
-	glReadBuffer(GL_COLOR_ATTACHMENT0_EXT + slot);
-
-	/* push matrices and set default viewport and matrix */
-	glViewport(0, 0, fb->colortex[slot]->w_orig, fb->colortex[slot]->h_orig);
-	GG.currentfb = fb->object;
-	GG.currentfb = fb->object;
-}
-
-bool GPU_framebuffer_check_valid(GPUFrameBuffer *fb, char err_out[256])
-{
-	GLenum status;
-	
-	glBindFramebufferEXT(GL_FRAMEBUFFER_EXT, fb->object);
-	GG.currentfb = fb->object;
-	
-	/* Clean glError buffer. */
-	while (glGetError() != GL_NO_ERROR) {}
-	
-	status = glCheckFramebufferStatusEXT(GL_FRAMEBUFFER_EXT);
-	
-	if (status != GL_FRAMEBUFFER_COMPLETE_EXT) {
-		GPU_framebuffer_restore();
-		GPU_print_framebuffer_error(status, err_out);
-		return false;
-	}
-	
-	return true;
-}
-
-void GPU_framebuffer_free(GPUFrameBuffer *fb)
-{
-	int i;
-	if (fb->depthtex)
-		GPU_framebuffer_texture_detach(fb->depthtex);
-
-	for (i = 0; i < GPU_FB_MAX_SLOTS; i++) {
-		if (fb->colortex[i]) {
-			GPU_framebuffer_texture_detach(fb->colortex[i]);
-		}
-	}
-
-	if (fb->object) {
-		glDeleteFramebuffersEXT(1, &fb->object);
-
-		if (GG.currentfb == fb->object) {
-			glBindFramebufferEXT(GL_FRAMEBUFFER_EXT, 0);
-			GG.currentfb = 0;
-		}
-	}
-
-	MEM_freeN(fb);
-}
-
-void GPU_framebuffer_restore(void)
-{
-	if (GG.currentfb != 0) {
-		glBindFramebufferEXT(GL_FRAMEBUFFER_EXT, 0);
-		GG.currentfb = 0;
-	}
-}
-
-void GPU_framebuffer_blur(GPUFrameBuffer *fb, GPUTexture *tex, GPUFrameBuffer *blurfb, GPUTexture *blurtex)
-{
-	const float scaleh[2] = {1.0f / blurtex->w_orig, 0.0f};
-	const float scalev[2] = {0.0f, 1.0f / tex->h_orig};
-
-	GPUShader *blur_shader = GPU_shader_get_builtin_shader(GPU_SHADER_SEP_GAUSSIAN_BLUR);
-	int scale_uniform, texture_source_uniform;
-
-	if (!blur_shader)
-		return;
-
-	scale_uniform = GPU_shader_get_uniform(blur_shader, "ScaleU");
-	texture_source_uniform = GPU_shader_get_uniform(blur_shader, "textureSource");
-		
-	/* Blurring horizontally */
-
-	/* We do the bind ourselves rather than using GPU_framebuffer_texture_bind() to avoid
-	 * pushing unnecessary matrices onto the OpenGL stack. */
-	glBindFramebufferEXT(GL_FRAMEBUFFER_EXT, blurfb->object);
-	glDrawBuffer(GL_COLOR_ATTACHMENT0);
-	
-	/* avoid warnings from texture binding */
-	GG.currentfb = blurfb->object;
-
-	GPU_shader_bind(blur_shader);
-	GPU_shader_uniform_vector(blur_shader, scale_uniform, 2, 1, scaleh);
-	GPU_shader_uniform_texture(blur_shader, texture_source_uniform, tex);
-	glViewport(0, 0, blurtex->w_orig, blurtex->h_orig);
-
-	/* Peparing to draw quad */
-	glMatrixMode(GL_MODELVIEW);
-	glLoadIdentity();
-	glMatrixMode(GL_TEXTURE);
-	glLoadIdentity();
-	glMatrixMode(GL_PROJECTION);
-	glLoadIdentity();
-
-	glDisable(GL_DEPTH_TEST);
-
-	GPU_texture_bind(tex, 0);
-
-	/* Drawing quad */
-	glBegin(GL_QUADS);
-	glTexCoord2d(0, 0); glVertex2f(1, 1);
-	glTexCoord2d(1, 0); glVertex2f(-1, 1);
-	glTexCoord2d(1, 1); glVertex2f(-1, -1);
-	glTexCoord2d(0, 1); glVertex2f(1, -1);
-	glEnd();
-
-	/* Blurring vertically */
-
-	glBindFramebufferEXT(GL_FRAMEBUFFER_EXT, fb->object);
-	glDrawBuffer(GL_COLOR_ATTACHMENT0);
-	
-	GG.currentfb = fb->object;
-	
-	glViewport(0, 0, tex->w_orig, tex->h_orig);
-	GPU_shader_uniform_vector(blur_shader, scale_uniform, 2, 1, scalev);
-	GPU_shader_uniform_texture(blur_shader, texture_source_uniform, blurtex);
-	GPU_texture_bind(blurtex, 0);
-
-	glBegin(GL_QUADS);
-	glTexCoord2d(0, 0); glVertex2f(1, 1);
-	glTexCoord2d(1, 0); glVertex2f(-1, 1);
-	glTexCoord2d(1, 1); glVertex2f(-1, -1);
-	glTexCoord2d(0, 1); glVertex2f(1, -1);
-	glEnd();
-
-	GPU_shader_unbind();
-}
-
-/* GPUOffScreen */
-
-struct GPUOffScreen {
-	GPUFrameBuffer *fb;
-	GPUTexture *color;
-	GPUTexture *depth;
-};
-
-GPUOffScreen *GPU_offscreen_create(int width, int height, int samples, char err_out[256])
-{
-	GPUOffScreen *ofs;
-
-	ofs = MEM_callocN(sizeof(GPUOffScreen), "GPUOffScreen");
-
-	ofs->fb = GPU_framebuffer_create();
-	if (!ofs->fb) {
-		GPU_offscreen_free(ofs);
-		return NULL;
-	}
-
-	if (samples) {
-		if (!GLEW_EXT_framebuffer_multisample ||
-		    !GLEW_ARB_texture_multisample ||
-		    /* Only needed for GPU_offscreen_read_pixels.
-		     * We could add an arg if we intend to use multi-sample
-		     * offscreen buffers w/o reading their pixels */
-		    !GLEW_EXT_framebuffer_blit ||
-		    /* This is required when blitting from a multi-sampled buffers,
-		     * even though we're not scaling. */
-		    !GLEW_EXT_framebuffer_multisample_blit_scaled)
-		{
-			samples = 0;
-		}
-	}
-
-	ofs->depth = GPU_texture_create_depth_multisample(width, height, samples, err_out);
-	if (!ofs->depth) {
-		GPU_offscreen_free(ofs);
-		return NULL;
-	}
-
-	if (!GPU_framebuffer_texture_attach(ofs->fb, ofs->depth, 0, err_out)) {
-		GPU_offscreen_free(ofs);
-		return NULL;
-	}
-
-	ofs->color = GPU_texture_create_2D_multisample(width, height, NULL, GPU_HDR_NONE, samples, err_out);
-	if (!ofs->color) {
-		GPU_offscreen_free(ofs);
-		return NULL;
-	}
-
-	if (!GPU_framebuffer_texture_attach(ofs->fb, ofs->color, 0, err_out)) {
-		GPU_offscreen_free(ofs);
-		return NULL;
-	}
-	
-	/* check validity at the very end! */
-	if (!GPU_framebuffer_check_valid(ofs->fb, err_out)) {
-		GPU_offscreen_free(ofs);
-		return NULL;		
-	}
-
-	GPU_framebuffer_restore();
-
-	return ofs;
-}
-
-void GPU_offscreen_free(GPUOffScreen *ofs)
-{
-	if (ofs->fb)
-		GPU_framebuffer_free(ofs->fb);
-	if (ofs->color)
-		GPU_texture_free(ofs->color);
-	if (ofs->depth)
-		GPU_texture_free(ofs->depth);
-	
-	MEM_freeN(ofs);
-}
-
-void GPU_offscreen_bind(GPUOffScreen *ofs, bool save)
-{
-	glDisable(GL_SCISSOR_TEST);
-	if (save)
-		GPU_texture_bind_as_framebuffer(ofs->color);
-	else {
-		GPU_framebuffer_bind_no_save(ofs->fb, 0);
-	}
-}
-
-void GPU_offscreen_unbind(GPUOffScreen *ofs, bool restore)
-{
-	if (restore)
-		GPU_framebuffer_texture_unbind(ofs->fb, ofs->color);
-	GPU_framebuffer_restore();
-	glEnable(GL_SCISSOR_TEST);
-}
-
-void GPU_offscreen_read_pixels(GPUOffScreen *ofs, int type, void *pixels)
-{
-	const int w = ofs->color->w_orig;
-	const int h = ofs->color->h_orig;
-
-	if (ofs->color->target == GL_TEXTURE_2D_MULTISAMPLE) {
-		/* For a multi-sample texture,
-		 * we need to create an intermediate buffer to blit to,
-		 * before its copied using 'glReadPixels' */
-
-		/* not needed since 'ofs' needs to be bound to the framebuffer already */
-// #define USE_FBO_CTX_SWITCH
-
-		GLuint fbo_blit = 0;
-		GLuint tex_blit = 0;
-		GLenum status;
-
-		/* create texture for new 'fbo_blit' */
-		glGenTextures(1, &tex_blit);
-		if (!tex_blit) {
-			goto finally;
-		}
-
-		glBindTexture(GL_TEXTURE_2D, tex_blit);
-		glTexImage2D(GL_TEXTURE_2D, 0, GL_RGBA, w, h, 0, GL_RGBA, type, 0);
-
-#ifdef USE_FBO_CTX_SWITCH
-		/* read from multi-sample buffer */
-		glBindFramebufferEXT(GL_READ_FRAMEBUFFER, ofs->color->fb->object);
-		glFramebufferTexture2DEXT(
-		        GL_READ_FRAMEBUFFER, GL_COLOR_ATTACHMENT0 + ofs->color->fb_attachment,
-		        GL_TEXTURE_2D_MULTISAMPLE, ofs->color->bindcode, 0);
-		status = glCheckFramebufferStatus(GL_READ_FRAMEBUFFER);
-		if (status != GL_FRAMEBUFFER_COMPLETE) {
-			goto finally;
-		}
-#endif
-
-		/* write into new single-sample buffer */
-		glGenFramebuffersEXT(1, &fbo_blit);
-		glBindFramebuffer(GL_DRAW_FRAMEBUFFER, fbo_blit);
-		glFramebufferTexture2DEXT(
-		        GL_DRAW_FRAMEBUFFER, GL_COLOR_ATTACHMENT0,
-		        GL_TEXTURE_2D, tex_blit, 0);
-		status = glCheckFramebufferStatus(GL_DRAW_FRAMEBUFFER);
-		if (status != GL_FRAMEBUFFER_COMPLETE) {
-			goto finally;
-		}
-
-		/* perform the copy */
-		glBlitFramebufferEXT(0, 0, w, h, 0, 0, w, h, GL_COLOR_BUFFER_BIT, GL_NEAREST);
-
-		/* read the results */
-		glBindFramebufferEXT(GL_READ_FRAMEBUFFER, fbo_blit);
-		glReadPixels(0, 0, w, h, GL_RGBA, type, pixels);
-
-#ifdef USE_FBO_CTX_SWITCH
-		/* restore the original frame-bufer */
-		glBindFramebufferEXT(GL_FRAMEBUFFER, ofs->color->fb->object);
-#undef USE_FBO_CTX_SWITCH
-#endif
-
-
-finally:
-		/* cleanup */
-		if (tex_blit) {
-			glDeleteTextures(1, &tex_blit);
-		}
-		if (fbo_blit) {
-			glDeleteFramebuffersEXT(1, &fbo_blit);
-		}
-
-		GPU_ASSERT_NO_GL_ERRORS("Read Multi-Sample Pixels");
-	}
-	else {
-		glReadPixels(0, 0, w, h, GL_RGBA, type, pixels);
-	}
-}
-
-int GPU_offscreen_width(const GPUOffScreen *ofs)
-{
-	return ofs->color->w_orig;
-}
-
-int GPU_offscreen_height(const GPUOffScreen *ofs)
-{
-	return ofs->color->h_orig;
-}
-
-int GPU_offscreen_color_texture(const GPUOffScreen *ofs)
-{
-	return ofs->color->bindcode;
-}
-
-/* GPUShader */
-
-struct GPUShader {
-	GLuint program;  /* handle for full program (links shader stages below) */
-
-	GLuint vertex;   /* handle for vertex shader */
-	GLuint geometry; /* handle for geometry shader */
-	GLuint fragment; /* handle for fragment shader */
-
-	int totattrib;   /* total number of attributes */
-	int uniforms;    /* required uniforms */
-};
-
-struct GPUProgram {
-	GPUProgramType type;
-	GLuint prog;
-};
-
-
-static void shader_print_errors(const char *task, const char *log, const char **code, int totcode)
-{
-	int i;
-	int line = 1;
-
-	fprintf(stderr, "GPUShader: %s error:\n", task);
-
-	for (i = 0; i < totcode; i++) {
-		const char *c, *pos, *end = code[i] + strlen(code[i]);
-
-		if (G.debug & G_DEBUG) {
-			fprintf(stderr, "===== shader string %d ====\n", i + 1);
-
-			c = code[i];
-			while ((c < end) && (pos = strchr(c, '\n'))) {
-				fprintf(stderr, "%2d  ", line);
-				fwrite(c, (pos + 1) - c, 1, stderr);
-				c = pos + 1;
-				line++;
-			}
-			
-			fprintf(stderr, "%s", c);
-		}
-	}
-	
-	fprintf(stderr, "%s\n", log);
-}
-
-static const char *gpu_shader_version(void)
-{
-	if (GLEW_VERSION_3_2) {
-		if (GLEW_ARB_compatibility) {
-			return "#version 150 compatibility\n";
-			/* highest version that is widely supported
-			 * gives us native geometry shaders!
-			 * use compatibility profile so we can continue using builtin shader input/output names
-			 */
-		}
-		else {
-			return "#version 130\n";
-			/* latest version that is compatible with existing shaders */
-		}
-	}
-	else if (GLEW_VERSION_3_1) {
-		if (GLEW_ARB_compatibility) {
-			return "#version 140\n";
-			/* also need the ARB_compatibility extension, handled below */
-		}
-		else {
-			return "#version 130\n";
-			/* latest version that is compatible with existing shaders */
-		}
-	}
-	else if (GLEW_VERSION_3_0) {
-		return "#version 130\n";
-		/* GLSL 1.3 has modern syntax/keywords/datatypes so use if available
-		 * older features are deprecated but still available without compatibility extension or profile
-		 */
-	}
-	else {
-		return "#version 120\n";
-		/* minimum supported */
-	}
-}
-
-
-static void gpu_shader_standard_extensions(char defines[MAX_EXT_DEFINE_LENGTH], bool use_geometry_shader)
-{
-	/* enable extensions for features that are not part of our base GLSL version
-	 * don't use an extension for something already available!
-	 */
-
-	if (GLEW_ARB_texture_query_lod) {
-		/* a #version 400 feature, but we use #version 150 maximum so use extension */
-		strcat(defines, "#extension GL_ARB_texture_query_lod: enable\n");
-	}
-
-	if (use_geometry_shader && GPU_geometry_shader_support_via_extension()) {
-		strcat(defines, "#extension GL_EXT_geometry_shader4: enable\n");
-	}
-
-	if (GLEW_VERSION_3_1 && !GLEW_VERSION_3_2 && GLEW_ARB_compatibility) {
-		strcat(defines, "#extension GL_ARB_compatibility: enable\n");
-	}
-
-	if (!GLEW_VERSION_3_1) {
-		if (GLEW_ARB_draw_instanced) {
-			strcat(defines, "#extension GL_ARB_draw_instanced: enable\n");
-		}
-
-		if (!GLEW_VERSION_3_0 && GLEW_EXT_gpu_shader4) {
-			strcat(defines, "#extension GL_EXT_gpu_shader4: enable\n");
-			/* TODO: maybe require this? shaders become so much nicer */
-		}
-	}
-}
-
-static void gpu_shader_standard_defines(char defines[MAX_DEFINE_LENGTH], bool use_opensubdiv)
-{
-	/* some useful defines to detect GPU type */
-	if (GPU_type_matches(GPU_DEVICE_ATI, GPU_OS_ANY, GPU_DRIVER_ANY)) {
-		strcat(defines, "#define GPU_ATI\n");
-		if (GLEW_VERSION_3_0) {
-			/* TODO(merwin): revisit this version check; GLEW_VERSION_3_0 means GL 3.0 or newer */
-			strcat(defines, "#define CLIP_WORKAROUND\n");
-		}
-	}
-	else if (GPU_type_matches(GPU_DEVICE_NVIDIA, GPU_OS_ANY, GPU_DRIVER_ANY))
-		strcat(defines, "#define GPU_NVIDIA\n");
-	else if (GPU_type_matches(GPU_DEVICE_INTEL, GPU_OS_ANY, GPU_DRIVER_ANY))
-		strcat(defines, "#define GPU_INTEL\n");
-
-	if (GPU_bicubic_bump_support())
-		strcat(defines, "#define BUMP_BICUBIC\n");
-
-#ifdef WITH_OPENSUBDIV
-	/* TODO(sergey): Check whether we actually compiling shader for
-	 * the OpenSubdiv mesh.
-	 */
-	if (use_opensubdiv) {
-		strcat(defines, "#define USE_OPENSUBDIV\n");
-
-		/* TODO(sergey): not strictly speaking a define, but this is
-		 * a global typedef which we don't have better place to define
-		 * in yet.
-		 */
-		strcat(defines, "struct VertexData {\n"
-		                "  vec4 position;\n"
-		                "  vec3 normal;\n"
-		                "  vec2 uv;"
-		                "};\n");
-	}
-#else
-	UNUSED_VARS(use_opensubdiv);
-#endif
-
-	return;
-}
-
-void GPU_program_bind(GPUProgram *program)
-{
-	glEnable(program->type);
-	glBindProgramARB(program->type, program->prog);
-}
-
-void GPU_program_unbind(GPUProgram *program)
-{
-	glDisable(program->type);
-	glBindProgramARB(program->type, 0);
-}
-
-
-GPUProgram *GPU_program_shader_create(GPUProgramType type, const char *code)
-{
-	/* TODO(merwin): remove ARB program support (recode smoke shader in GLSL) */
-
-	GPUProgram *program;
-	GLint error_pos, is_native;
-
-	if (!(GLEW_ARB_fragment_program && type == GPU_PROGRAM_TYPE_FRAGMENT))
-		return NULL;
-
-	program = MEM_callocN(sizeof(GPUProgram), "GPUProgram");
-
-	switch (type) {
-		case GPU_PROGRAM_TYPE_FRAGMENT:
-			program->type = GL_FRAGMENT_PROGRAM_ARB;
-			break;
-	}
-
-	/* create the object and set its code string */
-	glGenProgramsARB(1, &program->prog);
-	glBindProgramARB(program->type, program->prog);
-
-	glProgramStringARB(program->type, GL_PROGRAM_FORMAT_ASCII_ARB, (GLsizei)strlen(code), code);
-
-	glGetIntegerv(GL_PROGRAM_ERROR_POSITION_ARB, &error_pos);
-	glGetProgramivARB(GL_FRAGMENT_PROGRAM_ARB, GL_PROGRAM_UNDER_NATIVE_LIMITS_ARB, &is_native);
-	if ((error_pos == -1) && (is_native == 1)) {
-		return program;
-	}
-	else {
-		/* glGetError is set before that, clear it */
-		while (glGetError() != GL_NO_ERROR)
-			;
-		shader_print_errors("compile", (const char *)glGetString(GL_PROGRAM_ERROR_STRING_ARB), &code, 1);
-		MEM_freeN(program);
-	}
-
-	return NULL;
-}
-
-void GPU_program_free(GPUProgram *program)
-{
-	glDeleteProgramsARB(1, &program->prog);
-	MEM_freeN(program);
-}
-
-void GPU_program_parameter_4f(GPUProgram *program, unsigned int location, float x, float y, float z, float w)
-{
-	glProgramLocalParameter4fARB(program->type, location, x, y, z, w);
-}
-
-GPUShader *GPU_shader_create(const char *vertexcode,
-                             const char *fragcode,
-                             const char *geocode,
-                             const char *libcode,
-                             const char *defines,
-                             int input,
-                             int output,
-                             int number)
-{
-	return GPU_shader_create_ex(vertexcode,
-	                            fragcode,
-	                            geocode,
-	                            libcode,
-	                            defines,
-	                            input,
-	                            output,
-	                            number,
-	                            GPU_SHADER_FLAGS_NONE);
-}
-
-GPUShader *GPU_shader_create_ex(const char *vertexcode,
-                                const char *fragcode,
-                                const char *geocode,
-                                const char *libcode,
-                                const char *defines,
-                                int input,
-                                int output,
-                                int number,
-                                const int flags)
-{
-#ifdef WITH_OPENSUBDIV
-	/* TODO(sergey): used to add #version 150 to the geometry shader.
-	 * Could safely be renamed to "use_geometry_code" since it's very
-	 * likely any of geometry code will want to use GLSL 1.5.
-	 */
-	bool use_opensubdiv = (flags & GPU_SHADER_FLAGS_SPECIAL_OPENSUBDIV) != 0;
-#else
-	UNUSED_VARS(flags);
-	bool use_opensubdiv = false;
-#endif
-	GLint status;
-	GLchar log[5000];
-	GLsizei length = 0;
-	GPUShader *shader;
-	char standard_defines[MAX_DEFINE_LENGTH] = "";
-	char standard_extensions[MAX_EXT_DEFINE_LENGTH] = "";
-
-	if (geocode && !GPU_geometry_shader_support())
-		return NULL;
-
-	shader = MEM_callocN(sizeof(GPUShader), "GPUShader");
-
-	if (vertexcode)
-		shader->vertex = glCreateShader(GL_VERTEX_SHADER);
-	if (fragcode)
-		shader->fragment = glCreateShader(GL_FRAGMENT_SHADER);
-	if (geocode)
-		shader->geometry = glCreateShader(GL_GEOMETRY_SHADER_EXT);
-
-	shader->program = glCreateProgram();
-
-	if (!shader->program ||
-	    (vertexcode && !shader->vertex) ||
-	    (fragcode && !shader->fragment) ||
-	    (geocode && !shader->geometry))
-	{
-		fprintf(stderr, "GPUShader, object creation failed.\n");
-		GPU_shader_free(shader);
-		return NULL;
-	}
-
-	gpu_shader_standard_defines(standard_defines, use_opensubdiv);
-	gpu_shader_standard_extensions(standard_extensions, geocode != NULL);
-
-	if (vertexcode) {
-		const char *source[5];
-		/* custom limit, may be too small, beware */
-		int num_source = 0;
-
-		source[num_source++] = gpu_shader_version();
-		source[num_source++] = standard_extensions;
-		source[num_source++] = standard_defines;
-
-		if (defines) source[num_source++] = defines;
-		source[num_source++] = vertexcode;
-
-		glAttachShader(shader->program, shader->vertex);
-		glShaderSource(shader->vertex, num_source, source, NULL);
-
-		glCompileShader(shader->vertex);
-		glGetShaderiv(shader->vertex, GL_COMPILE_STATUS, &status);
-
-		if (!status) {
-			glGetShaderInfoLog(shader->vertex, sizeof(log), &length, log);
-			shader_print_errors("compile", log, source, num_source);
-
-			GPU_shader_free(shader);
-			return NULL;
-		}
-	}
-
-	if (fragcode) {
-		const char *source[7];
-		int num_source = 0;
-
-		source[num_source++] = gpu_shader_version();
-		source[num_source++] = standard_extensions;
-		source[num_source++] = standard_defines;
-
-#ifdef WITH_OPENSUBDIV
-		/* TODO(sergey): Move to fragment shader source code generation. */
-		if (use_opensubdiv) {
-			source[num_source++] =
-			        "#ifdef USE_OPENSUBDIV\n"
-			        "in block {\n"
-			        "	VertexData v;\n"
-			        "} inpt;\n"
-			        "#endif\n";
-		}
-#endif
-
-		if (defines) source[num_source++] = defines;
-		if (libcode) source[num_source++] = libcode;
-		source[num_source++] = fragcode;
-
-		glAttachShader(shader->program, shader->fragment);
-		glShaderSource(shader->fragment, num_source, source, NULL);
-
-		glCompileShader(shader->fragment);
-		glGetShaderiv(shader->fragment, GL_COMPILE_STATUS, &status);
-
-		if (!status) {
-			glGetShaderInfoLog(shader->fragment, sizeof(log), &length, log);
-			shader_print_errors("compile", log, source, num_source);
-
-			GPU_shader_free(shader);
-			return NULL;
-		}
-	}
-
-	if (geocode) {
-		const char *source[6];
-		int num_source = 0;
-
-		source[num_source++] = gpu_shader_version();
-		source[num_source++] = standard_extensions;
-		source[num_source++] = standard_defines;
-
-		if (defines) source[num_source++] = defines;
-		source[num_source++] = geocode;
-
-		glAttachShader(shader->program, shader->geometry);
-		glShaderSource(shader->geometry, num_source, source, NULL);
-
-		glCompileShader(shader->geometry);
-		glGetShaderiv(shader->geometry, GL_COMPILE_STATUS, &status);
-
-		if (!status) {
-			glGetShaderInfoLog(shader->geometry, sizeof(log), &length, log);
-			shader_print_errors("compile", log, source, num_source);
-
-			GPU_shader_free(shader);
-			return NULL;
-		}
-		
-		if (!use_opensubdiv) {
-			GPU_shader_geometry_stage_primitive_io(shader, input, output, number);
-		}
-	}
-
-#ifdef WITH_OPENSUBDIV
-	if (use_opensubdiv) {
-		glBindAttribLocation(shader->program, 0, "position");
-		glBindAttribLocation(shader->program, 1, "normal");
-		GPU_shader_geometry_stage_primitive_io(shader,
-		                                       GL_LINES_ADJACENCY_EXT,
-		                                       GL_TRIANGLE_STRIP,
-		                                       4);
-	}
-#endif
-
-	glLinkProgram(shader->program);
-	glGetProgramiv(shader->program, GL_LINK_STATUS, &status);
-	if (!status) {
-		glGetProgramInfoLog(shader->program, sizeof(log), &length, log);
-		/* print attached shaders in pipeline order */
-		if (vertexcode) shader_print_errors("linking", log, &vertexcode, 1);
-		if (geocode) shader_print_errors("linking", log, &geocode, 1);
-		if (libcode) shader_print_errors("linking", log, &libcode, 1);
-		if (fragcode) shader_print_errors("linking", log, &fragcode, 1);
-
-		GPU_shader_free(shader);
-		return NULL;
-	}
-
-#ifdef WITH_OPENSUBDIV
-	/* TODO(sergey): Find a better place for this. */
-	if (use_opensubdiv && GLEW_VERSION_4_1) {
-		glProgramUniform1i(shader->program,
-		                   glGetUniformLocation(shader->program, "FVarDataBuffer"),
-		                   31);  /* GL_TEXTURE31 */
-	}
-#endif
-
-	return shader;
-}
-
-void GPU_shader_bind(GPUShader *shader)
-{
-	GPU_ASSERT_NO_GL_ERRORS("Pre Shader Bind");
-	glUseProgram(shader->program);
-	GPU_ASSERT_NO_GL_ERRORS("Post Shader Bind");
-}
-
-void GPU_shader_unbind(void)
-{
-	GPU_ASSERT_NO_GL_ERRORS("Pre Shader Unbind");
-	glUseProgram(0);
-	GPU_ASSERT_NO_GL_ERRORS("Post Shader Unbind");
-}
-
-void GPU_shader_free(GPUShader *shader)
-{
-	if (shader->vertex)
-		glDeleteShader(shader->vertex);
-	if (shader->geometry)
-		glDeleteShader(shader->geometry);
-	if (shader->fragment)
-		glDeleteShader(shader->fragment);
-	if (shader->program)
-		glDeleteProgram(shader->program);
-	MEM_freeN(shader);
-}
-
-int GPU_shader_get_uniform(GPUShader *shader, const char *name)
-{
-	return glGetUniformLocation(shader->program, name);
-}
-
-void GPU_shader_uniform_vector(GPUShader *UNUSED(shader), int location, int length, int arraysize, const float *value)
-{
-	if (location == -1 || value == NULL)
-		return;
-
-	GPU_ASSERT_NO_GL_ERRORS("Pre Uniform Vector");
-
-	if (length == 1) glUniform1fv(location, arraysize, value);
-	else if (length == 2) glUniform2fv(location, arraysize, value);
-	else if (length == 3) glUniform3fv(location, arraysize, value);
-	else if (length == 4) glUniform4fv(location, arraysize, value);
-	else if (length == 9) glUniformMatrix3fv(location, arraysize, 0, value);
-	else if (length == 16) glUniformMatrix4fv(location, arraysize, 0, value);
-
-	GPU_ASSERT_NO_GL_ERRORS("Post Uniform Vector");
-}
-
-void GPU_shader_uniform_vector_int(GPUShader *UNUSED(shader), int location, int length, int arraysize, const int *value)
-{
-	if (location == -1)
-		return;
-
-	GPU_ASSERT_NO_GL_ERRORS("Pre Uniform Vector");
-
-	if (length == 1) glUniform1iv(location, arraysize, value);
-	else if (length == 2) glUniform2iv(location, arraysize, value);
-	else if (length == 3) glUniform3iv(location, arraysize, value);
-	else if (length == 4) glUniform4iv(location, arraysize, value);
-
-	GPU_ASSERT_NO_GL_ERRORS("Post Uniform Vector");
-}
-
-void GPU_shader_uniform_int(GPUShader *UNUSED(shader), int location, int value)
-{
-	if (location == -1)
-		return;
-
-	GPU_CHECK_ERRORS_AROUND(glUniform1i(location, value));
-}
-
-void GPU_shader_geometry_stage_primitive_io(GPUShader *shader, int input, int output, int number)
-{
-	if (GPU_geometry_shader_support_via_extension()) {
-		/* geometry shaders must provide this info themselves for #version 150 and up */
-		glProgramParameteriEXT(shader->program, GL_GEOMETRY_INPUT_TYPE_EXT, input);
-		glProgramParameteriEXT(shader->program, GL_GEOMETRY_OUTPUT_TYPE_EXT, output);
-		glProgramParameteriEXT(shader->program, GL_GEOMETRY_VERTICES_OUT_EXT, number);
-	}
-}
-
-void GPU_shader_uniform_texture(GPUShader *UNUSED(shader), int location, GPUTexture *tex)
-{
-	GLenum arbnumber;
-
-	if (tex->number >= GG.maxtextures) {
-		fprintf(stderr, "Not enough texture slots.\n");
-		return;
-	}
-		
-	if (tex->number == -1)
-		return;
-
-	if (location == -1)
-		return;
-
-	GPU_ASSERT_NO_GL_ERRORS("Pre Uniform Texture");
-
-	arbnumber = (GLenum)((GLuint)GL_TEXTURE0 + tex->number);
-
-	if (tex->number != 0) glActiveTexture(arbnumber);
-	if (tex->bindcode != 0)
-		glBindTexture(tex->target, tex->bindcode);
-	else
-		GPU_invalid_tex_bind(tex->target);
-	glUniform1i(location, tex->number);
-	glEnable(tex->target);
-	if (tex->number != 0) glActiveTexture(GL_TEXTURE0);
-
-	GPU_ASSERT_NO_GL_ERRORS("Post Uniform Texture");
-}
-
-int GPU_shader_get_attribute(GPUShader *shader, const char *name)
-{
-	int index;
-	
-	GPU_CHECK_ERRORS_AROUND(index = glGetAttribLocation(shader->program, name));
-
-	return index;
-}
-
-GPUShader *GPU_shader_get_builtin_shader(GPUBuiltinShader shader)
-{
-	GPUShader *retval = NULL;
-
-	switch (shader) {
-		case GPU_SHADER_VSM_STORE:
-			if (!GG.shaders.vsm_store)
-				GG.shaders.vsm_store = GPU_shader_create(datatoc_gpu_shader_vsm_store_vert_glsl, datatoc_gpu_shader_vsm_store_frag_glsl, NULL, NULL, NULL, 0, 0, 0);
-			retval = GG.shaders.vsm_store;
-			break;
-		case GPU_SHADER_SEP_GAUSSIAN_BLUR:
-			if (!GG.shaders.sep_gaussian_blur)
-				GG.shaders.sep_gaussian_blur = GPU_shader_create(datatoc_gpu_shader_sep_gaussian_blur_vert_glsl, datatoc_gpu_shader_sep_gaussian_blur_frag_glsl, NULL, NULL, NULL, 0, 0, 0);
-			retval = GG.shaders.sep_gaussian_blur;
-			break;
-	}
-
-	if (retval == NULL)
-		printf("Unable to create a GPUShader for builtin shader: %u\n", shader);
-
-	return retval;
-}
-
-GPUProgram *GPU_shader_get_builtin_program(GPUBuiltinProgram program)
-{
-	GPUProgram *retval = NULL;
-
-	switch (program) {
-		case GPU_PROGRAM_SMOKE:
-			if (!GG.shaders.smoke)
-				GG.shaders.smoke = GPU_program_shader_create(GPU_PROGRAM_TYPE_FRAGMENT, datatoc_gpu_program_smoke_frag_glsl);
-			retval = GG.shaders.smoke;
-			break;
-		case GPU_PROGRAM_SMOKE_COLORED:
-			if (!GG.shaders.smoke_colored)
-				GG.shaders.smoke_colored = GPU_program_shader_create(GPU_PROGRAM_TYPE_FRAGMENT, datatoc_gpu_program_smoke_color_frag_glsl);
-			retval = GG.shaders.smoke_colored;
-			break;
-	}
-
-	if (retval == NULL)
-		printf("Unable to create a GPUProgram for builtin program: %u\n", program);
-
-	return retval;
-}
-
-#define MAX_DEFINES 100
-
-GPUShader *GPU_shader_get_builtin_fx_shader(int effects, bool persp)
-{
-	int offset;
-	char defines[MAX_DEFINES] = "";
-	/* avoid shaders out of range */
-	if (effects >= MAX_FX_SHADERS)
-		return NULL;
-
-	offset = 2 * effects;
-
-	if (persp) {
-		offset += 1;
-		strcat(defines, "#define PERSP_MATRIX\n");
-	}
-
-	if (!GG.shaders.fx_shaders[offset]) {
-		GPUShader *shader;
-
-		switch (effects) {
-			case GPU_SHADER_FX_SSAO:
-				GG.shaders.fx_shaders[offset] = GPU_shader_create(datatoc_gpu_shader_fx_vert_glsl, datatoc_gpu_shader_fx_ssao_frag_glsl, NULL, datatoc_gpu_shader_fx_lib_glsl, defines, 0, 0, 0);
-				break;
-
-			case GPU_SHADER_FX_DEPTH_OF_FIELD_PASS_ONE:
-				strcat(defines, "#define FIRST_PASS\n");
-				GG.shaders.fx_shaders[offset] = GPU_shader_create(datatoc_gpu_shader_fx_dof_vert_glsl, datatoc_gpu_shader_fx_dof_frag_glsl, NULL, datatoc_gpu_shader_fx_lib_glsl, defines, 0, 0, 0);
-				break;
-
-			case GPU_SHADER_FX_DEPTH_OF_FIELD_PASS_TWO:
-				strcat(defines, "#define SECOND_PASS\n");
-				GG.shaders.fx_shaders[offset] = GPU_shader_create(datatoc_gpu_shader_fx_dof_vert_glsl, datatoc_gpu_shader_fx_dof_frag_glsl, NULL, datatoc_gpu_shader_fx_lib_glsl, defines, 0, 0, 0);
-				break;
-
-			case GPU_SHADER_FX_DEPTH_OF_FIELD_PASS_THREE:
-				strcat(defines, "#define THIRD_PASS\n");
-				GG.shaders.fx_shaders[offset] = GPU_shader_create(datatoc_gpu_shader_fx_dof_vert_glsl, datatoc_gpu_shader_fx_dof_frag_glsl, NULL, datatoc_gpu_shader_fx_lib_glsl, defines, 0, 0, 0);
-				break;
-
-			case GPU_SHADER_FX_DEPTH_OF_FIELD_PASS_FOUR:
-				strcat(defines, "#define FOURTH_PASS\n");
-				GG.shaders.fx_shaders[offset] = GPU_shader_create(datatoc_gpu_shader_fx_dof_vert_glsl, datatoc_gpu_shader_fx_dof_frag_glsl, NULL, datatoc_gpu_shader_fx_lib_glsl, defines, 0, 0, 0);
-				break;
-
-			case GPU_SHADER_FX_DEPTH_OF_FIELD_PASS_FIVE:
-				strcat(defines, "#define FIFTH_PASS\n");
-				GG.shaders.fx_shaders[offset] = GPU_shader_create(datatoc_gpu_shader_fx_dof_vert_glsl, datatoc_gpu_shader_fx_dof_frag_glsl, NULL, datatoc_gpu_shader_fx_lib_glsl, defines, 0, 0, 0);
-				break;
-
-			case GPU_SHADER_FX_DEPTH_OF_FIELD_HQ_PASS_ONE:
-				strcat(defines, "#define FIRST_PASS\n");
-				GG.shaders.fx_shaders[offset] = GPU_shader_create(datatoc_gpu_shader_fx_dof_hq_vert_glsl, datatoc_gpu_shader_fx_dof_hq_frag_glsl, NULL, datatoc_gpu_shader_fx_lib_glsl, defines, 0, 0, 0);
-				break;
-
-			case GPU_SHADER_FX_DEPTH_OF_FIELD_HQ_PASS_TWO:
-				strcat(defines, "#define SECOND_PASS\n");
-				shader = GPU_shader_create(datatoc_gpu_shader_fx_dof_hq_vert_glsl, datatoc_gpu_shader_fx_dof_hq_frag_glsl, datatoc_gpu_shader_fx_dof_hq_geo_glsl, datatoc_gpu_shader_fx_lib_glsl,
-										   defines, GL_POINTS, GL_TRIANGLE_STRIP, 4);
-				GG.shaders.fx_shaders[offset] = shader;
-				break;
-
-			case GPU_SHADER_FX_DEPTH_OF_FIELD_HQ_PASS_THREE:
-				strcat(defines, "#define THIRD_PASS\n");
-				GG.shaders.fx_shaders[offset] = GPU_shader_create(datatoc_gpu_shader_fx_dof_hq_vert_glsl, datatoc_gpu_shader_fx_dof_hq_frag_glsl, NULL, datatoc_gpu_shader_fx_lib_glsl, defines, 0, 0, 0);
-				break;
-
-			case GPU_SHADER_FX_DEPTH_RESOLVE:
-				GG.shaders.fx_shaders[offset] = GPU_shader_create(datatoc_gpu_shader_fx_vert_glsl, datatoc_gpu_shader_fx_depth_resolve_glsl, NULL, NULL, defines, 0, 0, 0);
-				break;
-
-			case GPU_SHADER_FX_COLORMANAGE:
-				GG.shaders.fx_shaders[offset] = GPU_shader_create(datatoc_gpu_shader_fx_vert_glsl, datatoc_gpu_shader_fx_colormanage_frag_glsl, NULL, datatoc_gpu_shader_fx_lib_glsl, defines, 0, 0, 0);
-		}
-	}
-
-	return GG.shaders.fx_shaders[offset];
-}
-
-
-void GPU_shader_free_builtin_shaders(void)
-{
-	int i;
-
-	if (GG.shaders.vsm_store) {
-		GPU_shader_free(GG.shaders.vsm_store);
-		GG.shaders.vsm_store = NULL;
-	}
-
-	if (GG.shaders.sep_gaussian_blur) {
-		GPU_shader_free(GG.shaders.sep_gaussian_blur);
-		GG.shaders.sep_gaussian_blur = NULL;
-	}
-
-	if (GG.shaders.smoke) {
-		GPU_program_free(GG.shaders.smoke);
-		GG.shaders.smoke = NULL;
-	}
-
-	if (GG.shaders.smoke_colored) {
-		GPU_program_free(GG.shaders.smoke_colored);
-		GG.shaders.smoke_colored = NULL;
-	}
-
-	for (i = 0; i < 2 * MAX_FX_SHADERS; i++) {
-		if (GG.shaders.fx_shaders[i]) {
-			GPU_shader_free(GG.shaders.fx_shaders[i]);
-			GG.shaders.fx_shaders[i] = NULL;
-		}
-	}
-}
-
-bool GPU_mem_stats_supported(void)
-{
-	return (GLEW_NVX_gpu_memory_info || (GLEW_ATI_meminfo)) && (G.debug & G_DEBUG_GPU_MEM);
-}
-
-
-void GPU_mem_stats_get(int *totalmem, int *freemem)
-{
-	if (GLEW_NVX_gpu_memory_info) {
-		/* returned value in Kb */
-		glGetIntegerv(GL_GPU_MEMORY_INFO_TOTAL_AVAILABLE_MEMORY_NVX, totalmem);
-
-		glGetIntegerv(GL_GPU_MEMORY_INFO_CURRENT_AVAILABLE_VIDMEM_NVX, freemem);
-	}
-	else if (GLEW_ATI_meminfo) {
-		int stats[4];
-
-=======
->>>>>>> be28706b
 		glGetIntegerv(GL_TEXTURE_FREE_MEMORY_ATI, stats);
 		*freemem = stats[0];
 		*totalmem = 0;
