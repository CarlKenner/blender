--- conflicted
+++ resolved
@@ -113,14 +113,7 @@
 		GPUShader *sep_gaussian_blur;
 		GPUShader *smoke;
 		GPUShader *smoke_fire;
-<<<<<<< HEAD
-		GPUShader *compute_sh[MAX_SH_SAMPLES];
-		GPUShader *display_sh;
-		GPUShader *maxz_downsample;
-		GPUShader *minz_downsample;
-=======
 		GPUShader *smoke_coba;
->>>>>>> c25c3bb6
 		/* cache for shader fx. Those can exist in combinations so store them here */
 		GPUShader *fx_shaders[MAX_FX_SHADERS * 2];
 		/* specialized drawing */
@@ -152,6 +145,11 @@
 		GPUShader *point_varying_size_varying_color_3D;
 		GPUShader *point_uniform_size_uniform_color_smooth_3D;
 		GPUShader *point_uniform_size_uniform_color_outline_smooth_3D;
+		/* pbr */
+		GPUShader *compute_sh[MAX_SH_SAMPLES];
+		GPUShader *display_sh;
+		GPUShader *maxz_downsample;
+		GPUShader *minz_downsample;
 	} shaders;
 } GG = {{NULL}};
 
@@ -1058,7 +1056,131 @@
 		GG.shaders.smoke_fire = NULL;
 	}
 
-<<<<<<< HEAD
+	if (GG.shaders.smoke_coba) {
+		GPU_shader_free(GG.shaders.smoke_coba);
+		GG.shaders.smoke_coba = NULL;
+	}
+
+	if (GG.shaders.text) {
+		GPU_shader_free(GG.shaders.text);
+		GG.shaders.text = NULL;
+	}
+
+	if (GG.shaders.edges_front_back_persp) {
+		GPU_shader_free(GG.shaders.edges_front_back_persp);
+		GG.shaders.edges_front_back_persp = NULL;
+	}
+
+	if (GG.shaders.edges_front_back_ortho) {
+		GPU_shader_free(GG.shaders.edges_front_back_ortho);
+		GG.shaders.edges_front_back_ortho = NULL;
+	}
+
+	if (GG.shaders.image_modulate_alpha_3D) {
+		GPU_shader_free(GG.shaders.image_modulate_alpha_3D);
+		GG.shaders.image_modulate_alpha_3D = NULL;
+	}
+
+	if (GG.shaders.image_rect_modulate_alpha_3D) {
+		GPU_shader_free(GG.shaders.image_rect_modulate_alpha_3D);
+		GG.shaders.image_rect_modulate_alpha_3D = NULL;
+	}
+
+	if (GG.shaders.image_depth_3D) {
+		GPU_shader_free(GG.shaders.image_depth_3D);
+		GG.shaders.image_depth_3D = NULL;
+	}
+
+	if (GG.shaders.uniform_color_2D) {
+		GPU_shader_free(GG.shaders.uniform_color_2D);
+		GG.shaders.uniform_color_2D = NULL;
+	}
+
+	if (GG.shaders.flat_color_2D) {
+		GPU_shader_free(GG.shaders.flat_color_2D);
+		GG.shaders.flat_color_2D = NULL;
+	}
+
+	if (GG.shaders.smooth_color_2D) {
+		GPU_shader_free(GG.shaders.smooth_color_2D);
+		GG.shaders.smooth_color_2D = NULL;
+	}
+
+	if (GG.shaders.uniform_color_3D) {
+		GPU_shader_free(GG.shaders.uniform_color_3D);
+		GG.shaders.uniform_color_3D = NULL;
+	}
+
+	if (GG.shaders.flat_color_3D) {
+		GPU_shader_free(GG.shaders.flat_color_3D);
+		GG.shaders.flat_color_3D = NULL;
+	}
+
+	if (GG.shaders.smooth_color_3D) {
+		GPU_shader_free(GG.shaders.smooth_color_3D);
+		GG.shaders.smooth_color_3D = NULL;
+	}
+
+	if (GG.shaders.depth_only_3D) {
+		GPU_shader_free(GG.shaders.depth_only_3D);
+		GG.shaders.depth_only_3D = NULL;
+	}
+
+	if (GG.shaders.point_fixed_size_uniform_color_2D) {
+		GPU_shader_free(GG.shaders.point_fixed_size_uniform_color_2D);
+		GG.shaders.point_fixed_size_uniform_color_2D = NULL;
+	}
+
+	if (GG.shaders.point_varying_size_varying_color_2D) {
+		GPU_shader_free(GG.shaders.point_varying_size_varying_color_2D);
+		GG.shaders.point_varying_size_varying_color_2D = NULL;
+	}
+
+	if (GG.shaders.point_uniform_size_uniform_color_smooth_2D) {
+		GPU_shader_free(GG.shaders.point_uniform_size_uniform_color_smooth_2D);
+		GG.shaders.point_uniform_size_uniform_color_smooth_2D = NULL;
+	}
+
+	if (GG.shaders.point_uniform_size_uniform_color_outline_smooth_2D) {
+		GPU_shader_free(GG.shaders.point_uniform_size_uniform_color_outline_smooth_2D);
+		GG.shaders.point_uniform_size_uniform_color_outline_smooth_2D = NULL;
+	}
+
+	if (GG.shaders.point_uniform_size_varying_color_outline_smooth_2D) {
+		GPU_shader_free(GG.shaders.point_uniform_size_varying_color_outline_smooth_2D);
+		GG.shaders.point_uniform_size_varying_color_outline_smooth_2D = NULL;
+	}
+
+	if (GG.shaders.point_fixed_size_uniform_color_3D) {
+		GPU_shader_free(GG.shaders.point_fixed_size_uniform_color_3D);
+		GG.shaders.point_fixed_size_uniform_color_3D = NULL;
+	}
+
+	if (GG.shaders.point_fixed_size_varying_color_3D) {
+		GPU_shader_free(GG.shaders.point_fixed_size_varying_color_3D);
+		GG.shaders.point_fixed_size_varying_color_3D = NULL;
+	}
+
+	if (GG.shaders.point_varying_size_uniform_color_3D) {
+		GPU_shader_free(GG.shaders.point_varying_size_uniform_color_3D);
+		GG.shaders.point_varying_size_uniform_color_3D = NULL;
+	}
+
+	if (GG.shaders.point_varying_size_varying_color_3D) {
+		GPU_shader_free(GG.shaders.point_varying_size_varying_color_3D);
+		GG.shaders.point_varying_size_varying_color_3D = NULL;
+	}
+
+	if (GG.shaders.point_uniform_size_uniform_color_smooth_3D) {
+		GPU_shader_free(GG.shaders.point_uniform_size_uniform_color_smooth_3D);
+		GG.shaders.point_uniform_size_uniform_color_smooth_3D = NULL;
+	}
+
+	if (GG.shaders.point_uniform_size_uniform_color_outline_smooth_3D) {
+		GPU_shader_free(GG.shaders.point_uniform_size_uniform_color_outline_smooth_3D);
+		GG.shaders.point_uniform_size_uniform_color_outline_smooth_3D = NULL;
+	}
+
 	if (GG.shaders.display_sh) {
 		GPU_shader_free(GG.shaders.display_sh);
 		GG.shaders.display_sh = NULL;
@@ -1072,131 +1194,6 @@
 	if (GG.shaders.minz_downsample) {
 		GPU_shader_free(GG.shaders.minz_downsample);
 		GG.shaders.minz_downsample = NULL;
-=======
-	if (GG.shaders.smoke_coba) {
-		GPU_shader_free(GG.shaders.smoke_coba);
-		GG.shaders.smoke_coba = NULL;
->>>>>>> c25c3bb6
-	}
-
-	if (GG.shaders.text) {
-		GPU_shader_free(GG.shaders.text);
-		GG.shaders.text = NULL;
-	}
-
-	if (GG.shaders.edges_front_back_persp) {
-		GPU_shader_free(GG.shaders.edges_front_back_persp);
-		GG.shaders.edges_front_back_persp = NULL;
-	}
-
-	if (GG.shaders.edges_front_back_ortho) {
-		GPU_shader_free(GG.shaders.edges_front_back_ortho);
-		GG.shaders.edges_front_back_ortho = NULL;
-	}
-
-	if (GG.shaders.image_modulate_alpha_3D) {
-		GPU_shader_free(GG.shaders.image_modulate_alpha_3D);
-		GG.shaders.image_modulate_alpha_3D = NULL;
-	}
-
-	if (GG.shaders.image_rect_modulate_alpha_3D) {
-		GPU_shader_free(GG.shaders.image_rect_modulate_alpha_3D);
-		GG.shaders.image_rect_modulate_alpha_3D = NULL;
-	}
-
-	if (GG.shaders.image_depth_3D) {
-		GPU_shader_free(GG.shaders.image_depth_3D);
-		GG.shaders.image_depth_3D = NULL;
-	}
-
-	if (GG.shaders.uniform_color_2D) {
-		GPU_shader_free(GG.shaders.uniform_color_2D);
-		GG.shaders.uniform_color_2D = NULL;
-	}
-
-	if (GG.shaders.flat_color_2D) {
-		GPU_shader_free(GG.shaders.flat_color_2D);
-		GG.shaders.flat_color_2D = NULL;
-	}
-
-	if (GG.shaders.smooth_color_2D) {
-		GPU_shader_free(GG.shaders.smooth_color_2D);
-		GG.shaders.smooth_color_2D = NULL;
-	}
-
-	if (GG.shaders.uniform_color_3D) {
-		GPU_shader_free(GG.shaders.uniform_color_3D);
-		GG.shaders.uniform_color_3D = NULL;
-	}
-
-	if (GG.shaders.flat_color_3D) {
-		GPU_shader_free(GG.shaders.flat_color_3D);
-		GG.shaders.flat_color_3D = NULL;
-	}
-
-	if (GG.shaders.smooth_color_3D) {
-		GPU_shader_free(GG.shaders.smooth_color_3D);
-		GG.shaders.smooth_color_3D = NULL;
-	}
-
-	if (GG.shaders.depth_only_3D) {
-		GPU_shader_free(GG.shaders.depth_only_3D);
-		GG.shaders.depth_only_3D = NULL;
-	}
-
-	if (GG.shaders.point_fixed_size_uniform_color_2D) {
-		GPU_shader_free(GG.shaders.point_fixed_size_uniform_color_2D);
-		GG.shaders.point_fixed_size_uniform_color_2D = NULL;
-	}
-
-	if (GG.shaders.point_varying_size_varying_color_2D) {
-		GPU_shader_free(GG.shaders.point_varying_size_varying_color_2D);
-		GG.shaders.point_varying_size_varying_color_2D = NULL;
-	}
-
-	if (GG.shaders.point_uniform_size_uniform_color_smooth_2D) {
-		GPU_shader_free(GG.shaders.point_uniform_size_uniform_color_smooth_2D);
-		GG.shaders.point_uniform_size_uniform_color_smooth_2D = NULL;
-	}
-
-	if (GG.shaders.point_uniform_size_uniform_color_outline_smooth_2D) {
-		GPU_shader_free(GG.shaders.point_uniform_size_uniform_color_outline_smooth_2D);
-		GG.shaders.point_uniform_size_uniform_color_outline_smooth_2D = NULL;
-	}
-
-	if (GG.shaders.point_uniform_size_varying_color_outline_smooth_2D) {
-		GPU_shader_free(GG.shaders.point_uniform_size_varying_color_outline_smooth_2D);
-		GG.shaders.point_uniform_size_varying_color_outline_smooth_2D = NULL;
-	}
-
-	if (GG.shaders.point_fixed_size_uniform_color_3D) {
-		GPU_shader_free(GG.shaders.point_fixed_size_uniform_color_3D);
-		GG.shaders.point_fixed_size_uniform_color_3D = NULL;
-	}
-
-	if (GG.shaders.point_fixed_size_varying_color_3D) {
-		GPU_shader_free(GG.shaders.point_fixed_size_varying_color_3D);
-		GG.shaders.point_fixed_size_varying_color_3D = NULL;
-	}
-
-	if (GG.shaders.point_varying_size_uniform_color_3D) {
-		GPU_shader_free(GG.shaders.point_varying_size_uniform_color_3D);
-		GG.shaders.point_varying_size_uniform_color_3D = NULL;
-	}
-
-	if (GG.shaders.point_varying_size_varying_color_3D) {
-		GPU_shader_free(GG.shaders.point_varying_size_varying_color_3D);
-		GG.shaders.point_varying_size_varying_color_3D = NULL;
-	}
-
-	if (GG.shaders.point_uniform_size_uniform_color_smooth_3D) {
-		GPU_shader_free(GG.shaders.point_uniform_size_uniform_color_smooth_3D);
-		GG.shaders.point_uniform_size_uniform_color_smooth_3D = NULL;
-	}
-
-	if (GG.shaders.point_uniform_size_uniform_color_outline_smooth_3D) {
-		GPU_shader_free(GG.shaders.point_uniform_size_uniform_color_outline_smooth_3D);
-		GG.shaders.point_uniform_size_uniform_color_outline_smooth_3D = NULL;
 	}
 
 	for (int i = 0; i < MAX_SH_SAMPLES; ++i) {
