--- conflicted
+++ resolved
@@ -3425,11 +3425,7 @@
 	for(seq= seqbasep->first; seq; seq= seq->next) {
 		if(seq->tmp) {
 			for(seq_other= seqbasep->first; seq_other; seq_other= seq_other->next) {
-<<<<<<< HEAD
-				if(seq_overlap(seq, seq_other)) {
-=======
 				if(!seq_other->tmp && seq_overlap(seq, seq_other)) {
->>>>>>> 4e9699de
 					if(dir=='L') {
 						offset= MIN2(offset, seq_other->startdisp - seq->enddisp);
 					}
