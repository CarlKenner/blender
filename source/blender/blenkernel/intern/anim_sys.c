--- conflicted
+++ resolved
@@ -283,14 +283,6 @@
 		make_local_strips(&nlt->strips);
 }
 
-<<<<<<< HEAD
-void BKE_relink_animdata(struct AnimData *adt)
-{
-	/* drivers */
-	if (adt->drivers.first) {
-		FCurve *fcu;
-
-=======
 
 /* When duplicating data (i.e. objects), drivers referring to the original data will 
  * get updated to point to the duplicated data (if drivers belong to the new data)
@@ -305,26 +297,17 @@
 	if (adt->drivers.first) {
 		FCurve *fcu;
 		
->>>>>>> 5932cec2
 		/* check each driver against all the base paths to see if any should go */
 		for (fcu= adt->drivers.first; fcu; fcu=fcu->next) {
 			ChannelDriver *driver= fcu->driver;
 			DriverVar *dvar;
-<<<<<<< HEAD
-
-=======
-			
->>>>>>> 5932cec2
+			
 			/* driver variables */
 			for (dvar= driver->variables.first; dvar; dvar=dvar->next) {
 				/* only change the used targets, since the others will need fixing manually anyway */
 				DRIVER_TARGETS_USED_LOOPER(dvar)
 				{
-<<<<<<< HEAD
-					if(dtar->id->newid) {
-=======
 					if (dtar->id && dtar->id->newid) {
->>>>>>> 5932cec2
 						dtar->id= dtar->id->newid;
 					}
 				}
