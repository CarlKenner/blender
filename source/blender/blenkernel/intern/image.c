--- conflicted
+++ resolved
@@ -3187,46 +3187,37 @@
 	if ((BKE_image_has_anim(ima) == false) ||
 	    totfiles != BLI_listbase_count_ex(&ima->anims, totfiles + 1))
 	{
+		int flags = IB_rect;
 		image_free_anims(ima);
+
+		if (ima->flag & IMA_DEINTERLACE) {
+			flags |= IB_animdeinterlace;
+		}
 
 		for (i = 0; i < totfiles; i++) {
 			char str[FILE_MAX];
 			ImageUser iuser_t;
 
-<<<<<<< HEAD
 			/* allocate the ImageAnim */
 			ia = MEM_mallocN(sizeof(ImageAnim), "Image Anim");
 			BLI_addtail(&ima->anims, ia);
-=======
-	if (ima->anim == NULL) {
-		char str[FILE_MAX];
-		int flags = IB_rect;
-		if (ima->flag & IMA_DEINTERLACE) {
-			flags |= IB_animdeinterlace;
-		}
->>>>>>> 810c7ee8
 
 			if (iuser)
 				iuser_t = *iuser;
 			else
 				iuser_t.framenr = ima->lastframe;
 
-<<<<<<< HEAD
 			iuser_t.view = i;
-=======
-		/* FIXME: make several stream accessible in image editor, too*/
-		ima->anim = openanim(str, flags, 0, ima->colorspace_settings.name);
->>>>>>> 810c7ee8
 
 			BKE_image_user_file_path(&iuser_t, ima, str);
 
 			/* FIXME: make several stream accessible in image editor, too*/
-			ia->anim = openanim(str, IB_rect, 0, ima->colorspace_settings.name);
+			ia->anim = openanim(str, flags, 0, ima->colorspace_settings.name);
 
 			/* let's initialize this user */
 			if (ia->anim && iuser && iuser->frames == 0)
 				iuser->frames = IMB_anim_get_duration(ia->anim,
-			                                          IMB_TC_RECORD_RUN);
+				                                      IMB_TC_RECORD_RUN);
 		}
 	}
 
