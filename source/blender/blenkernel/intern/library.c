--- conflicted
+++ resolved
@@ -155,8 +155,6 @@
 		id->us--;
 }
 
-<<<<<<< HEAD
-=======
 int id_make_local(ID *id, int test)
 {
 	if(id->flag & LIB_INDIRECT)
@@ -371,7 +369,6 @@
 	return 0;
 }
 
->>>>>>> 16c1a294
 ListBase *wich_libbase(Main *mainlib, short type)
 {
 	switch( type ) {
@@ -654,45 +651,6 @@
 	}
 }
 
-/* by spec, animdata is first item after ID */
-/* we still read ->adt itself, to ensure compiler warns when it doesnt exist */
-static void id_copy_animdata(ID *id)
-{
-	switch(GS(id->name)) {
-		case ID_OB:
-			((Object *)id)->adt= BKE_copy_animdata(((Object *)id)->adt);
-			break;
-		case ID_CU:
-			((Curve *)id)->adt= BKE_copy_animdata(((Curve *)id)->adt);
-			break;
-		case ID_CA:
-			((Camera *)id)->adt= BKE_copy_animdata(((Camera *)id)->adt);
-			break;
-		case ID_KE:
-			((Key *)id)->adt= BKE_copy_animdata(((Key *)id)->adt);
-			break;
-		case ID_LA:
-			((Lamp *)id)->adt= BKE_copy_animdata(((Lamp *)id)->adt);
-			break;
-		case ID_MA:
-			((Material *)id)->adt= BKE_copy_animdata(((Material *)id)->adt);
-			break;
-		case ID_NT:
-			((bNodeTree *)id)->adt= BKE_copy_animdata(((bNodeTree *)id)->adt);
-			break;
-		case ID_SCE:
-			((Scene *)id)->adt= BKE_copy_animdata(((Scene *)id)->adt);
-			break;
-		case ID_TE:
-			((Tex *)id)->adt= BKE_copy_animdata(((Tex *)id)->adt);
-			break;
-		case ID_WO:
-			((World *)id)->adt= BKE_copy_animdata(((World *)id)->adt);
-			break;
-	}
-	
-}
-
 /* used everywhere in blenkernel and text.c */
 void *copy_libblock(void *rt)
 {
@@ -720,14 +678,9 @@
 	id->newid= idn;
 	idn->flag |= LIB_NEW;
 	if (id->properties) idn->properties = IDP_CopyProperty(id->properties);
-<<<<<<< HEAD
-
-	id_copy_animdata(id);
-=======
 	
 	/* the duplicate should get a copy of the animdata */
 	id_copy_animdata(idn);
->>>>>>> 16c1a294
 	
 	return idn;
 }
@@ -1255,11 +1208,7 @@
 
 		int a;
 	
-<<<<<<< HEAD
-		// XXX old animation system!
-=======
 		// XXX old animation system! --------------------------------------
->>>>>>> 16c1a294
 		for (strip=ob->nlastrips.first; strip; strip=strip->next){
 			LIBTAG(strip->object); 
 			LIBTAG(strip->act);
