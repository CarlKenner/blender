--- conflicted
+++ resolved
@@ -35,11 +35,8 @@
 
 #include "MEM_guardedalloc.h"
 
-<<<<<<< HEAD
-=======
 #include "BLI_blenlib.h"
 
->>>>>>> 16c1a294
 #include "DNA_anim_types.h"
 #include "DNA_curve_types.h"
 #include "DNA_key_types.h"
@@ -1493,8 +1490,6 @@
 	}
 	
 	return NULL;
-<<<<<<< HEAD
-=======
 }
 
 /* Get RNA-Path for 'value' setting of the given ShapeKey 
@@ -1516,5 +1511,4 @@
 	
 	/* return the path */
 	return RNA_path_from_ID_to_property(&ptr, prop);
->>>>>>> 16c1a294
 }