--- conflicted
+++ resolved
@@ -62,12 +62,6 @@
 
 /* both in intern */
 #include "smoke_API.h"
-<<<<<<< HEAD
-#include "minilzo.h"
-
-#include "LzmaLib.h"
-
-=======
 
 #ifdef WITH_LZO
 #include "minilzo.h"
@@ -79,7 +73,6 @@
 #ifdef WITH_LZMA
 #include "LzmaLib.h"
 #endif
->>>>>>> 16c1a294
 
 /* needed for directory lookup */
 /* untitled blend's need getpid for a unique name */
@@ -117,24 +110,6 @@
 	if(!error && !fread(&pf->data_types, sizeof(int), 1, pf->fp))
 		error = 1;
 
-<<<<<<< HEAD
-static void ptcache_data_to(void **data, int type, int index, void *to);
-static void ptcache_data_from(void **data, int type, void *from);
-
-/* Common functions */
-static int ptcache_read_basic_header(PTCacheFile *pf)
-{
-	int error=0;
-
-	/* Custom functions should read these basic elements too! */
-	if(!error && !fread(&pf->totpoint, sizeof(int), 1, pf->fp))
-		error = 1;
-	
-	if(!error && !fread(&pf->data_types, sizeof(int), 1, pf->fp))
-		error = 1;
-
-=======
->>>>>>> 16c1a294
 	return !error;
 }
 static int ptcache_write_basic_header(PTCacheFile *pf)
@@ -145,288 +120,6 @@
 	
 	if(!fwrite(&pf->data_types, sizeof(int), 1, pf->fp))
 		return 0;
-<<<<<<< HEAD
-
-	return 1;
-}
-/* Softbody functions */
-static int ptcache_write_softbody(int index, void *soft_v, void **data)
-{
-	SoftBody *soft= soft_v;
-	BodyPoint *bp = soft->bpoint + index;
-
-	ptcache_data_from(data, BPHYS_DATA_LOCATION, bp->pos);
-	ptcache_data_from(data, BPHYS_DATA_VELOCITY, bp->vec);
-
-	return 1;
-}
-static void ptcache_read_softbody(int index, void *soft_v, void **data, float frs_sec, float cfra, float *old_data)
-{
-	SoftBody *soft= soft_v;
-	BodyPoint *bp = soft->bpoint + index;
-
-	if(old_data) {
-		memcpy(bp->pos, data, 3 * sizeof(float));
-		memcpy(bp->vec, data + 3, 3 * sizeof(float));
-	}
-	else {
-		ptcache_data_to(data, BPHYS_DATA_LOCATION, 0, bp->pos);
-		ptcache_data_to(data, BPHYS_DATA_VELOCITY, 0, bp->vec);
-	}
-}
-static void ptcache_interpolate_softbody(int index, void *soft_v, void **data, float frs_sec, float cfra, float cfra1, float cfra2, float *old_data)
-{
-	SoftBody *soft= soft_v;
-	BodyPoint *bp = soft->bpoint + index;
-	ParticleKey keys[4];
-	float dfra;
-
-	if(cfra1 == cfra2)
-		return;
-
-	VECCOPY(keys[1].co, bp->pos);
-	VECCOPY(keys[1].vel, bp->vec);
-
-	if(old_data) {
-		memcpy(keys[2].co, old_data, 3 * sizeof(float));
-		memcpy(keys[2].vel, old_data + 3, 3 * sizeof(float));
-	}
-	else
-		BKE_ptcache_make_particle_key(keys+2, 0, data, cfra2);
-
-	dfra = cfra2 - cfra1;
-
-	VecMulf(keys[1].vel, dfra);
-	VecMulf(keys[2].vel, dfra);
-
-	psys_interpolate_particle(-1, keys, (cfra - cfra1) / dfra, keys, 1);
-
-	VecMulf(keys->vel, 1.0f / dfra);
-
-	VECCOPY(bp->pos, keys->co);
-	VECCOPY(bp->vec, keys->vel);
-}
-static int ptcache_totpoint_softbody(void *soft_v)
-{
-	SoftBody *soft= soft_v;
-	return soft->totpoint;
-}
-/* Particle functions */
-static int ptcache_write_particle(int index, void *psys_v, void **data)
-{
-	ParticleSystem *psys= psys_v;
-	ParticleData *pa = psys->particles + index;
-	float times[3] = {pa->time, pa->dietime, pa->lifetime};
-
-	if(data[BPHYS_DATA_INDEX]) {
-		int step = psys->pointcache->step;
-		/* No need to store unborn or died particles */
-		if(pa->time - step > pa->state.time || pa->dietime + step < pa->state.time)
-			return 0;
-	}
-	
-	ptcache_data_from(data, BPHYS_DATA_INDEX, &index);
-	ptcache_data_from(data, BPHYS_DATA_LOCATION, pa->state.co);
-	ptcache_data_from(data, BPHYS_DATA_VELOCITY, pa->state.vel);
-	ptcache_data_from(data, BPHYS_DATA_ROTATION, pa->state.rot);
-	ptcache_data_from(data, BPHYS_DATA_AVELOCITY, pa->state.ave);
-	ptcache_data_from(data, BPHYS_DATA_SIZE, &pa->size);
-	ptcache_data_from(data, BPHYS_DATA_TIMES, times);
-
-	if(pa->boid)
-		ptcache_data_from(data, BPHYS_DATA_TIMES, &pa->boid);
-
-	return 1;
-}
-void BKE_ptcache_make_particle_key(ParticleKey *key, int index, void **data, float time)
-{
-	ptcache_data_to(data, BPHYS_DATA_LOCATION, index, key->co);
-	ptcache_data_to(data, BPHYS_DATA_VELOCITY, index, key->vel);
-	ptcache_data_to(data, BPHYS_DATA_ROTATION, index, key->rot);
-	ptcache_data_to(data, BPHYS_DATA_AVELOCITY, index, key->ave);
-	key->time = time;
-}
-static void ptcache_read_particle(int index, void *psys_v, void **data, float frs_sec, float cfra, float *old_data)
-{
-	ParticleSystem *psys= psys_v;
-	ParticleData *pa = psys->particles + index;
-
-	if(cfra > pa->state.time)
-		memcpy(&pa->prev_state, &pa->state, sizeof(ParticleKey));
-
-	if(old_data){
-		/* old format cache */
-		memcpy(&pa->state, old_data, sizeof(ParticleKey));
-		return;
-	}
-
-	BKE_ptcache_make_particle_key(&pa->state, 0, data, cfra);
-
-	if(data[BPHYS_DATA_SIZE])
-		ptcache_data_to(data, BPHYS_DATA_SIZE, 0, &pa->size);
-	
-	if(data[BPHYS_DATA_TIMES]) {
-		float times[3];
-		ptcache_data_to(data, BPHYS_DATA_TIMES, 0, &times);
-		pa->time = times[0];
-		pa->dietime = times[1];
-		pa->lifetime = times[2];
-	}
-
-	if(pa->boid)
-		ptcache_data_to(data, BPHYS_DATA_BOIDS, 0, &pa->boid);
-
-	/* determine velocity from previous location */
-	if(data[BPHYS_DATA_LOCATION] && !data[BPHYS_DATA_VELOCITY]) {
-		if(cfra > pa->prev_state.time) {
-			VecSubf(pa->state.vel, pa->state.co, pa->prev_state.co);
-			VecMulf(pa->state.vel, (cfra - pa->prev_state.time) / frs_sec);
-		}
-		else {
-			VecSubf(pa->state.vel, pa->prev_state.co, pa->state.co);
-			VecMulf(pa->state.vel, (pa->prev_state.time - cfra) / frs_sec);
-		}
-	}
-
-	/* determine rotation from velocity */
-	if(data[BPHYS_DATA_LOCATION] && !data[BPHYS_DATA_ROTATION]) {
-		vectoquat(pa->state.vel, OB_POSX, OB_POSZ, pa->state.rot);
-	}
-}
-static void ptcache_interpolate_particle(int index, void *psys_v, void **data, float frs_sec, float cfra, float cfra1, float cfra2, float *old_data)
-{
-	ParticleSystem *psys= psys_v;
-	ParticleData *pa = psys->particles + index;
-	ParticleKey keys[4];
-	float dfra;
-
-	cfra = MIN2(cfra, pa->dietime);
-	cfra1 = MIN2(cfra1, pa->dietime);
-	cfra2 = MIN2(cfra2, pa->dietime);
-
-	if(cfra1 == cfra2)
-		return;
-
-	memcpy(keys+1, &pa->state, sizeof(ParticleKey));
-	if(old_data)
-		memcpy(keys+2, old_data, sizeof(ParticleKey));
-	else
-		BKE_ptcache_make_particle_key(keys+2, 0, data, cfra2);
-
-	dfra = cfra2 - cfra1;
-
-	VecMulf(keys[1].vel, dfra / frs_sec);
-	VecMulf(keys[2].vel, dfra / frs_sec);
-
-	psys_interpolate_particle(-1, keys, (cfra - cfra1) / dfra, &pa->state, 1);
-	QuatInterpol(pa->state.rot, keys[1].rot,keys[2].rot, (cfra - cfra1) / dfra);
-
-	VecMulf(pa->state.vel, frs_sec / dfra);
-
-	pa->state.time = cfra;
-}
-
-static int ptcache_totpoint_particle(void *psys_v)
-{
-	ParticleSystem *psys = psys_v;
-	return psys->totpart;
-}
-static int ptcache_totwrite_particle(void *psys_v)
-{
-	ParticleSystem *psys = psys_v;
-	int totwrite = 0;
-
-	/* TODO for later */
-	//if((psys->part->flag & (PART_UNBORN|PART_DIED))==0) {
-	//	ParticleData *pa= psys->particles;
-	//	int p, step = psys->pointcache->step;
-
-	//	for(p=0; p<psys->totpart; p++,pa++)
-	//		totwrite += (pa->time - step > pa->state.time || pa->dietime + step > pa->state.time);
-	//}
-	//else
-		totwrite= psys->totpart;
-
-	return totwrite;
-}
-
-/* Cloth functions */
-static int ptcache_write_cloth(int index, void *cloth_v, void **data)
-{
-	ClothModifierData *clmd= cloth_v;
-	Cloth *cloth= clmd->clothObject;
-	ClothVertex *vert = cloth->verts + index;
-
-	ptcache_data_from(data, BPHYS_DATA_LOCATION, vert->x);
-	ptcache_data_from(data, BPHYS_DATA_VELOCITY, vert->v);
-	ptcache_data_from(data, BPHYS_DATA_XCONST, vert->xconst);
-
-	return 1;
-}
-static void ptcache_read_cloth(int index, void *cloth_v, void **data, float frs_sec, float cfra, float *old_data)
-{
-	ClothModifierData *clmd= cloth_v;
-	Cloth *cloth= clmd->clothObject;
-	ClothVertex *vert = cloth->verts + index;
-	
-	if(old_data) {
-		memcpy(vert->x, data, 3 * sizeof(float));
-		memcpy(vert->xconst, data + 3, 3 * sizeof(float));
-		memcpy(vert->v, data + 6, 3 * sizeof(float));
-	}
-	else {
-		ptcache_data_to(data, BPHYS_DATA_LOCATION, 0, vert->x);
-		ptcache_data_to(data, BPHYS_DATA_VELOCITY, 0, vert->v);
-		ptcache_data_to(data, BPHYS_DATA_XCONST, 0, vert->xconst);
-	}
-}
-static void ptcache_interpolate_cloth(int index, void *cloth_v, void **data, float frs_sec, float cfra, float cfra1, float cfra2, float *old_data)
-{
-	ClothModifierData *clmd= cloth_v;
-	Cloth *cloth= clmd->clothObject;
-	ClothVertex *vert = cloth->verts + index;
-	ParticleKey keys[4];
-	float dfra;
-
-	if(cfra1 == cfra2)
-		return;
-
-	VECCOPY(keys[1].co, vert->x);
-	VECCOPY(keys[1].vel, vert->v);
-
-	if(old_data) {
-		memcpy(keys[2].co, old_data, 3 * sizeof(float));
-		memcpy(keys[2].vel, old_data + 6, 3 * sizeof(float));
-	}
-	else
-		BKE_ptcache_make_particle_key(keys+2, 0, data, cfra2);
-
-	dfra = cfra2 - cfra1;
-
-	VecMulf(keys[1].vel, dfra);
-	VecMulf(keys[2].vel, dfra);
-
-	psys_interpolate_particle(-1, keys, (cfra - cfra1) / dfra, keys, 1);
-
-	VecMulf(keys->vel, 1.0f / dfra);
-
-	VECCOPY(vert->x, keys->co);
-	VECCOPY(vert->v, keys->vel);
-
-	/* should vert->xconst be interpolated somehow too? - jahka */
-}
-
-static int ptcache_totpoint_cloth(void *cloth_v)
-{
-	ClothModifierData *clmd= cloth_v;
-	return clmd->clothObject->numverts;
-}
-
-/* Creating ID's */
-void BKE_ptcache_id_from_softbody(PTCacheID *pid, Object *ob, SoftBody *sb)
-{
-	ParticleSystemModifierData *psmd;
-=======
 
 	return 1;
 }
@@ -834,7 +527,6 @@
 
 	VecMulf(keys[1].vel, dfra);
 	VecMulf(keys[2].vel, dfra);
->>>>>>> 16c1a294
 
 	psys_interpolate_particle(-1, keys, (cfra - cfra1) / dfra, keys, 1);
 
@@ -876,15 +568,6 @@
 
 	pid->data_types= (1<<BPHYS_DATA_LOCATION) | (1<<BPHYS_DATA_VELOCITY);
 	pid->info_types= 0;
-<<<<<<< HEAD
-
-	if(sb->particles) {
-		psmd= psys_get_modifier(ob, sb->particles);
-		// pid->stack_index= modifiers_indexInObject(ob, (ModifierData*)psmd);  XXX TODO - get other index DG
-	}
-	else 
-		pid->stack_index = pid->cache->index;
-=======
 
 	pid->stack_index = pid->cache->index;
 }
@@ -1132,7 +815,6 @@
 	MEM_freeN(props);
 
 	return r;
->>>>>>> 16c1a294
 }
 
 static void ptcache_read_smoke(PTCacheFile *pf, void *smoke_v)
@@ -1167,286 +849,6 @@
 
 static void ptcache_read_smoke_turbulence(PTCacheFile *pf, void *smoke_v)
 {
-<<<<<<< HEAD
-	memset(pid, 0, sizeof(PTCacheID));
-
-	pid->ob= ob;
-	pid->calldata= psys;
-	pid->type= PTCACHE_TYPE_PARTICLES;
-	pid->stack_index= psys->pointcache->index;
-	pid->cache= psys->pointcache;
-	pid->cache_ptr= &psys->pointcache;
-	pid->ptcaches= &psys->ptcaches;
-
-	pid->flag |= PTCACHE_VEL_PER_SEC;
-
-	pid->write_elem= ptcache_write_particle;
-	pid->write_stream = NULL;
-	pid->read_stream = NULL;
-	pid->read_elem= ptcache_read_particle;
-	pid->interpolate_elem= ptcache_interpolate_particle;
-
-	pid->totpoint= ptcache_totpoint_particle;
-	pid->totwrite= ptcache_totwrite_particle;
-
-	pid->write_header= ptcache_write_basic_header;
-	pid->read_header= ptcache_read_basic_header;
-
-	pid->data_types= (1<<BPHYS_DATA_LOCATION) | (1<<BPHYS_DATA_VELOCITY);
-
-	/* TODO for later */
-	//if((psys->part->flag & (PART_UNBORN|PART_DIED))==0)
-	//	pid->data_types|= (1<<BPHYS_DATA_INDEX);
-
-	if(psys->part->phystype == PART_PHYS_BOIDS)
-		pid->data_types|= (1<<BPHYS_DATA_AVELOCITY) | (1<<BPHYS_DATA_ROTATION) | (1<<BPHYS_DATA_BOIDS);
-
-	if(psys->part->rotmode || psys->part->avemode)
-		pid->data_types|= (1<<BPHYS_DATA_AVELOCITY) | (1<<BPHYS_DATA_ROTATION);
-
-	if(psys->part->flag & PART_ROT_DYN)
-		pid->data_types|= (1<<BPHYS_DATA_ROTATION);
-
-	pid->info_types= (1<<BPHYS_DATA_TIMES);
-}
-
-/* Smoke functions */
-static int ptcache_totpoint_smoke(void *smoke_v)
-{
-	SmokeModifierData *smd= (SmokeModifierData *)smoke_v;
-	SmokeDomainSettings *sds = smd->domain;
-	
-	if(sds->fluid) {
-		return sds->res[0]*sds->res[1]*sds->res[2];
-	}
-	else
-		return 0;
-}
-
-// forward decleration
-static int ptcache_file_write(PTCacheFile *pf, void *f, size_t tot, int size);
-
-static int ptcache_compress_write(PTCacheFile *pf, unsigned char *in, unsigned int in_len, unsigned char *out, int mode)
-{
-	int r = 0;
-	unsigned char compressed;
-	LZO_HEAP_ALLOC(wrkmem, LZO1X_MEM_COMPRESS);
-	unsigned int out_len = LZO_OUT_LEN(in_len);
-	unsigned char *props = MEM_callocN(16*sizeof(char), "tmp");
-	size_t sizeOfIt = 5;
-
-	if(mode == 1) {
-		r = lzo1x_1_compress(in, (lzo_uint)in_len, out, (lzo_uint *)&out_len, wrkmem);	
-		if (!(r == LZO_E_OK) || (out_len >= in_len))
-			compressed = 0;
-		else
-			compressed = 1;
-	}
-	else if(mode == 2) {
-		
-		r = LzmaCompress(out, (size_t *)&out_len, in, in_len,//assume sizeof(char)==1....
-						props, &sizeOfIt, 5, 1 << 24, 3, 0, 2, 32, 2);
-
-		if(!(r == SZ_OK) || (out_len >= in_len))
-			compressed = 0;
-		else
-			compressed = 2;
-	}
-
-	ptcache_file_write(pf, &compressed, 1, sizeof(unsigned char));
-	if(compressed) {
-		ptcache_file_write(pf, &out_len, 1, sizeof(unsigned int));
-		ptcache_file_write(pf, out, out_len, sizeof(unsigned char));
-	}
-	else
-		ptcache_file_write(pf, in, in_len, sizeof(unsigned char));
-
-	if(compressed == 2)
-	{
-		ptcache_file_write(pf, &sizeOfIt, 1, sizeof(unsigned int));
-		ptcache_file_write(pf, props, sizeOfIt, sizeof(unsigned char));
-	}
-
-	MEM_freeN(props);
-
-	return r;
-}
-
-static int ptcache_write_smoke(PTCacheFile *pf, void *smoke_v)
-{
-	SmokeModifierData *smd= (SmokeModifierData *)smoke_v;
-	SmokeDomainSettings *sds = smd->domain;
-	
-	if(sds->fluid) {
-		size_t res = sds->res[0]*sds->res[1]*sds->res[2];
-		float dt, dx, *dens, *densold, *heat, *heatold, *vx, *vy, *vz, *vxold, *vyold, *vzold;
-		unsigned char *obstacles;
-		unsigned int in_len = sizeof(float)*(unsigned int)res;
-		unsigned char *out = (unsigned char *)MEM_callocN(LZO_OUT_LEN(in_len)*4, "pointcache_lzo_buffer");
-		int mode = res >= 1000000 ? 2 : 1;
-
-		smoke_export(sds->fluid, &dt, &dx, &dens, &densold, &heat, &heatold, &vx, &vy, &vz, &vxold, &vyold, &vzold, &obstacles);
-
-		ptcache_compress_write(pf, (unsigned char *)sds->view3d, in_len*4, out, mode);
-		ptcache_compress_write(pf, (unsigned char *)dens, in_len, out, mode);
-		ptcache_compress_write(pf, (unsigned char *)densold, in_len, out, mode);	
-		ptcache_compress_write(pf, (unsigned char *)heat, in_len, out, mode);
-		ptcache_compress_write(pf, (unsigned char *)heatold, in_len, out, mode);
-		ptcache_compress_write(pf, (unsigned char *)vx, in_len, out, mode);
-		ptcache_compress_write(pf, (unsigned char *)vy, in_len, out, mode);
-		ptcache_compress_write(pf, (unsigned char *)vz, in_len, out, mode);
-		ptcache_compress_write(pf, (unsigned char *)vxold, in_len, out, mode);
-		ptcache_compress_write(pf, (unsigned char *)vyold, in_len, out, mode);
-		ptcache_compress_write(pf, (unsigned char *)vzold, in_len, out, mode);
-		ptcache_compress_write(pf, (unsigned char *)obstacles, (unsigned int)res, out, mode);
-		ptcache_file_write(pf, &dt, 1, sizeof(float));
-		ptcache_file_write(pf, &dx, 1, sizeof(float));
-
-		MEM_freeN(out);
-		
-		return 1;
-	}
-
-	return 0;
-}
-
-/*
-static int ptcache_write_smoke_turbulence(PTCacheFile *pf, void *smoke_v)
-{
-	SmokeModifierData *smd= (SmokeModifierData *)smoke_v;
-	SmokeDomainSettings *sds = smd->domain;
-	
-	if(sds->wt) {
-		unsigned int res_big[3];
-		size_t res = sds->res[0]*sds->res[1]*sds->res[2];
-		float *dens, *densold, *tcu, *tcv, *tcw;
-		unsigned int in_len = sizeof(float)*(unsigned int)res;
-		unsigned int in_len_big = sizeof(float) * (unsigned int)res_big;
-		unsigned char *out;
-		int mode;
-
-		smoke_turbulence_get_res(sds->wt, res_big);
-		mode = res_big[0]*res_big[1]*res_big[2] >= 1000000 ? 2 : 1;
-
-		smoke_turbulence_export(sds->wt, &dens, &densold, &tcu, &tcv, &tcw);
-
-		out = (unsigned char *)MEM_callocN(LZO_OUT_LEN(in_len_big), "pointcache_lzo_buffer");
-
-		ptcache_compress_write(pf, (unsigned char *)dens, in_len_big, out, mode);
-		ptcache_compress_write(pf, (unsigned char *)densold, in_len_big, out, mode);	
-
-		MEM_freeN(out);
-		out = (unsigned char *)MEM_callocN(LZO_OUT_LEN(in_len), "pointcache_lzo_buffer");
-		ptcache_compress_write(pf, (unsigned char *)tcu, in_len, out, mode);
-		ptcache_compress_write(pf, (unsigned char *)tcv, in_len, out, mode);
-		ptcache_compress_write(pf, (unsigned char *)tcw, in_len, out, mode);
-		MEM_freeN(out);
-		
-		return 1;
-	}
-	return 0;
-}
-*/
-
-// forward decleration
-static int ptcache_file_read(PTCacheFile *pf, void *f, size_t tot, int size);
-
-static int ptcache_compress_read(PTCacheFile *pf, unsigned char *result, unsigned int len)
-{
-	int r = 0;
-	unsigned char compressed = 0;
-	unsigned int in_len;
-	unsigned int out_len = len;
-	unsigned char *in;
-	unsigned char *props = MEM_callocN(16*sizeof(char), "tmp");
-	size_t sizeOfIt = 5;
-
-	ptcache_file_read(pf, &compressed, 1, sizeof(unsigned char));
-	if(compressed) {
-		ptcache_file_read(pf, &in_len, 1, sizeof(unsigned int));
-		in = (unsigned char *)MEM_callocN(sizeof(unsigned char)*in_len, "pointcache_compressed_buffer");
-		ptcache_file_read(pf, in, in_len, sizeof(unsigned char));
-
-		if(compressed == 1)
-				r = lzo1x_decompress(in, (lzo_uint)in_len, result, (lzo_uint *)&out_len, NULL);
-		else if(compressed == 2)
-		{
-			size_t leni = in_len, leno = out_len;
-			ptcache_file_read(pf, &sizeOfIt, 1, sizeof(unsigned int));
-			ptcache_file_read(pf, props, sizeOfIt, sizeof(unsigned char));
-			r = LzmaUncompress(result, &leno, in, &leni, props, sizeOfIt);
-		}
-
-		MEM_freeN(in);
-	}
-	else {
-		ptcache_file_read(pf, result, len, sizeof(unsigned char));
-	}
-
-	MEM_freeN(props);
-
-	return r;
-}
-
-static void ptcache_read_smoke(PTCacheFile *pf, void *smoke_v)
-{
-	SmokeModifierData *smd= (SmokeModifierData *)smoke_v;
-	SmokeDomainSettings *sds = smd->domain;
-	
-	if(sds->fluid) {
-		size_t res = sds->res[0]*sds->res[1]*sds->res[2];
-		float dt, dx, *dens, *densold, *heat, *heatold, *vx, *vy, *vz, *vxold, *vyold, *vzold;
-		unsigned char *obstacles;
-		unsigned int out_len = (unsigned int)res * sizeof(float);
-		
-		smoke_export(sds->fluid, &dt, &dx, &dens, &densold, &heat, &heatold, &vx, &vy, &vz, &vxold, &vyold, &vzold, &obstacles);
-
-		ptcache_compress_read(pf, (unsigned char *)sds->view3d, out_len*4);
-		ptcache_compress_read(pf, (unsigned char*)dens, out_len);
-		ptcache_compress_read(pf, (unsigned char*)densold, out_len);
-		ptcache_compress_read(pf, (unsigned char*)heat, out_len);
-		ptcache_compress_read(pf, (unsigned char*)heatold, out_len);
-		ptcache_compress_read(pf, (unsigned char*)vx, out_len);
-		ptcache_compress_read(pf, (unsigned char*)vy, out_len);
-		ptcache_compress_read(pf, (unsigned char*)vz, out_len);
-		ptcache_compress_read(pf, (unsigned char*)vxold, out_len);
-		ptcache_compress_read(pf, (unsigned char*)vyold, out_len);
-		ptcache_compress_read(pf, (unsigned char*)vzold, out_len);
-		ptcache_compress_read(pf, (unsigned char*)obstacles, (unsigned int)res);
-		ptcache_file_read(pf, &dt, 1, sizeof(float));
-		ptcache_file_read(pf, &dx, 1, sizeof(float));
-	}
-}
-
-/*
-static void ptcache_read_smoke_turbulence(PTCacheFile *pf, void *smoke_v)
-{
-	SmokeModifierData *smd= (SmokeModifierData *)smoke_v;
-	SmokeDomainSettings *sds = smd->domain;
-	
-	if(sds->fluid) {
-		unsigned int res[3];
-		float *dens, *densold, *tcu, *tcv, *tcw;
-		unsigned int out_len = sizeof(float)*(unsigned int)res;
-
-		smoke_turbulence_get_res(sds->wt, res);
-
-		smoke_turbulence_export(sds->wt, &dens, &densold, &tcu, &tcv, &tcw);
-
-		ptcache_compress_read(pf, (unsigned char*)dens, out_len);
-		
-	}
-}
-*/
-
-void BKE_ptcache_id_from_smoke(PTCacheID *pid, struct Object *ob, struct SmokeModifierData *smd)
-{
-	SmokeDomainSettings *sds = smd->domain;
-
-	memset(pid, 0, sizeof(PTCacheID));
-
-	pid->ob= ob;
-=======
 	SmokeModifierData *smd= (SmokeModifierData *)smoke_v;
 	SmokeDomainSettings *sds = smd->domain;
 	
@@ -1479,7 +881,6 @@
 	memset(pid, 0, sizeof(PTCacheID));
 
 	pid->ob= ob;
->>>>>>> 16c1a294
 	pid->calldata= smd;
 	
 	pid->type= PTCACHE_TYPE_SMOKE_DOMAIN;
@@ -1502,11 +903,7 @@
 	pid->write_header= ptcache_write_basic_header;
 	pid->read_header= ptcache_read_basic_header;
 
-<<<<<<< HEAD
-	pid->data_types= (1<<BPHYS_DATA_LOCATION); // bogus values tot make pointcache happy
-=======
 	pid->data_types= (1<<BPHYS_DATA_LOCATION); // bogus values to make pointcache happy
->>>>>>> 16c1a294
 	pid->info_types= 0;
 }
 
@@ -1526,22 +923,13 @@
 	pid->cache_ptr= &sds->point_cache[1];
 	pid->ptcaches= &sds->ptcaches[1];
 
-<<<<<<< HEAD
-	pid->totpoint= pid->totwrite= ptcache_totpoint_smoke;
-=======
 	pid->totpoint= pid->totwrite= ptcache_totpoint_smoke_turbulence;
->>>>>>> 16c1a294
 
 	pid->write_elem= NULL;
 	pid->read_elem= NULL;
 
-<<<<<<< HEAD
-	pid->read_stream = ptcache_read_smoke;
-	pid->write_stream = ptcache_write_smoke;
-=======
 	pid->read_stream = ptcache_read_smoke_turbulence;
 	pid->write_stream = ptcache_write_smoke_turbulence;
->>>>>>> 16c1a294
 	
 	pid->interpolate_elem= NULL;
 
@@ -1597,12 +985,6 @@
 			pid= MEM_callocN(sizeof(PTCacheID), "PTCacheID");
 			BKE_ptcache_id_from_particles(pid, ob, psys);
 			BLI_addtail(lb, pid);
-
-			if(psys->soft) {
-				pid= MEM_callocN(sizeof(PTCacheID), "PTCacheID");
-				BKE_ptcache_id_from_softbody(pid, ob, psys->soft);
-				BLI_addtail(lb, pid);
-			}
 		}
 	}
 
@@ -1619,13 +1001,10 @@
 				pid= MEM_callocN(sizeof(PTCacheID), "PTCacheID");
 				BKE_ptcache_id_from_smoke(pid, ob, (SmokeModifierData*)md);
 				BLI_addtail(lb, pid);
-<<<<<<< HEAD
-=======
 
 				pid= MEM_callocN(sizeof(PTCacheID), "PTCacheID");
 				BKE_ptcache_id_from_smoke_turbulence(pid, ob, (SmokeModifierData*)md);
 				BLI_addtail(lb, pid);
->>>>>>> 16c1a294
 			}
 		}
 	}
@@ -1783,7 +1162,7 @@
 	int i;
 
 	for(i=0; i<BPHYS_TOT_DATA; i++) {
-		if(pf->data_types & (1<<i) && !ptcache_file_read(pf, pf->cur[i], 1, BKE_ptcache_data_size(i)))
+		if(pf->data_types & (1<<i) && !ptcache_file_read(pf, pf->cur[i], 1, ptcache_data_size[i]))
 			return 0;
 	}
 	
@@ -1794,7 +1173,7 @@
 	int i;
 
 	for(i=0; i<BPHYS_TOT_DATA; i++) {
-		if(pf->data_types & (1<<i) && !ptcache_file_write(pf, pf->cur[i], 1, BKE_ptcache_data_size(i)))
+		if(pf->data_types & (1<<i) && !ptcache_file_write(pf, pf->cur[i], 1, ptcache_data_size[i]))
 			return 0;
 	}
 	
@@ -1841,38 +1220,7 @@
 /* Data pointer handling */
 int BKE_ptcache_data_size(int data_type)
 {
-	switch(data_type) {
-		case BPHYS_DATA_INDEX:
-			return sizeof(int);
-		case BPHYS_DATA_LOCATION:
-		case BPHYS_DATA_VELOCITY:
-		case BPHYS_DATA_AVELOCITY: /* also BPHYS_DATA_XCONST */
-		case BPHYS_DATA_TIMES:
-			return 3 * sizeof(float);
-		case BPHYS_DATA_ROTATION:
-			return 4 * sizeof(float);
-		case BPHYS_DATA_SIZE:
-			return sizeof(float);
-		case BPHYS_DATA_BOIDS:
-			return sizeof(BoidData);
-		default:
-			return 0;
-	}
-}
-static void ptcache_data_to(void **data, int type, int index, void *to)
-{
-	if(data[type]) {
-		if(index)
-			memcpy(to, (char*)data[type] + index * BKE_ptcache_data_size(type), BKE_ptcache_data_size(type));
-		else
-			memcpy(to, data[type], BKE_ptcache_data_size(type));
-	}
-}
-
-static void ptcache_data_from(void **data, int type, void *from)
-{
-	if(data[type])
-		memcpy(data[type], from, BKE_ptcache_data_size(type));
+	return ptcache_data_size[data_type];
 }
 
 static void ptcache_file_init_pointers(PTCacheFile *pf)
@@ -1904,7 +1252,7 @@
 
 	for(i=0; i<BPHYS_TOT_DATA; i++) {
 		if(pm->cur[i])
-			pm->cur[i] = (char*)pm->cur[i] + BKE_ptcache_data_size(i);
+			pm->cur[i] = (char*)pm->cur[i] + ptcache_data_size[i];
 	}
 }
 static void ptcache_alloc_data(PTCacheMem *pm)
@@ -1915,7 +1263,7 @@
 
 	for(i=0; i<BPHYS_TOT_DATA; i++) {
 		if(data_types & (1<<i))
-			pm->data[i] = MEM_callocN(totpoint * BKE_ptcache_data_size(i), "PTCache Data");
+			pm->data[i] = MEM_callocN(totpoint * ptcache_data_size[i], "PTCache Data");
 	}
 }
 static void ptcache_free_data(void *data[])
@@ -1932,7 +1280,7 @@
 	int i;
 	for(i=0; i<BPHYS_TOT_DATA; i++) {
 		if(from[i])
-			memcpy(to[i], from[i], BKE_ptcache_data_size(i));
+			memcpy(to[i], from[i], ptcache_data_size[i]);
 	}
 }
 
@@ -2387,605 +1735,8 @@
 	if(pf)
 		ptcache_file_close(pf);
 
-<<<<<<< HEAD
 	BKE_ptcache_update_info(pid);
 
-=======
-static void ptcache_file_close(PTCacheFile *pf)
-{
-	fclose(pf->fp);
-	MEM_freeN(pf);
-}
-
-static int ptcache_file_read(PTCacheFile *pf, void *f, size_t tot, int size)
-{
-	return (fread(f, size, tot, pf->fp) == tot);
-}
-static int ptcache_file_write(PTCacheFile *pf, void *f, size_t tot, int size)
-{
-	return (fwrite(f, size, tot, pf->fp) == tot);
-}
-static int ptcache_file_read_data(PTCacheFile *pf)
-{
-	int i;
-
-	for(i=0; i<BPHYS_TOT_DATA; i++) {
-		if(pf->data_types & (1<<i) && !ptcache_file_read(pf, pf->cur[i], 1, ptcache_data_size[i]))
-			return 0;
-	}
-	
-	return 1;
-}
-static int ptcache_file_write_data(PTCacheFile *pf)
-{		
-	int i;
-
-	for(i=0; i<BPHYS_TOT_DATA; i++) {
-		if(pf->data_types & (1<<i) && !ptcache_file_write(pf, pf->cur[i], 1, ptcache_data_size[i]))
-			return 0;
-	}
-	
-	return 1;
-}
-static int ptcache_file_read_header_begin(PTCacheFile *pf)
-{
-	int error=0;
-	char bphysics[8];
-	
-	pf->data_types = 0;
-	
-	if(fread(bphysics, sizeof(char), 8, pf->fp) != 8)
-		error = 1;
-	
-	if(!error && strncmp(bphysics, "BPHYSICS", 8))
-		error = 1;
-
-	if(!error && !fread(&pf->type, sizeof(int), 1, pf->fp))
-		error = 1;
-	
-	/* if there was an error set file as it was */
-	if(error)
-		fseek(pf->fp, 0, SEEK_SET);
-
-	return !error;
-}
-
-
-static int ptcache_file_write_header_begin(PTCacheFile *pf)
-{
-	char *bphysics = "BPHYSICS";
-	
-	if(fwrite(bphysics, sizeof(char), 8, pf->fp) != 8)
-		return 0;
-
-	if(!fwrite(&pf->type, sizeof(int), 1, pf->fp))
-		return 0;
-	
-	return 1;
-}
-
-
-/* Data pointer handling */
-int BKE_ptcache_data_size(int data_type)
-{
-	return ptcache_data_size[data_type];
-}
-
-static void ptcache_file_init_pointers(PTCacheFile *pf)
-{
-	int data_types = pf->data_types;
-
-	pf->cur[BPHYS_DATA_INDEX] =		data_types & (1<<BPHYS_DATA_INDEX) ?		&pf->data.index	: NULL;
-	pf->cur[BPHYS_DATA_LOCATION] =	data_types & (1<<BPHYS_DATA_LOCATION) ?		&pf->data.loc	: NULL;
-	pf->cur[BPHYS_DATA_VELOCITY] =	data_types & (1<<BPHYS_DATA_VELOCITY) ?		&pf->data.vel	: NULL;
-	pf->cur[BPHYS_DATA_ROTATION] =	data_types & (1<<BPHYS_DATA_ROTATION) ?		&pf->data.rot	: NULL;
-	pf->cur[BPHYS_DATA_AVELOCITY] =	data_types & (1<<BPHYS_DATA_AVELOCITY) ?	&pf->data.ave	: NULL;
-	pf->cur[BPHYS_DATA_SIZE] =		data_types & (1<<BPHYS_DATA_SIZE)	?		&pf->data.size	: NULL;
-	pf->cur[BPHYS_DATA_TIMES] =		data_types & (1<<BPHYS_DATA_TIMES) ?		&pf->data.times	: NULL;
-	pf->cur[BPHYS_DATA_BOIDS] =		data_types & (1<<BPHYS_DATA_BOIDS) ?		&pf->data.boids	: NULL;
-}
-
-void BKE_ptcache_mem_init_pointers(PTCacheMem *pm)
-{
-	int data_types = pm->data_types;
-	int i;
-
-	for(i=0; i<BPHYS_TOT_DATA; i++)
-		pm->cur[i] = data_types & (1<<i) ? pm->data[i] : NULL;
-}
-
-void BKE_ptcache_mem_incr_pointers(PTCacheMem *pm)
-{
-	int i;
-
-	for(i=0; i<BPHYS_TOT_DATA; i++) {
-		if(pm->cur[i])
-			pm->cur[i] = (char*)pm->cur[i] + ptcache_data_size[i];
-	}
-}
-static void ptcache_alloc_data(PTCacheMem *pm)
-{
-	int data_types = pm->data_types;
-	int totpoint = pm->totpoint;
-	int i;
-
-	for(i=0; i<BPHYS_TOT_DATA; i++) {
-		if(data_types & (1<<i))
-			pm->data[i] = MEM_callocN(totpoint * ptcache_data_size[i], "PTCache Data");
-	}
-}
-static void ptcache_free_data(void *data[])
-{
-	int i;
-
-	for(i=0; i<BPHYS_TOT_DATA; i++) {
-		if(data[i])
-			MEM_freeN(data[i]);
-	}
-}
-static void ptcache_copy_data(void *from[], void *to[])
-{
-	int i;
-	for(i=0; i<BPHYS_TOT_DATA; i++) {
-		if(from[i])
-			memcpy(to[i], from[i], ptcache_data_size[i]);
-	}
-}
-
-
-
-static int ptcache_pid_old_elemsize(PTCacheID *pid)
-{
-	if(pid->type==PTCACHE_TYPE_SOFTBODY)
-		return 6 * sizeof(float);
-	else if(pid->type==PTCACHE_TYPE_PARTICLES)
-		return sizeof(ParticleKey);
-	else if(pid->type==PTCACHE_TYPE_CLOTH)
-		return 9 * sizeof(float);
-
-	return 0;
-}
-
-/* reads cache from disk or memory */
-/* possible to get old or interpolated result */
-int BKE_ptcache_read_cache(PTCacheID *pid, float cfra, float frs_sec)
-{
-	PTCacheFile *pf=NULL, *pf2=NULL;
-	PTCacheMem *pm=NULL, *pm2=NULL;
-	float old_data1[14], old_data2[14];
-	int cfrai = (int)cfra;
-	int old_elemsize = ptcache_pid_old_elemsize(pid);
-	int i;
-
-	int cfra1 = 0, cfra2 = 0;
-	int totpoint = 0, totpoint2 = 0;
-	int *index = &i, *index2 = &i;
-	int use_old = 0, old_frame = 0;
-
-	int ret = 0, error = 0;
-
-	/* nothing to read to */
-	if(pid->totpoint(pid->calldata) == 0)
-		return 0;
-
-	if(pid->cache->flag & PTCACHE_READ_INFO) {
-		pid->cache->flag &= ~PTCACHE_READ_INFO;
-		BKE_ptcache_read_cache(pid, 0, frs_sec);
-	}
-
-
-	/* first check if we have the actual frame cached */
-	if(cfra == (float)cfrai) {
-		if(pid->cache->flag & PTCACHE_DISK_CACHE) {
-			pf= ptcache_file_open(pid, PTCACHE_FILE_READ, cfrai);
-		}
-		else {
-			pm = pid->cache->mem_cache.first;
-
-			for(; pm; pm=pm->next) {
-				if(pm->frame == cfrai)
-					break;
-			}
-		}
-	}
-
-	/* no exact cache frame found so try to find cached frames around cfra */
-	if(!pm && !pf) {
-		if(pid->cache->flag & PTCACHE_DISK_CACHE) {
-			pf=NULL;
-			while(cfrai > pid->cache->startframe && !pf) {
-				cfrai--;
-				pf= ptcache_file_open(pid, PTCACHE_FILE_READ, cfrai);
-				cfra1 = cfrai;
-			}
-
-			old_frame = cfrai;
-
-			cfrai = (int)cfra;
-			while(cfrai < pid->cache->endframe && !pf2) {
-				cfrai++;
-				pf2= ptcache_file_open(pid, PTCACHE_FILE_READ, cfrai);
-				cfra2 = cfrai;
-			}
-
-			if(pf && !pf2) {
-				pf2 = pf;
-				pf = NULL;
-			}
-		}
-		else if(pid->cache->mem_cache.first){
-			pm = pid->cache->mem_cache.first;
-
-			while(pm->next && pm->next->frame < cfra)
-				pm= pm->next;
-
-			if(pm) {
-				old_frame = pm->frame;
-				cfra1 = pm->frame;
-			}
-
-			pm2 = pid->cache->mem_cache.last;
-
-			if(pm2 && pm2->frame < cfra)
-				pm2 = NULL;
-			else {
-				while(pm2->prev && pm2->prev->frame > cfra)
-					pm2= pm2->prev;
-
-				if(pm2)
-					cfra2 = pm2->frame;
-			}
-
-			if(pm && !pm2) {
-				pm2 = pm;
-				pm = NULL;
-			}
-		}
-	}
-
-	if(!pm && !pm2 && !pf && !pf2)
-		return 0;
-
-	if(pm) {
-		BKE_ptcache_mem_init_pointers(pm);
-		totpoint = pm->totpoint;
-		index = pm->data_types & (1<<BPHYS_DATA_INDEX) ? pm->cur[BPHYS_DATA_INDEX] : &i;
-	}
-	if(pm2) {
-		BKE_ptcache_mem_init_pointers(pm2);
-		totpoint2 = pm2->totpoint;
-		index2 = pm2->data_types & (1<<BPHYS_DATA_INDEX) ? pm2->cur[BPHYS_DATA_INDEX] : &i;
-	}
-	if(pf) {
-		if(ptcache_file_read_header_begin(pf)) {
-			if(pf->type != pid->type) {
-				/* todo report error */
-				ptcache_file_close(pf);
-				pf = NULL;
-			}
-			else if(pid->read_header(pf)) {
-				ptcache_file_init_pointers(pf);
-				totpoint = pf->totpoint;
-				index = pf->data_types & BPHYS_DATA_INDEX ? &pf->data.index : &i;
-			}
-		}
-		else {
-			/* fall back to old cache file format */
-			use_old = 1;
-			totpoint = pid->totpoint(pid->calldata);
-		}
-	}
-	if(pf2) {
-		if(ptcache_file_read_header_begin(pf2)) {
-			if(pf2->type != pid->type) {
-				/* todo report error */
-				ptcache_file_close(pf2);
-				pf2 = NULL;
-			}
-			else if(pid->read_header(pf2)) {
-				ptcache_file_init_pointers(pf2);
-				totpoint2 = pf2->totpoint;
-				index2 = pf->data_types & BPHYS_DATA_INDEX ? &pf2->data.index : &i;
-			}
-		}
-		else {
-			/* fall back to old cache file format */
-			use_old = 1;
-			totpoint2 = pid->totpoint(pid->calldata);
-		}
-	}
-
-	/* don't read old cache if allready simulated past cached frame */
-	if(!pm && !pf && cfra1 && cfra1 <= pid->cache->simframe)
-		error = 1;
-	if(cfra1 && cfra1==cfra2)
-		error = 1;
-
-	if(!error) 
-	{
-		if(pf && pid->read_stream) {
-			if(totpoint != pid->totpoint(pid->calldata))
-				error = 1;
-			else
-			{
-				// we have stream writing here
-				pid->read_stream(pf, pid->calldata);
-			}
-		}
-	}
-
-	totpoint = MIN2(totpoint, pid->totpoint(pid->calldata));
-
-	if(!error) 
-	{	
-		for(i=0; i<totpoint; i++) {
-			/* read old cache file format */
-			if(use_old) {
-				if(pid->read_elem && ptcache_file_read(pf, (void*)old_data1, 1, old_elemsize))
-					pid->read_elem(i, pid->calldata, NULL, frs_sec, cfra, old_data1);
-				else if(pid->read_elem)
-					{ error = 1; break; }
-			}
-			else {
-				if(pid->read_elem && (pm || ptcache_file_read_data(pf)))
-					pid->read_elem(*index, pid->calldata, pm ? pm->cur : pf->cur, frs_sec, cfra1 ? (float)cfra1 : (float)cfrai, NULL);
-				else if(pid->read_elem)
-					{ error = 1; break; }
-			}
-
-			if(pm) {
-				BKE_ptcache_mem_incr_pointers(pm);
-				index = pm->data_types & (1<<BPHYS_DATA_INDEX) ? pm->cur[BPHYS_DATA_INDEX] : &i;
-			}
-		}
-	}
-
-	if(!error) 
-	{
-		if(pf2 && pid->read_stream) {
-			if(totpoint2 != pid->totpoint(pid->calldata))
-				error = 1;
-			else
-			{
-				// we have stream writing here
-				pid->read_stream(pf2, pid->calldata);
-			}
-		}
-	}
-
-	totpoint2 = MIN2(totpoint2, pid->totpoint(pid->calldata));
-
-	if(!error) 
-	{
-		for(i=0; i<totpoint2; i++) {
-			/* read old cache file format */
-			if(use_old) {
-				if(pid->read_elem && ptcache_file_read(pf2, (void*)old_data2, 1, old_elemsize)) {
-					if(!pf && pf2)
-						pid->read_elem(i, pid->calldata, NULL, frs_sec, (float)cfra2, old_data2);
-					else if(pid->interpolate_elem)
-						pid->interpolate_elem(i, pid->calldata, NULL, frs_sec, cfra, (float)cfra1, (float)cfra2, old_data2);
-					else
-					{ error = 1; break; }
-				}
-				else if(pid->read_elem)
-					{ error = 1; break; }
-			}
-			else {
-				if(pid->read_elem && (pm2 || ptcache_file_read_data(pf2))) {
-					if((!pf && pf2) || (!pm && pm2))
-						pid->read_elem(*index2, pid->calldata, pm2 ? pm2->cur : pf2->cur, frs_sec, (float)cfra2, NULL);
-					else if(pid->interpolate_elem)
-						pid->interpolate_elem(*index2, pid->calldata, pm2 ? pm2->cur : pf2->cur, frs_sec, cfra, (float)cfra1, (float)cfra2, NULL);
-					else
-					{ error = 1; break; }
-				}
-				else if(pid->read_elem)
-					{ error = 1; break; }
-			}
-
-			if(pm2) {
-				BKE_ptcache_mem_incr_pointers(pm2);
-				index2 = pm2->data_types & (1<<BPHYS_DATA_INDEX) ? pm2->cur[BPHYS_DATA_INDEX] : &i;
-			}
-		}
-	}
-
-	if(pm || pf)
-		ret = (pm2 || pf2) ? PTCACHE_READ_INTERPOLATED : PTCACHE_READ_EXACT;
-	else if(pm2 || pf2) {
-		ret = PTCACHE_READ_OLD;
-		pid->cache->simframe = old_frame;
-	}
-
-	if(pf) {
-		ptcache_file_close(pf);
-		pf = NULL;
-	}
-
-	if(pf2) {
-		ptcache_file_close(pf2);
-		pf = NULL;
-	}
-
-	if((pid->cache->flag & PTCACHE_QUICK_CACHE)==0) {
-		cfrai = (int)cfra;
-		/* clear invalid cache frames so that better stuff can be simulated */
-		if(pid->cache->flag & PTCACHE_OUTDATED) {
-			BKE_ptcache_id_clear(pid, PTCACHE_CLEAR_AFTER, cfrai);
-		}
-		else if(pid->cache->flag & PTCACHE_FRAMES_SKIPPED) {
-			if(cfra <= pid->cache->last_exact)
-				pid->cache->flag &= ~PTCACHE_FRAMES_SKIPPED;
-
-			BKE_ptcache_id_clear(pid, PTCACHE_CLEAR_AFTER, MAX2(cfrai,pid->cache->last_exact));
-		}
-	}
-
-	return (error ? 0 : ret);
-}
-/* TODO for later */
-//static void ptcache_make_index_array(PTCacheMem *pm, int totpoint)
-//{
-//	int i, *index;
-//
-//	if(pm->index_array) {
-//		MEM_freeN(pm->index_array);
-//		pm->index_array = NULL;
-//	}
-//
-//	if(!pm->data[BPHYS_DATA_INDEX])
-//		return;
-//
-//	pm->index_array = MEM_callocN(totpoint * sizeof(int), "PTCacheMem index_array");
-//	index = pm->data[BPHYS_DATA_INDEX];
-//
-//	for(i=0; i<pm->totpoint; i++, index++)
-//		pm->index_array[*index] = i;
-//}
-/* writes cache to disk or memory */
-int BKE_ptcache_write_cache(PTCacheID *pid, int cfra)
-{
-	PointCache *cache = pid->cache;
-	PTCacheFile *pf= NULL;
-	int i;
-	int totpoint = pid->totpoint(pid->calldata);
-	int add = 0, overwrite = 0;
-
-	if(totpoint == 0 || cfra < 0
-		|| (cfra ? pid->data_types == 0 : pid->info_types == 0))
-		return 0;
-
-	if(cache->flag & PTCACHE_DISK_CACHE) {
-		int efra = cache->endframe;
-
-		if(cfra==0)
-			add = 1;
-		/* allways start from scratch on the first frame */
-		else if(cfra == cache->startframe) {
-			BKE_ptcache_id_clear(pid, PTCACHE_CLEAR_ALL, cfra);
-			cache->flag &= ~PTCACHE_REDO_NEEDED;
-			add = 1;
-		}
-		else {
-			int ofra;
-			/* find last cached frame */
-			while(efra > cache->startframe && !BKE_ptcache_id_exist(pid, efra))
-				efra--;
-
-			/* find second last cached frame */
-			ofra = efra-1;
-			while(ofra > cache->startframe && !BKE_ptcache_id_exist(pid, ofra))
-				ofra--;
-
-			if(efra >= cache->startframe && cfra > efra) {
-				if(ofra >= cache->startframe && efra - ofra < cache->step)
-					overwrite = 1;
-				else
-					add = 1;
-			}
-		}
-
-		if(add || overwrite) {
-			if(overwrite)
-				BKE_ptcache_id_clear(pid, PTCACHE_CLEAR_FRAME, efra);
-
-			pf = ptcache_file_open(pid, PTCACHE_FILE_WRITE, cfra);
-			if(!pf)
-				return 0;
-
-			pf->type = pid->type;
-			pf->totpoint = cfra ? totpoint : pid->totwrite(pid->calldata);
-			pf->data_types = cfra ? pid->data_types : pid->info_types;
-
-			if(!ptcache_file_write_header_begin(pf) || !pid->write_header(pf)) {
-				ptcache_file_close(pf);
-				return 0;
-			}
-
-			ptcache_file_init_pointers(pf);
-
-			if(pf && pid->write_stream) {
-				// we have stream writing here
-				pid->write_stream(pf, pid->calldata);
-			}
-			else
-				for(i=0; i<totpoint; i++) {
-					if(pid->write_elem && pid->write_elem(i, pid->calldata, pf->cur))
-						if(!ptcache_file_write_data(pf)) {
-							ptcache_file_close(pf);
-							return 0;
-						}
-				}
-		}
-	}
-	else {
-		PTCacheMem *pm;
-		PTCacheMem *pm2;
-
-		pm2 = cache->mem_cache.first;
-		
-		/* don't write info file in memory */
-		if(cfra==0)
-			return 1;
-		/* allways start from scratch on the first frame */
-		if(cfra == cache->startframe) {
-			BKE_ptcache_id_clear(pid, PTCACHE_CLEAR_ALL, cfra);
-			cache->flag &= ~PTCACHE_REDO_NEEDED;
-			add = 1;
-		}
-		else if (cache->mem_cache.last) {
-			pm2 = cache->mem_cache.last;
-
-			if(pm2 && cfra > pm2->frame) {
-				if(pm2->prev && pm2->frame - pm2->prev->frame < cache->step)
-					overwrite = 1;
-				else
-					add = 1;
-			}
-		}
-		else
-			add = 1;
-
-		if(add || overwrite) {
-			if(overwrite)
-				BKE_ptcache_id_clear(pid, PTCACHE_CLEAR_FRAME, pm2->frame);
-
-			pm = MEM_callocN(sizeof(PTCacheMem), "Pointcache mem");
-
-			pm->totpoint = pid->totwrite(pid->calldata);
-			pm->data_types = cfra ? pid->data_types : pid->info_types;
-
-			ptcache_alloc_data(pm);
-			BKE_ptcache_mem_init_pointers(pm);
-
-			for(i=0; i<totpoint; i++) {
-				if(pid->write_elem && pid->write_elem(i, pid->calldata, pm->cur))
-					BKE_ptcache_mem_incr_pointers(pm);
-			}
-			//ptcache_make_index_array(pm, pid->totpoint(pid->calldata));
-
-			pm->frame = cfra;
-			BLI_addtail(&cache->mem_cache, pm);
-		}
-	}
-
-	if(add || overwrite) {
-		if(cfra - cache->last_exact == 1
-			|| cfra == cache->startframe) {
-			cache->last_exact = cfra;
-			cache->flag &= ~PTCACHE_FRAMES_SKIPPED;
-		}
-		else
-			cache->flag |= PTCACHE_FRAMES_SKIPPED;
-	}
-	
-	if(pf)
-		ptcache_file_close(pf);
-
-	BKE_ptcache_update_info(pid);
-
->>>>>>> 16c1a294
 	return 1;
 }
 /* youll need to close yourself after!
@@ -3228,11 +1979,8 @@
 			psys_reset(pid->calldata, PSYS_RESET_DEPSGRAPH);
 		else if(pid->type == PTCACHE_TYPE_SMOKE_DOMAIN)
 			smokeModifier_reset(pid->calldata);
-<<<<<<< HEAD
-=======
 		else if(pid->type == PTCACHE_TYPE_SMOKE_HIGHRES)
 			smokeModifier_reset_turbulence(pid->calldata);
->>>>>>> 16c1a294
 	}
 	if(clear)
 		BKE_ptcache_id_clear(pid, PTCACHE_CLEAR_ALL, 0);
@@ -3287,12 +2035,9 @@
 			{
 				BKE_ptcache_id_from_smoke(&pid, ob, (SmokeModifierData*)md);
 				reset |= BKE_ptcache_id_reset(scene, &pid, mode);
-<<<<<<< HEAD
-=======
 
 				BKE_ptcache_id_from_smoke_turbulence(&pid, ob, (SmokeModifierData*)md);
 				reset |= BKE_ptcache_id_reset(scene, &pid, mode);
->>>>>>> 16c1a294
 			}
 		}
 	}
@@ -3357,11 +2102,7 @@
 		if(CONTINUE_PHYSICS == 0) {
 			for(ob=G.main->object.first; ob; ob=ob->id.next)
 				if(BKE_ptcache_object_reset(scene, ob, PTCACHE_RESET_OUTDATED))
-<<<<<<< HEAD
-					DAG_object_flush_update(scene, ob, OB_RECALC_DATA);
-=======
 					DAG_id_flush_update(&ob->id, OB_RECALC_DATA);
->>>>>>> 16c1a294
 		}
 	}
 }
@@ -3525,8 +2266,6 @@
 		if((cache->flag & PTCACHE_BAKED)==0) {
 			if(pid->type==PTCACHE_TYPE_PARTICLES)
 				psys_get_pointcache_start_end(scene, pid->calldata, &cache->startframe, &cache->endframe);
-<<<<<<< HEAD
-=======
 			else if(pid->type == PTCACHE_TYPE_SMOKE_HIGHRES) {
 				/* get all pids from the object and search for smoke low res */
 				ListBase pidlist2;
@@ -3547,7 +2286,6 @@
 				}
 				BLI_freelistN(&pidlist2);
 			}
->>>>>>> 16c1a294
 
 			if(bake || cache->flag & PTCACHE_REDO_NEEDED)
 				BKE_ptcache_id_clear(pid, PTCACHE_CLEAR_ALL, 0);
