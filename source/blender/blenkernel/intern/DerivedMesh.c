/*
 * ***** BEGIN GPL LICENSE BLOCK *****
 *
 * This program is free software; you can redistribute it and/or
 * modify it under the terms of the GNU General Public License
 * as published by the Free Software Foundation; either version 2
 * of the License, or (at your option) any later version.
 *
 * This program is distributed in the hope that it will be useful,
 * but WITHOUT ANY WARRANTY; without even the implied warranty of
 * MERCHANTABILITY or FITNESS FOR A PARTICULAR PURPOSE.  See the
 * GNU General Public License for more details.
 *
 * You should have received a copy of the GNU General Public License
 * along with this program; if not, write to the Free Software Foundation,
 * Inc., 51 Franklin Street, Fifth Floor, Boston, MA 02110-1301, USA.
 *
 * The Original Code is Copyright (C) 2005 Blender Foundation.
 * All rights reserved.
 *
 * The Original Code is: all of this file.
 *
 * Contributor(s): none yet.
 *
 * ***** END GPL LICENSE BLOCK *****
 */

/** \file blender/blenkernel/intern/DerivedMesh.c
 *  \ingroup bke
 */


#include <string.h>
#include "limits.h"

#include "MEM_guardedalloc.h"

#include "DNA_cloth_types.h"
#include "DNA_key_types.h"
#include "DNA_meshdata_types.h"
#include "DNA_armature_types.h"
#include "DNA_object_types.h"
#include "DNA_scene_types.h" // N_T

#include "BLI_blenlib.h"
#include "BLI_editVert.h"
#include "BLI_math.h"
#include "BLI_memarena.h"
#include "BLI_array.h"
#include "BLI_pbvh.h"
#include "BLI_utildefines.h"
#include "BLI_linklist.h"

#include "BKE_cdderivedmesh.h"
#include "BKE_displist.h"
#include "BKE_key.h"
#include "BKE_modifier.h"
#include "BKE_mesh.h"
#include "BKE_object.h"
#include "BKE_paint.h"
#include "BKE_texture.h"
#include "BKE_multires.h"
#include "BKE_armature.h"
#include "BKE_particle.h"
#include "BKE_tessmesh.h"
#include "BKE_bvhutils.h"

#ifdef WITH_GAMEENGINE
#include "BKE_navmesh_conversion.h"
static DerivedMesh *navmesh_dm_createNavMeshForVisualization(DerivedMesh *dm);
#endif

#include "BLO_sys_types.h" // for intptr_t support

#include "GL/glew.h"

#include "GPU_buffers.h"
#include "GPU_draw.h"
#include "GPU_extensions.h"
#include "GPU_material.h"

extern GLubyte stipple_quarttone[128]; /* glutil.c, bad level data */

static void add_shapekey_layers(DerivedMesh *dm, Mesh *me, Object *ob);
static void shapekey_layers_to_keyblocks(DerivedMesh *dm, Mesh *me, int actshape_uid);

///////////////////////////////////
///////////////////////////////////

static MVert *dm_getVertArray(DerivedMesh *dm)
{
	MVert *mvert = CustomData_get_layer(&dm->vertData, CD_MVERT);

	if (!mvert) {
		mvert = CustomData_add_layer(&dm->vertData, CD_MVERT, CD_CALLOC, NULL,
			dm->getNumVerts(dm));
		CustomData_set_layer_flag(&dm->vertData, CD_MVERT, CD_FLAG_TEMPORARY);
		dm->copyVertArray(dm, mvert);
	}

	return mvert;
}

static MEdge *dm_getEdgeArray(DerivedMesh *dm)
{
	MEdge *medge = CustomData_get_layer(&dm->edgeData, CD_MEDGE);

	if (!medge) {
		medge = CustomData_add_layer(&dm->edgeData, CD_MEDGE, CD_CALLOC, NULL,
			dm->getNumEdges(dm));
		CustomData_set_layer_flag(&dm->edgeData, CD_MEDGE, CD_FLAG_TEMPORARY);
		dm->copyEdgeArray(dm, medge);
	}

	return medge;
}

static MFace *dm_getFaceArray(DerivedMesh *dm)
{
	MFace *mface = CustomData_get_layer(&dm->faceData, CD_MFACE);

	if (!mface) {
		mface = CustomData_add_layer(&dm->faceData, CD_MFACE, CD_CALLOC, NULL,
			dm->getNumTessFaces(dm));
		CustomData_set_layer_flag(&dm->faceData, CD_MFACE, CD_FLAG_TEMPORARY);
		dm->copyTessFaceArray(dm, mface);
	}

	return mface;
}

static MLoop *dm_getLoopArray(DerivedMesh *dm)
{
	MLoop *mloop = CustomData_get_layer(&dm->loopData, CD_MLOOP);

	if (!mloop) {
		mloop = CustomData_add_layer(&dm->loopData, CD_MLOOP, CD_CALLOC, NULL,
			dm->numLoopData);
		CustomData_set_layer_flag(&dm->loopData, CD_MLOOP, CD_FLAG_TEMPORARY);
		dm->copyLoopArray(dm, mloop);
	}

	return mloop;
}

static MPoly *dm_getPolyArray(DerivedMesh *dm)
{
	MPoly *mpoly = CustomData_get_layer(&dm->polyData, CD_MPOLY);

	if (!mpoly) {
		mpoly = CustomData_add_layer(&dm->polyData, CD_MPOLY, CD_CALLOC, NULL,
			dm->getNumFaces(dm));
		CustomData_set_layer_flag(&dm->polyData, CD_MPOLY, CD_FLAG_TEMPORARY);
		dm->copyPolyArray(dm, mpoly);
	}

	return mpoly;
}

static MVert *dm_dupVertArray(DerivedMesh *dm)
{
	MVert *tmp = MEM_callocN(sizeof(*tmp) * dm->getNumVerts(dm),
							 "dm_dupVertArray tmp");

	if(tmp) dm->copyVertArray(dm, tmp);

	return tmp;
}

static MEdge *dm_dupEdgeArray(DerivedMesh *dm)
{
	MEdge *tmp = MEM_callocN(sizeof(*tmp) * dm->getNumEdges(dm),
							 "dm_dupEdgeArray tmp");

	if(tmp) dm->copyEdgeArray(dm, tmp);

	return tmp;
}

static MFace *dm_dupFaceArray(DerivedMesh *dm)
{
	MFace *tmp = MEM_callocN(sizeof(*tmp) * dm->getNumTessFaces(dm),
							 "dm_dupFaceArray tmp");

	if(tmp) dm->copyTessFaceArray(dm, tmp);

	return tmp;
}

static MLoop *dm_dupLoopArray(DerivedMesh *dm)
{
	MLoop *tmp = MEM_callocN(sizeof(*tmp) * dm->numLoopData,
							 "dm_dupLoopArray tmp");

	if(tmp) dm->copyLoopArray(dm, tmp);

	return tmp;
}

static MPoly *dm_dupPolyArray(DerivedMesh *dm)
{
	MPoly *tmp = MEM_callocN(sizeof(*tmp) * dm->numFaceData,
							 "dm_dupPolyArray tmp");

	if(tmp) dm->copyPolyArray(dm, tmp);

	return tmp;
}

static CustomData *dm_getVertCData(DerivedMesh *dm)
{
	return &dm->vertData;
}

static CustomData *dm_getEdgeCData(DerivedMesh *dm)
{
	return &dm->edgeData;
}

static CustomData *dm_getFaceCData(DerivedMesh *dm)
{
	return &dm->faceData;
}

static CustomData *dm_getLoopCData(DerivedMesh *dm)
{
	return &dm->loopData;
}

static CustomData *dm_getPolyCData(DerivedMesh *dm)
{
	return &dm->polyData;
}

void DM_init_funcs(DerivedMesh *dm)
{
	/* default function implementations */
	dm->getVertArray = dm_getVertArray;
	dm->getEdgeArray = dm_getEdgeArray;
	dm->getTessFaceArray = dm_getFaceArray;
	dm->getLoopArray = dm_getLoopArray;
	dm->getPolyArray = dm_getPolyArray;
	dm->dupVertArray = dm_dupVertArray;
	dm->dupEdgeArray = dm_dupEdgeArray;
	dm->dupTessFaceArray = dm_dupFaceArray;
	dm->dupLoopArray = dm_dupLoopArray;
	dm->dupPolyArray = dm_dupPolyArray;

	dm->getVertDataLayout = dm_getVertCData;
	dm->getEdgeDataLayout = dm_getEdgeCData;
	dm->getTessFaceDataLayout = dm_getFaceCData;
	dm->getLoopDataLayout = dm_getLoopCData;
	dm->getFaceDataLayout = dm_getPolyCData;

	dm->getVertData = DM_get_vert_data;
	dm->getEdgeData = DM_get_edge_data;
	dm->getTessFaceData = DM_get_face_data;
	dm->getVertDataArray = DM_get_vert_data_layer;
	dm->getEdgeDataArray = DM_get_edge_data_layer;
	dm->getTessFaceDataArray = DM_get_tessface_data_layer;

	bvhcache_init(&dm->bvhCache);
}

void DM_init(DerivedMesh *dm, DerivedMeshType type, int numVerts, int numEdges,
	     int numFaces, int numLoops, int numPoly)
{
	dm->type = type;
	dm->numVertData = numVerts;
	dm->numEdgeData = numEdges;
	dm->numFaceData = numFaces;
	dm->numLoopData = numLoops;
	dm->numPolyData = numPoly;

	DM_init_funcs(dm);
	
	dm->needsFree = 1;
}

void DM_from_template(DerivedMesh *dm, DerivedMesh *source, DerivedMeshType type,
                      int numVerts, int numEdges, int numFaces,
		      int numLoops, int numPolys)
{
	CustomData_copy(&source->vertData, &dm->vertData, CD_MASK_DERIVEDMESH,
					CD_CALLOC, numVerts);
	CustomData_copy(&source->edgeData, &dm->edgeData, CD_MASK_DERIVEDMESH,
					CD_CALLOC, numEdges);
	CustomData_copy(&source->faceData, &dm->faceData, CD_MASK_DERIVEDMESH,
					CD_CALLOC, numFaces);
	CustomData_copy(&source->loopData, &dm->loopData, CD_MASK_DERIVEDMESH,
	                CD_CALLOC, numLoops);
	CustomData_copy(&source->polyData, &dm->polyData, CD_MASK_DERIVEDMESH,
	                CD_CALLOC, numPolys);

	dm->type = type;
	dm->numVertData = numVerts;
	dm->numEdgeData = numEdges;
	dm->numFaceData = numFaces;
	dm->numLoopData = numLoops;
	dm->numPolyData = numPolys;

	DM_init_funcs(dm);

	dm->needsFree = 1;
}

int DM_release(DerivedMesh *dm)
{
	if (dm->needsFree) {
		bvhcache_free(&dm->bvhCache);
		GPU_drawobject_free( dm );
		CustomData_free(&dm->vertData, dm->numVertData);
		CustomData_free(&dm->edgeData, dm->numEdgeData);
		CustomData_free(&dm->faceData, dm->numFaceData);
		CustomData_free(&dm->loopData, dm->numLoopData);
		CustomData_free(&dm->polyData, dm->numPolyData);

		return 1;
	}
	else {
		CustomData_free_temporary(&dm->vertData, dm->numVertData);
		CustomData_free_temporary(&dm->edgeData, dm->numEdgeData);
		CustomData_free_temporary(&dm->faceData, dm->numFaceData);
		CustomData_free_temporary(&dm->loopData, dm->numLoopData);
		CustomData_free_temporary(&dm->polyData, dm->numPolyData);

		return 0;
	}
}

void DM_DupPolys(DerivedMesh *source, DerivedMesh *target)
{
	CustomData_free(&target->loopData, source->numLoopData);
	CustomData_free(&target->polyData, source->numPolyData);

	CustomData_copy(&source->loopData, &target->loopData, CD_MASK_DERIVEDMESH, CD_DUPLICATE, source->numLoopData);
	CustomData_copy(&source->polyData, &target->polyData, CD_MASK_DERIVEDMESH, CD_DUPLICATE, source->numPolyData);

	target->numLoopData = source->numLoopData;
	target->numPolyData = source->numPolyData;

	if (!CustomData_has_layer(&target->polyData, CD_MPOLY)) {
		MPoly *mpoly;
		MLoop *mloop;

		mloop = source->dupLoopArray(source);
		mpoly = source->dupPolyArray(source);
		CustomData_add_layer(&target->loopData, CD_MLOOP, CD_ASSIGN, mloop, source->numLoopData);
		CustomData_add_layer(&target->polyData, CD_MPOLY, CD_ASSIGN, mpoly, source->numPolyData);
	}
}

void DM_to_mesh(DerivedMesh *dm, Mesh *me, Object *ob)
{
	/* dm might depend on me, so we need to do everything with a local copy */
	Mesh tmp = *me;
	int totvert, totedge /*, totface */ /* UNUSED */, totloop, totpoly;
	int did_shapekeys=0;
	
	memset(&tmp.vdata, 0, sizeof(tmp.vdata));
	memset(&tmp.edata, 0, sizeof(tmp.edata));
	memset(&tmp.fdata, 0, sizeof(tmp.fdata));
	memset(&tmp.ldata, 0, sizeof(tmp.ldata));
	memset(&tmp.pdata, 0, sizeof(tmp.pdata));

	totvert = tmp.totvert = dm->getNumVerts(dm);
	totedge = tmp.totedge = dm->getNumEdges(dm);
	totpoly = tmp.totpoly = dm->getNumFaces(dm);
	totloop = tmp.totloop = dm->numLoopData;

	CustomData_copy(&dm->vertData, &tmp.vdata, CD_MASK_MESH, CD_DUPLICATE, totvert);
	CustomData_copy(&dm->edgeData, &tmp.edata, CD_MASK_MESH, CD_DUPLICATE, totedge);
	CustomData_copy(&dm->loopData, &tmp.ldata, CD_MASK_MESH, CD_DUPLICATE, totloop);
	CustomData_copy(&dm->polyData, &tmp.pdata, CD_MASK_MESH, CD_DUPLICATE, totpoly);

	if (CustomData_has_layer(&dm->vertData, CD_SHAPEKEY)) {
		KeyBlock *kb;
		int i=0;
		
		if (ob) {
			for (kb=me->key->block.first; kb; kb=kb->next, i++) {
				if (i == ob->shapenr-1) {
					i = kb->uid;
					break;
				}
			}
			
			if (!kb) {
				printf("error in DM_to_mesh: could not find active shapekey! eek!!\n");
				i = INT_MAX;
			}
		} else {
			/*if no object, set to INT_MAX so we don't mess up any shapekey layers*/
			i = INT_MAX;
		}
		
		shapekey_layers_to_keyblocks(dm, me, i);
		did_shapekeys = 1;
	}
	
	/* not all DerivedMeshes store their verts/edges/faces in CustomData, so
	   we set them here in case they are missing */
	if(!CustomData_has_layer(&tmp.vdata, CD_MVERT))
		CustomData_add_layer(&tmp.vdata, CD_MVERT, CD_ASSIGN, dm->dupVertArray(dm), totvert);
	if(!CustomData_has_layer(&tmp.edata, CD_MEDGE))
		CustomData_add_layer(&tmp.edata, CD_MEDGE, CD_ASSIGN, dm->dupEdgeArray(dm), totedge);
	if(!CustomData_has_layer(&tmp.pdata, CD_MPOLY)) {
		tmp.mloop = dm->dupLoopArray(dm);
		tmp.mpoly = dm->dupPolyArray(dm);

		CustomData_add_layer(&tmp.ldata, CD_MLOOP, CD_ASSIGN, tmp.mloop, tmp.totloop);
		CustomData_add_layer(&tmp.pdata, CD_MPOLY, CD_ASSIGN, tmp.mpoly, tmp.totpoly);
	}

	/* object had got displacement layer, should copy this layer to save sculpted data */
	/* NOTE: maybe some other layers should be copied? nazgul */
	if(CustomData_has_layer(&me->ldata, CD_MDISPS)) {
		if (totloop == me->totloop) {
			MDisps *mdisps = CustomData_get_layer(&me->ldata, CD_MDISPS);
			CustomData_add_layer(&tmp.ldata, CD_MDISPS, CD_DUPLICATE, mdisps, totloop);
		}
	}

	tmp.totface = mesh_recalcTesselation(&tmp.fdata, &tmp.ldata, &tmp.pdata, tmp.mvert, tmp.totface, tmp.totloop, tmp.totpoly);
	mesh_update_customdata_pointers(&tmp);

	CustomData_free(&me->vdata, me->totvert);
	CustomData_free(&me->edata, me->totedge);
	CustomData_free(&me->fdata, me->totface);
	CustomData_free(&me->ldata, me->totloop);
	CustomData_free(&me->pdata, me->totpoly);

	/*  ok, this should now use new CD shapekey data,
	    which shouuld be fed through the modifier 
		stack*/
	if(tmp.totvert != me->totvert && !did_shapekeys && me->key) {
		printf("YEEK! this should be recoded! Shape key loss!!!\n");
		if(tmp.key) tmp.key->id.us--;
		tmp.key = NULL;
	}

	*me = tmp;
}

void DM_to_meshkey(DerivedMesh *dm, Mesh *me, KeyBlock *kb)
{
	int a, totvert = dm->getNumVerts(dm);
	float *fp;
	MVert *mvert;
	
	if(totvert==0 || me->totvert==0 || me->totvert!=totvert) return;
	
	if(kb->data) MEM_freeN(kb->data);
	kb->data= MEM_callocN(me->key->elemsize*me->totvert, "kb->data");
	kb->totelem= totvert;
	
	fp= kb->data;
	mvert=dm->getVertDataArray(dm, CD_MVERT);
	
	for(a=0; a<kb->totelem; a++, fp+=3, mvert++) {
		copy_v3_v3(fp, mvert->co);
	}
}

void DM_set_only_copy(DerivedMesh *dm, CustomDataMask mask)
{
	CustomData_set_only_copy(&dm->vertData, mask);
	CustomData_set_only_copy(&dm->edgeData, mask);
	CustomData_set_only_copy(&dm->faceData, mask);
}

void DM_add_vert_layer(DerivedMesh *dm, int type, int alloctype, void *layer)
{
	CustomData_add_layer(&dm->vertData, type, alloctype, layer, dm->numVertData);
}

void DM_add_edge_layer(DerivedMesh *dm, int type, int alloctype, void *layer)
{
	CustomData_add_layer(&dm->edgeData, type, alloctype, layer, dm->numEdgeData);
}

void DM_add_tessface_layer(DerivedMesh *dm, int type, int alloctype, void *layer)
{
	CustomData_add_layer(&dm->faceData, type, alloctype, layer, dm->numFaceData);
}

void DM_add_loop_layer(DerivedMesh *dm, int type, int alloctype, void *layer)
{
	CustomData_add_layer(&dm->loopData, type, alloctype, layer, dm->numLoopData);
}

void DM_add_face_layer(DerivedMesh *dm, int type, int alloctype, void *layer)
{
	CustomData_add_layer(&dm->polyData, type, alloctype, layer, dm->numPolyData);
}

void *DM_get_vert_data(DerivedMesh *dm, int index, int type)
{
	return CustomData_get(&dm->vertData, index, type);
}

void *DM_get_edge_data(DerivedMesh *dm, int index, int type)
{
	return CustomData_get(&dm->edgeData, index, type);
}

void *DM_get_face_data(DerivedMesh *dm, int index, int type)
{
	return CustomData_get(&dm->faceData, index, type);
}

void *DM_get_vert_data_layer(DerivedMesh *dm, int type)
{
	if(type == CD_MVERT)
		return dm->getVertArray(dm);

	return CustomData_get_layer(&dm->vertData, type);
}

void *DM_get_edge_data_layer(DerivedMesh *dm, int type)
{
	if(type == CD_MEDGE)
		return dm->getEdgeArray(dm);

	return CustomData_get_layer(&dm->edgeData, type);
}

void *DM_get_tessface_data_layer(DerivedMesh *dm, int type)
{
	if (type == CD_MFACE)
		return dm->getTessFaceArray(dm);

	return CustomData_get_layer(&dm->faceData, type);
}

void *DM_get_face_data_layer(DerivedMesh *dm, int type)
{
	return CustomData_get_layer(&dm->polyData, type);
}

void DM_set_vert_data(DerivedMesh *dm, int index, int type, void *data)
{
	CustomData_set(&dm->vertData, index, type, data);
}

void DM_set_edge_data(DerivedMesh *dm, int index, int type, void *data)
{
	CustomData_set(&dm->edgeData, index, type, data);
}

void DM_set_face_data(DerivedMesh *dm, int index, int type, void *data)
{
	CustomData_set(&dm->faceData, index, type, data);
}

void DM_copy_vert_data(DerivedMesh *source, DerivedMesh *dest,
					   int source_index, int dest_index, int count)
{
	CustomData_copy_data(&source->vertData, &dest->vertData,
						 source_index, dest_index, count);
}

void DM_copy_edge_data(DerivedMesh *source, DerivedMesh *dest,
					   int source_index, int dest_index, int count)
{
	CustomData_copy_data(&source->edgeData, &dest->edgeData,
						 source_index, dest_index, count);
}

void DM_copy_tessface_data(DerivedMesh *source, DerivedMesh *dest,
					   int source_index, int dest_index, int count)
{
	CustomData_copy_data(&source->faceData, &dest->faceData,
						 source_index, dest_index, count);
}

void DM_copy_loop_data(DerivedMesh *source, DerivedMesh *dest,
                       int source_index, int dest_index, int count)
{
	CustomData_copy_data(&source->loopData, &dest->loopData,
	                     source_index, dest_index, count);
}

void DM_copy_face_data(DerivedMesh *source, DerivedMesh *dest,
                       int source_index, int dest_index, int count)
{
	CustomData_copy_data(&source->polyData, &dest->polyData,
	                     source_index, dest_index, count);
}

void DM_free_vert_data(struct DerivedMesh *dm, int index, int count)
{
	CustomData_free_elem(&dm->vertData, index, count);
}

void DM_free_edge_data(struct DerivedMesh *dm, int index, int count)
{
	CustomData_free_elem(&dm->edgeData, index, count);
}

void DM_free_tessface_data(struct DerivedMesh *dm, int index, int count)
{
	CustomData_free_elem(&dm->faceData, index, count);
}

void DM_free_loop_data(struct DerivedMesh *dm, int index, int count)
{
	CustomData_free_elem(&dm->loopData, index, count);
}

void DM_free_face_data(struct DerivedMesh *dm, int index, int count)
{
	CustomData_free_elem(&dm->polyData, index, count);
}

void DM_interp_vert_data(DerivedMesh *source, DerivedMesh *dest,
						 int *src_indices, float *weights,
						 int count, int dest_index)
{
	CustomData_interp(&source->vertData, &dest->vertData, src_indices,
					  weights, NULL, count, dest_index);
}

void DM_interp_edge_data(DerivedMesh *source, DerivedMesh *dest,
						 int *src_indices,
						 float *weights, EdgeVertWeight *vert_weights,
						 int count, int dest_index)
{
	CustomData_interp(&source->edgeData, &dest->edgeData, src_indices,
					  weights, (float*)vert_weights, count, dest_index);
}

void DM_interp_tessface_data(DerivedMesh *source, DerivedMesh *dest,
						 int *src_indices,
						 float *weights, FaceVertWeight *vert_weights,
						 int count, int dest_index)
{
	CustomData_interp(&source->faceData, &dest->faceData, src_indices,
					  weights, (float*)vert_weights, count, dest_index);
}

void DM_swap_tessface_data(DerivedMesh *dm, int index, const int *corner_indices)
{
	CustomData_swap(&dm->faceData, index, corner_indices);
}

void DM_interp_loop_data(DerivedMesh *source, DerivedMesh *dest,
                         int *src_indices,
                         float *weights, int count, int dest_index)
{
	CustomData_interp(&source->loopData, &dest->loopData, src_indices,
	                  weights, NULL, count, dest_index);
}

void DM_interp_face_data(DerivedMesh *source, DerivedMesh *dest,
                         int *src_indices,
                         float *weights, int count, int dest_index)
{
	CustomData_interp(&source->polyData, &dest->polyData, src_indices,
	                  weights, NULL, count, dest_index);
}

///
DerivedMesh *mesh_create_derived(Mesh *me, Object *ob, float (*vertCos)[3])
{
	DerivedMesh *dm = CDDM_from_mesh(me, ob);
	
	if(!dm)
		return NULL;
	
	if (vertCos)
		CDDM_apply_vert_coords(dm, vertCos);

	CDDM_calc_normals(dm);

	return dm;
}

/***/

DerivedMesh *mesh_create_derived_for_modifier(Scene *scene, Object *ob, 
	ModifierData *md, int build_shapekey_layers)
{
	Mesh *me = ob->data;
	ModifierTypeInfo *mti = modifierType_getInfo(md->type);
	DerivedMesh *dm;

	md->scene= scene;
	
	if (!(md->mode&eModifierMode_Realtime)) return NULL;
	if (mti->isDisabled && mti->isDisabled(md, 0)) return NULL;
	
	if (build_shapekey_layers && me->key && ob->shapenr <= BLI_countlist(&me->key->block)) {
		key_to_mesh(BLI_findlink(&me->key->block, ob->shapenr-1), me);
	}
	
	if (mti->type==eModifierTypeType_OnlyDeform) {
		int numVerts;
		float (*deformedVerts)[3] = mesh_getVertexCos(me, &numVerts);

		mti->deformVerts(md, ob, NULL, deformedVerts, numVerts, 0, 0);
		dm = mesh_create_derived(me, ob, deformedVerts);

		if (build_shapekey_layers)
			add_shapekey_layers(dm, me, ob);
		
		MEM_freeN(deformedVerts);
	} else {
		DerivedMesh *tdm = mesh_create_derived(me, ob, NULL);

		if (build_shapekey_layers)
			add_shapekey_layers(tdm, me, ob);
		
		dm = mti->applyModifier(md, ob, tdm, 0, 0);

		if(tdm != dm) tdm->release(tdm);
	}

	return dm;
}

static float *get_editbmesh_orco_verts(BMEditMesh *em)
{
	BMIter iter;
	BMVert *eve;
	float *orco;
	int a, totvert;

	/* these may not really be the orco's, but it's only for preview.
	 * could be solver better once, but isn't simple */

	totvert= em->bm->totvert;
	
	orco = MEM_mallocN(sizeof(float)*3*totvert, "EditMesh Orco");

	eve = BMIter_New(&iter, em->bm, BM_VERTS_OF_MESH, NULL);
	for (a=0; eve; eve=BMIter_Step(&iter), a+=3) {
		copy_v3_v3(orco+a, eve->co);
	}
	
	return orco;
}

/* orco custom data layer */
static void *get_orco_coords_dm(Object *ob, BMEditMesh *em, int layer, int *free)
{
	*free= 0;

	if(layer == CD_ORCO) {
		/* get original coordinates */
		*free= 1;

		if(em)
			return (float(*)[3])get_editbmesh_orco_verts(em);
		else
			return (float(*)[3])get_mesh_orco_verts(ob);
	}
	else if(layer == CD_CLOTH_ORCO) {
		/* apply shape key for cloth, this should really be solved
		   by a more flexible customdata system, but not simple */
		if(!em) {
			ClothModifierData *clmd = (ClothModifierData *)modifiers_findByType(ob, eModifierType_Cloth);
			if (clmd) {
				KeyBlock *kb= key_get_keyblock(ob_get_key(ob), clmd->sim_parms->shapekey_rest);
	
				if(kb->data)
					return kb->data;
			}
		}

		return NULL;
	}

	return NULL;
}

static DerivedMesh *create_orco_dm(Object *ob, Mesh *me, BMEditMesh *em, int layer)
{
	DerivedMesh *dm;
	float (*orco)[3];
	int free;

	if(em) dm= CDDM_from_BMEditMesh(em, me, 0);
	else dm= CDDM_from_mesh(me, ob);

	orco= get_orco_coords_dm(ob, em, layer, &free);

	if(orco) {
		CDDM_apply_vert_coords(dm, orco);
		if(free) MEM_freeN(orco);
	}

	CDDM_calc_normals(dm);

	return dm;
}

static void add_orco_dm(Object *ob, BMEditMesh *em, DerivedMesh *dm,
						DerivedMesh *orcodm, int layer)
{
	float (*orco)[3], (*layerorco)[3];
	int totvert, free;

	totvert= dm->getNumVerts(dm);

	if(orcodm) {
		orco= MEM_callocN(sizeof(float)*3*totvert, "dm orco");
		free= 1;

		if(orcodm->getNumVerts(orcodm) == totvert)
			orcodm->getVertCos(orcodm, orco);
		else
			dm->getVertCos(dm, orco);
	}
	else
		orco= get_orco_coords_dm(ob, em, layer, &free);

	if(orco) {
		if(layer == CD_ORCO)
			transform_mesh_orco_verts(ob->data, orco, totvert, 0);

		if(!(layerorco = DM_get_vert_data_layer(dm, layer))) {
			DM_add_vert_layer(dm, layer, CD_CALLOC, NULL);
			layerorco = DM_get_vert_data_layer(dm, layer);
		}

		memcpy(layerorco, orco, sizeof(float)*3*totvert);
		if(free) MEM_freeN(orco);
	}
}

/* weight paint colors */

/* Something of a hack, at the moment deal with weightpaint
 * by tucking into colors during modifier eval, only in
 * wpaint mode. Works ok but need to make sure recalc
 * happens on enter/exit wpaint.
 */

void weight_to_rgb(float input, float *fr, float *fg, float *fb)
{
	float blend;
	
	blend= ((input/2.0f)+0.5f);
	
	if (input<=0.25f){	// blue->cyan
		*fr= 0.0f;
		*fg= blend*input*4.0f;
		*fb= blend;
	}
	else if (input<=0.50f){	// cyan->green
		*fr= 0.0f;
		*fg= blend;
		*fb= blend*(1.0f-((input-0.25f)*4.0f)); 
	}
	else if (input <= 0.75f){	// green->yellow
		*fr= blend * ((input-0.50f)*4.0f);
		*fg= blend;
		*fb= 0.0f;
	}
	else if (input <= 1.0f){ // yellow->red
		*fr= blend;
		*fg= blend * (1.0f-((input-0.75f)*4.0f)); 
		*fb= 0.0f;
	}
}

/* draw_flag's for calc_weightpaint_vert_color */
enum {
	CALC_WP_MULTIPAINT= (1<<0),
	CALC_WP_AUTO_NORMALIZE= (1<<1),
};

static void calc_weightpaint_vert_color(Object *ob, ColorBand *coba, int vert, unsigned char *col, char *dg_flags, int selected, int UNUSED(unselected), const int draw_flag)
{
	Mesh *me = ob->data;
	float colf[4], input = 0.0f;
	int i;

	
	int make_black= FALSE;

	if (me->dvert) {
		if ((selected > 1) && (draw_flag & CALC_WP_MULTIPAINT)) {
			
			int was_a_nonzero= FALSE;
			for (i=0; i<me->dvert[vert].totweight; i++) {
				/* in multipaint, get the average if auto normalize is inactive
				 * get the sum if it is active */
				if(dg_flags[me->dvert[vert].dw[i].def_nr]) {
					if(me->dvert[vert].dw[i].weight) {
						input+= me->dvert[vert].dw[i].weight;
						was_a_nonzero= TRUE;
					}
				}
			}

			/* make it black if the selected groups have no weight on a vertex */
			if(was_a_nonzero == FALSE) {
				make_black = TRUE;
			}
			else if ((draw_flag & CALC_WP_AUTO_NORMALIZE) == FALSE) {
				input /= selected; /* get the average */
			}
		}
		else {
			/* default, non tricky behavior */
			for (i=0; i<me->dvert[vert].totweight; i++) {
				if (me->dvert[vert].dw[i].def_nr==ob->actdef-1) {
					input+=me->dvert[vert].dw[i].weight;
				}
			}
		}
	}
	
	if (make_black) {
		col[3] = 0;
		col[2] = 0;
		col[1] = 0;
		col[0] = 255;
		return;
	}

	CLAMP(input, 0.0f, 1.0f);	

	if(coba)
		do_colorband(coba, input, colf);
	else
		weight_to_rgb(input, colf, colf+1, colf+2);
	
	col[3] = (unsigned char)(colf[0] * 255.0f);
	col[2] = (unsigned char)(colf[1] * 255.0f);
	col[1] = (unsigned char)(colf[2] * 255.0f);
	col[0] = 255;
}

static ColorBand *stored_cb= NULL;

void vDM_ColorBand_store(ColorBand *coba)
{
	stored_cb= coba;
}

static void add_weight_mcol_dm(Object *ob, DerivedMesh *dm, int const draw_flag)
{
	// Mesh *me = ob->data; // UNUSED
	MFace *mf = dm->getTessFaceArray(dm);
	MLoop *mloop = dm->getLoopArray(dm), *ml;
	MPoly *mp = dm->getPolyArray(dm);
	ColorBand *coba= stored_cb;	/* warning, not a local var */
	unsigned char *wtcol;
	unsigned char(*wlcol)[4] = NULL;
	BLI_array_declare(wlcol);
	int i, j, totface=dm->getNumTessFaces(dm), totloop;
	int *origIndex = dm->getVertDataArray(dm, CD_ORIGINDEX);

	int defbase_len = BLI_countlist(&ob->defbase);
	char *defbase_sel = MEM_mallocN(defbase_len * sizeof(char), __func__);
	int selected = get_selected_defgroups(ob, defbase_sel, defbase_len);
	int unselected = defbase_len - selected;

	wtcol = MEM_callocN (sizeof (unsigned char) * totface*4*4, "weightmap");
	
	/*first add colors to the tesselation faces*/
	memset(wtcol, 0x55, sizeof (unsigned char) * totface*4*4);
	for (i=0; i<totface; i++, mf++) {
		/*origindex being NULL means we're operating on original mesh data*/
		calc_weightpaint_vert_color(ob, coba, mf->v1, &wtcol[(i*4 + 0)*4], defbase_sel, selected, unselected, draw_flag);
		calc_weightpaint_vert_color(ob, coba, mf->v2, &wtcol[(i*4 + 1)*4], defbase_sel, selected, unselected, draw_flag);
		calc_weightpaint_vert_color(ob, coba, mf->v3, &wtcol[(i*4 + 2)*4], defbase_sel, selected, unselected, draw_flag);
		if (mf->v4)
			calc_weightpaint_vert_color(ob, coba, mf->v4, &wtcol[(i*4 + 3)*4], defbase_sel, selected, unselected, draw_flag);
	}
	
	CustomData_add_layer(&dm->faceData, CD_WEIGHT_MCOL, CD_ASSIGN, wtcol, totface);

	/*now add to loops, so the data can be passed through the modifier stack*/
	totloop = 0;
	for (i=0; i<dm->numPolyData; i++, mp++) {
		ml = mloop + mp->loopstart;

		for (j=0; j<mp->totloop; j++, ml++, totloop++) {
			BLI_array_growone(wlcol);

			calc_weightpaint_vert_color(ob, coba, origIndex ? origIndex[ml->v] : ml->v,
										(unsigned char *)&wlcol[totloop], defbase_sel, selected, unselected, draw_flag);
		}
	}

	MEM_freeN(defbase_sel);

	CustomData_add_layer(&dm->loopData, CD_WEIGHT_MLOOPCOL, CD_ASSIGN, wlcol, totloop);
}


static void shapekey_layers_to_keyblocks(DerivedMesh *dm, Mesh *me, int actshape_uid)
{
	KeyBlock *kb;
	int i, j, tot;
	
	if (!me->key)
		return;	
	
	tot = CustomData_number_of_layers(&dm->vertData, CD_SHAPEKEY);
	for (i=0; i<tot; i++) {
		CustomDataLayer *layer = &dm->vertData.layers[CustomData_get_layer_index_n(&dm->vertData, CD_SHAPEKEY, i)];
		float (*cos)[3], (*kbcos)[3];
		
		for (kb=me->key->block.first; kb; kb=kb->next) {
			if (kb->uid == layer->uid)
				break;
		}
		
		if (!kb) {
			kb = add_keyblock(me->key, layer->name);
			kb->uid = layer->uid;
		}
		
		if (kb->data)
			MEM_freeN(kb->data);
		
		cos = CustomData_get_layer_n(&dm->vertData, CD_SHAPEKEY, i);
		kb->totelem = dm->numVertData;

		kb->data = kbcos = MEM_mallocN(sizeof(float)*3*kb->totelem, "kbcos DerivedMesh.c");
		if (kb->uid == actshape_uid) {
			MVert *mvert = dm->getVertArray(dm);
			
			for (j=0; j<dm->numVertData; j++, kbcos++, mvert++) {
				copy_v3_v3(*kbcos, mvert->co);
			}
		} else {
			for (j=0; j<kb->totelem; j++, cos++, kbcos++) {
				copy_v3_v3(*kbcos, *cos);
			}
		}
	}
	
	for (kb=me->key->block.first; kb; kb=kb->next) {
		if (kb->totelem != dm->numVertData) {
			if (kb->data)
				MEM_freeN(kb->data);
			
			kb->totelem = dm->numVertData;
			kb->data = MEM_callocN(sizeof(float)*3*kb->totelem, "kb->data derivedmesh.c");
			fprintf(stderr, "%s: lost a shapekey layer! (bmesh internal error)\n", __func__);
		}
	}
}

static void add_shapekey_layers(DerivedMesh *dm, Mesh *me, Object *UNUSED(ob))
{
	KeyBlock *kb;
	Key *key = me->key;
	int a, b;
	
	if (!me->key)
		return;
	
	if (dm->numVertData != me->totvert) {
		printf("error in add_shapekey_layers: dm isn't the same size as me\n");
		return;
	}
		
	for (a=0, kb=key->block.first; kb; kb=kb->next, a++) {
		float (*cos)[3] = CustomData_add_layer_named(&dm->vertData, CD_SHAPEKEY, CD_CALLOC, NULL, dm->numVertData, kb->name);
		int ci = CustomData_get_layer_index_n(&dm->vertData, CD_SHAPEKEY, a);
		
		dm->vertData.layers[ci].uid = kb->uid;
		if (kb->totelem != dm->numVertData) {
			printf("error in add_shapekey_layers: totelem and totvert don't match");
			continue;
		}
		
		for (b=0; b<kb->totelem; b++, cos++) {
			copy_v3_v3((float *)cos, ((float*)kb->data)+b*3);
		}
	}
}

/* new value for useDeform -1  (hack for the gameengine):
 * - apply only the modifier stack of the object, skipping the virtual modifiers,
 * - don't apply the key
 * - apply deform modifiers and input vertexco
 */
static void mesh_calc_modifiers(Scene *scene, Object *ob, float (*inputVertexCos)[3],
								DerivedMesh **deform_r, DerivedMesh **final_r,
								int useRenderParams, int useDeform,
								int needMapping, CustomDataMask dataMask, 
								int index, int useCache, int build_shapekey_layers)
{
	Mesh *me = ob->data;
	ModifierData *firstmd, *md;
	LinkNode *datamasks, *curr;
	CustomDataMask mask, nextmask, append_mask = 0;
	float (*deformedVerts)[3] = NULL;
	DerivedMesh *dm=NULL, *orcodm, *clothorcodm, *finaldm;
	int numVerts = me->totvert;
	int required_mode;
	int isPrevDeform= FALSE;
	int skipVirtualArmature = (useDeform < 0);
	MultiresModifierData *mmd= get_multires_modifier(scene, ob, 0);
	int has_multires = mmd != NULL, multires_applied = 0;
	int sculpt_mode = ob->mode & OB_MODE_SCULPT && ob->sculpt;

	int draw_flag= ((scene->toolsettings->multipaint ? CALC_WP_MULTIPAINT : 0) |
	                (scene->toolsettings->auto_normalize ? CALC_WP_AUTO_NORMALIZE : 0));

	if(mmd && !mmd->sculptlvl)
		has_multires = 0;

	if(!skipVirtualArmature) {
		firstmd = modifiers_getVirtualModifierList(ob);
	}
	else {
		/* game engine exception */
		firstmd = ob->modifiers.first;
		if(firstmd && firstmd->type == eModifierType_Armature)
			firstmd = firstmd->next;
	}

	md = firstmd;

	modifiers_clearErrors(ob);

	if(useRenderParams) required_mode = eModifierMode_Render;
	else required_mode = eModifierMode_Realtime;

	datamasks = modifiers_calcDataMasks(scene, ob, md, dataMask, required_mode);
	curr = datamasks;

	if(deform_r) *deform_r = NULL;
	*final_r = NULL;

	if(useDeform) {
		if(inputVertexCos)
			deformedVerts = inputVertexCos;
		
		/* Apply all leading deforming modifiers */
		for(;md; md = md->next, curr = curr->next) {
			ModifierTypeInfo *mti = modifierType_getInfo(md->type);

			md->scene= scene;
			
			if(!modifier_isEnabled(scene, md, required_mode)) continue;
			if(useDeform < 0 && mti->dependsOnTime && mti->dependsOnTime(md)) continue;

			if(mti->type == eModifierTypeType_OnlyDeform) {
				if(!deformedVerts)
					deformedVerts = mesh_getVertexCos(me, &numVerts);

				mti->deformVerts(md, ob, NULL, deformedVerts, numVerts, useRenderParams, useDeform);
			} else {
				break;
			}
			
			/* grab modifiers until index i */
			if((index >= 0) && (modifiers_indexInObject(ob, md) >= index))
				break;
		}

		/* Result of all leading deforming modifiers is cached for
		 * places that wish to use the original mesh but with deformed
		 * coordinates (vpaint, etc.)
		 */
		if (deform_r) {
			*deform_r = CDDM_from_mesh(me, ob);
			
			if (build_shapekey_layers)
				add_shapekey_layers(dm, me, ob);
			
			if(deformedVerts) {
				CDDM_apply_vert_coords(*deform_r, deformedVerts);
				CDDM_calc_normals(*deform_r);
			}
		}
	} else {
		/* default behaviour for meshes */
		if(inputVertexCos)
			deformedVerts = inputVertexCos;
		else
			deformedVerts = mesh_getVertexCos(me, &numVerts);
	}


	/* Now apply all remaining modifiers. If useDeform is off then skip
	 * OnlyDeform ones. 
	 */
	dm = NULL;
	orcodm = NULL;
	clothorcodm = NULL;

	for(;md; md = md->next, curr = curr->next) {
		ModifierTypeInfo *mti = modifierType_getInfo(md->type);

		md->scene= scene;

		if(!modifier_isEnabled(scene, md, required_mode)) continue;
		if(mti->type == eModifierTypeType_OnlyDeform && !useDeform) continue;
		if((mti->flags & eModifierTypeFlag_RequiresOriginalData) && dm) {
			modifier_setError(md, "Modifier requires original data, bad stack position.");
			continue;
		}
		if(sculpt_mode && (!has_multires || multires_applied)) {
			int unsupported= 0;

			if(scene->toolsettings->sculpt->flags & SCULPT_ONLY_DEFORM)
				unsupported|= mti->type != eModifierTypeType_OnlyDeform;

			unsupported|= md->type == eModifierType_Multires && ((MultiresModifierData*)md)->sculptlvl==0;
			unsupported|= multires_applied;

			if(unsupported) {
				modifier_setError(md, "Not supported in sculpt mode.");
				continue;
			}
		}
		if(needMapping && !modifier_supportsMapping(md)) continue;
		if(useDeform < 0 && mti->dependsOnTime && mti->dependsOnTime(md)) continue;

		/* add an orco layer if needed by this modifier */
		if(mti->requiredDataMask)
			mask = mti->requiredDataMask(ob, md);
		else
			mask = 0;

		if(dm && (mask & CD_MASK_ORCO))
			add_orco_dm(ob, NULL, dm, orcodm, CD_ORCO);

		/* How to apply modifier depends on (a) what we already have as
		 * a result of previous modifiers (could be a DerivedMesh or just
		 * deformed vertices) and (b) what type the modifier is.
		 */

		if(mti->type == eModifierTypeType_OnlyDeform) {
			/* No existing verts to deform, need to build them. */
			if(!deformedVerts) {
				if(dm) {
					/* Deforming a derived mesh, read the vertex locations
					 * out of the mesh and deform them. Once done with this
					 * run of deformers verts will be written back.
					 */
					numVerts = dm->getNumVerts(dm);
					deformedVerts =
						MEM_mallocN(sizeof(*deformedVerts) * numVerts, "dfmv");
					dm->getVertCos(dm, deformedVerts);
				} else {
					deformedVerts = mesh_getVertexCos(me, &numVerts);
				}
			}

			/* if this is not the last modifier in the stack then recalculate the normals
			 * to avoid giving bogus normals to the next modifier see: [#23673] */
			if(dm && isPrevDeform &&  mti->dependsOnNormals && mti->dependsOnNormals(md)) {
				/* XXX, this covers bug #23673, but we may need normal calc for other types */
				if(dm && dm->type == DM_TYPE_CDDM) {
					CDDM_apply_vert_coords(dm, deformedVerts);
					CDDM_calc_normals(dm);
				}
			}

			mti->deformVerts(md, ob, dm, deformedVerts, numVerts, useRenderParams, useDeform);
		} else {
			DerivedMesh *ndm;

			/* determine which data layers are needed by following modifiers */
			if(curr->next)
				nextmask= (CustomDataMask)GET_INT_FROM_POINTER(curr->next->link);
			else
				nextmask= dataMask;

			/* apply vertex coordinates or build a DerivedMesh as necessary */
			if(dm) {
				if(deformedVerts) {
					DerivedMesh *tdm = CDDM_copy(dm, 0);
					dm->release(dm);
					dm = tdm;

					CDDM_apply_vert_coords(dm, deformedVerts);
					CDDM_calc_normals(dm);
				}
			} else {
				dm = CDDM_from_mesh(me, ob);

				if (build_shapekey_layers)
					add_shapekey_layers(dm, me, ob);

				if(deformedVerts) {
					CDDM_apply_vert_coords(dm, deformedVerts);
					CDDM_calc_normals(dm);
				}

				/* Constructive modifiers need to have an origindex
				 * otherwise they wont have anywhere to copy the data from.
				 *
				 * Also create ORIGINDEX data if any of the following modifiers
				 * requests it, this way Mirror, Solidify etc will keep ORIGINDEX
				 * data by using generic DM_copy_vert_data() functions.
				 */
				if(needMapping || (nextmask & CD_MASK_ORIGINDEX)) {
					/* calc */
					DM_add_vert_layer(dm, CD_ORIGINDEX, CD_CALLOC, NULL);
					DM_add_edge_layer(dm, CD_ORIGINDEX, CD_CALLOC, NULL);
					DM_add_face_layer(dm, CD_ORIGINDEX, CD_CALLOC, NULL);

<<<<<<< HEAD
					range_vni(DM_get_vert_data_layer(dm, CD_ORIGINDEX), dm->numVertData, 0);
					range_vni(DM_get_edge_data_layer(dm, CD_ORIGINDEX), dm->numEdgeData, 0);
					range_vni(DM_get_face_data_layer(dm, CD_ORIGINDEX), dm->numPolyData, 0);
=======
					range_vn_i(DM_get_vert_data_layer(dm, CD_ORIGINDEX), dm->numVertData, 0);
					range_vn_i(DM_get_edge_data_layer(dm, CD_ORIGINDEX), dm->numEdgeData, 0);
					range_vn_i(DM_get_face_data_layer(dm, CD_ORIGINDEX), dm->numFaceData, 0);
>>>>>>> df22957b
				}

				if((dataMask & CD_MASK_WEIGHT_MCOL) && (ob->mode & OB_MODE_WEIGHT_PAINT))
					add_weight_mcol_dm(ob, dm, draw_flag);

			}

			
			/* set the DerivedMesh to only copy needed data */
			mask= (CustomDataMask)GET_INT_FROM_POINTER(curr->link);
			/* needMapping check here fixes bug [#28112], otherwise its
			 * possible that it wont be copied */
			mask |= append_mask;
			DM_set_only_copy(dm, mask | (needMapping ? CD_MASK_ORIGINDEX : 0));
			
			/* add cloth rest shape key if need */
			if(mask & CD_MASK_CLOTH_ORCO)
				add_orco_dm(ob, NULL, dm, clothorcodm, CD_CLOTH_ORCO);

			/* add an origspace layer if needed */
			if(((CustomDataMask)GET_INT_FROM_POINTER(curr->link)) & CD_MASK_ORIGSPACE)
				if(!CustomData_has_layer(&dm->faceData, CD_ORIGSPACE))
					DM_add_tessface_layer(dm, CD_ORIGSPACE, CD_DEFAULT, NULL);

			ndm = mti->applyModifier(md, ob, dm, useRenderParams, useCache);

			if(ndm) {
				/* if the modifier returned a new dm, release the old one */
				if(dm && dm != ndm) dm->release(dm);

				dm = ndm;

				if(deformedVerts) {
					if(deformedVerts != inputVertexCos)
						MEM_freeN(deformedVerts);

					deformedVerts = NULL;
				}
			} 

			/* create an orco derivedmesh in parallel */
			if(nextmask & CD_MASK_ORCO) {
				if(!orcodm)
					orcodm= create_orco_dm(ob, me, NULL, CD_ORCO);

				nextmask &= ~CD_MASK_ORCO;
				DM_set_only_copy(orcodm, nextmask | CD_MASK_ORIGINDEX);
				ndm = mti->applyModifier(md, ob, orcodm, useRenderParams, 0);

				if(ndm) {
					/* if the modifier returned a new dm, release the old one */
					if(orcodm && orcodm != ndm) orcodm->release(orcodm);
					orcodm = ndm;
				}
			}

			/* create cloth orco derivedmesh in parallel */
			if(nextmask & CD_MASK_CLOTH_ORCO) {
				if(!clothorcodm)
					clothorcodm= create_orco_dm(ob, me, NULL, CD_CLOTH_ORCO);

				nextmask &= ~CD_MASK_CLOTH_ORCO;
				DM_set_only_copy(clothorcodm, nextmask | CD_MASK_ORIGINDEX);
				ndm = mti->applyModifier(md, ob, clothorcodm, useRenderParams, 0);

				if(ndm) {
					/* if the modifier returned a new dm, release the old one */
					if(clothorcodm && clothorcodm != ndm) clothorcodm->release(clothorcodm);
					clothorcodm = ndm;
				}
			}

			/* in case of dynamic paint, make sure preview mask remains for following modifiers */
			if (md->type == eModifierType_DynamicPaint)
				append_mask |= CD_MASK_WEIGHT_MCOL;
		}

		isPrevDeform= (mti->type == eModifierTypeType_OnlyDeform);

		/* grab modifiers until index i */
		if((index >= 0) && (modifiers_indexInObject(ob, md) >= index))
			break;

		if(sculpt_mode && md->type == eModifierType_Multires)
			multires_applied = 1;
	}

	for(md=firstmd; md; md=md->next)
		modifier_freeTemporaryData(md);

	/* Yay, we are done. If we have a DerivedMesh and deformed vertices
	 * need to apply these back onto the DerivedMesh. If we have no
	 * DerivedMesh then we need to build one.
	 */
	if(dm && deformedVerts) {
		finaldm = CDDM_copy(dm, 0);

		dm->release(dm);

		CDDM_apply_vert_coords(finaldm, deformedVerts);
		CDDM_calc_normals(finaldm);

		if((dataMask & CD_MASK_WEIGHT_MCOL) && (ob->mode & OB_MODE_WEIGHT_PAINT))
			add_weight_mcol_dm(ob, finaldm, draw_flag);
	} else if(dm) {
		finaldm = dm;
	} else {
		int recalc_normals= 0;

		finaldm = CDDM_from_mesh(me, ob);
		
		if(build_shapekey_layers) {
			add_shapekey_layers(finaldm, me, ob);
			recalc_normals= 1;
		}
		
		if(deformedVerts) {
			CDDM_apply_vert_coords(finaldm, deformedVerts);
			recalc_normals= 1;
		}

		if(recalc_normals)
			CDDM_calc_normals(finaldm);
		
		if((dataMask & CD_MASK_WEIGHT_MCOL) && (ob->mode & OB_MODE_WEIGHT_PAINT))
			add_weight_mcol_dm(ob, finaldm, draw_flag);
	}

	/* add an orco layer if needed */
	if(dataMask & CD_MASK_ORCO) {
		add_orco_dm(ob, NULL, finaldm, orcodm, CD_ORCO);

		if(deform_r && *deform_r)
			add_orco_dm(ob, NULL, *deform_r, NULL, CD_ORCO);
	}

#ifdef WITH_GAMEENGINE
	/* NavMesh - this is a hack but saves having a NavMesh modifier */
	if ((ob->gameflag & OB_NAVMESH) && (finaldm->type == DM_TYPE_CDDM)) {
		DerivedMesh *tdm;
		tdm= navmesh_dm_createNavMeshForVisualization(finaldm);
		if (finaldm != tdm) {
			finaldm->release(finaldm);
			finaldm= tdm;
		}
	}
#endif /* WITH_GAMEENGINE */

	/* Re-tesselation is necessary to push render data (uvs, textures, colors)
	   from loops and polys onto the tessfaces. This may be currently be redundant
	   in cases where the render mode doesn't use these inputs, but ideally
	   eventually tesselation would happen on-demand, and this is one of the primary
	   places it would be needed. */
	finaldm->recalcTesselation(finaldm);
	finaldm->calcNormals(finaldm);

	*final_r = finaldm;

	if(orcodm)
		orcodm->release(orcodm);
	if(clothorcodm)
		clothorcodm->release(clothorcodm);

	if(deformedVerts && deformedVerts != inputVertexCos)
		MEM_freeN(deformedVerts);

	BLI_linklist_free(datamasks, NULL);
}

float (*editbmesh_get_vertex_cos(BMEditMesh *em, int *numVerts_r))[3]
{
	int i, numVerts = *numVerts_r = em->bm->totvert;
	float (*cos)[3];
	BMIter iter;
	BMVert *eve;

	cos = MEM_mallocN(sizeof(float)*3*numVerts, "vertexcos");

	eve = BMIter_New(&iter, em->bm, BM_VERTS_OF_MESH, NULL);
	for (i=0; eve; eve=BMIter_Step(&iter), i++) {
		copy_v3_v3(cos[i], eve->co);
	}

	return cos;
}

int editbmesh_modifier_is_enabled(Scene *scene, ModifierData *md, DerivedMesh *dm)
{
	ModifierTypeInfo *mti = modifierType_getInfo(md->type);
	int required_mode = eModifierMode_Realtime | eModifierMode_Editmode;

	if(!modifier_isEnabled(scene, md, required_mode)) return 0;
	if((mti->flags & eModifierTypeFlag_RequiresOriginalData) && dm) {
		modifier_setError(md, "Modifier requires original data, bad stack position.");
		return 0;
	}
	
	return 1;
}

static void editbmesh_calc_modifiers(Scene *scene, Object *ob, BMEditMesh *em, DerivedMesh **cage_r,
									DerivedMesh **final_r,
									CustomDataMask dataMask)
{
	ModifierData *md;
	float (*deformedVerts)[3] = NULL;
	CustomDataMask mask;
	DerivedMesh *dm = NULL, *orcodm = NULL, *finaldm = NULL;
	int i, numVerts = 0, cageIndex = modifiers_getCageIndex(scene, ob, NULL, 1);
	LinkNode *datamasks, *curr;
	int required_mode = eModifierMode_Realtime | eModifierMode_Editmode;

	modifiers_clearErrors(ob);

	if(cage_r && cageIndex == -1) {
		*cage_r = getEditDerivedBMesh(em, ob, NULL);
	}

	md = modifiers_getVirtualModifierList(ob);

	datamasks = modifiers_calcDataMasks(scene, ob, md, dataMask, required_mode);

	curr = datamasks;
	for(i = 0; md; i++, md = md->next, curr = curr->next) {
		ModifierTypeInfo *mti = modifierType_getInfo(md->type);

		md->scene= scene;
		
		if(!editbmesh_modifier_is_enabled(scene, md, dm))
			continue;

		/* add an orco layer if needed by this modifier */
		if(dm && mti->requiredDataMask) {
			mask = mti->requiredDataMask(ob, md);
			if(mask & CD_MASK_ORCO)
				add_orco_dm(ob, em, dm, orcodm, CD_ORCO);
		}

		/* How to apply modifier depends on (a) what we already have as
		 * a result of previous modifiers (could be a DerivedMesh or just
		 * deformed vertices) and (b) what type the modifier is.
		 */

		if(mti->type == eModifierTypeType_OnlyDeform) {
			/* No existing verts to deform, need to build them. */
			if(!deformedVerts) {
				if(dm) {
					/* Deforming a derived mesh, read the vertex locations
					 * out of the mesh and deform them. Once done with this
					 * run of deformers verts will be written back.
					 */
					numVerts = dm->getNumVerts(dm);
					deformedVerts =
						MEM_mallocN(sizeof(*deformedVerts) * numVerts, "dfmv");
					dm->getVertCos(dm, deformedVerts);
				} else {
					deformedVerts = editbmesh_get_vertex_cos(em, &numVerts);
				}
			}

			if (mti->deformVertsEM)
				mti->deformVertsEM(md, ob, em, dm, deformedVerts, numVerts);
			else mti->deformVerts(md, ob, dm, deformedVerts, numVerts, 0, 0);
		} else {
			DerivedMesh *ndm;

			/* apply vertex coordinates or build a DerivedMesh as necessary */
			if(dm) {
				if(deformedVerts) {
					DerivedMesh *tdm = CDDM_copy(dm, 0);
					if(!(cage_r && dm == *cage_r)) dm->release(dm);
					dm = tdm;

					CDDM_apply_vert_coords(dm, deformedVerts);
					CDDM_calc_normals(dm);
				} else if(cage_r && dm == *cage_r) {
					/* dm may be changed by this modifier, so we need to copy it
					 */
					dm = CDDM_copy(dm, 0);
				}

			} else {
				dm = CDDM_from_BMEditMesh(em, ob->data, 0);

				if(deformedVerts) {
					CDDM_apply_vert_coords(dm, deformedVerts);
					CDDM_calc_normals(dm);
				}
			}

			/* create an orco derivedmesh in parallel */
			mask= (CustomDataMask)GET_INT_FROM_POINTER(curr->link);
			if(mask & CD_MASK_ORCO) {
				if(!orcodm)
					orcodm= create_orco_dm(ob, ob->data, em, CD_ORCO);

				mask &= ~CD_MASK_ORCO;
				DM_set_only_copy(orcodm, mask | CD_MASK_ORIGINDEX);

				if (mti->applyModifierEM)
					ndm = mti->applyModifierEM(md, ob, em, orcodm);
				else
					ndm = mti->applyModifier(md, ob, orcodm, 0, 0);

				if(ndm) {
					/* if the modifier returned a new dm, release the old one */
					if(orcodm && orcodm != ndm) orcodm->release(orcodm);
					orcodm = ndm;
				}
			}

			/* set the DerivedMesh to only copy needed data */
			mask= (CustomDataMask)GET_INT_FROM_POINTER(curr->link); /* CD_MASK_ORCO may have been cleared above */

			DM_set_only_copy(dm, mask | CD_MASK_ORIGINDEX);

			if(mask & CD_MASK_ORIGSPACE)
				if(!CustomData_has_layer(&dm->faceData, CD_ORIGSPACE))
					DM_add_tessface_layer(dm, CD_ORIGSPACE, CD_DEFAULT, NULL);
			
			if (mti->applyModifierEM)
				ndm = mti->applyModifierEM(md, ob, em, dm);
			else
				ndm = mti->applyModifier(md, ob, dm, 0, 0);

			if (ndm) {
				if(dm && dm != ndm)
					dm->release(dm);

				dm = ndm;

				if (deformedVerts) {
					MEM_freeN(deformedVerts);
					deformedVerts = NULL;
				}
			}
		}

		if(cage_r && i == cageIndex) {
			if(dm && deformedVerts) {
				*cage_r = CDDM_copy(dm, 0);
				CDDM_apply_vert_coords(*cage_r, deformedVerts);
			} else if(dm) {
				*cage_r = dm;
			} else {
				*cage_r =
					getEditDerivedBMesh(em, ob,
						deformedVerts ? MEM_dupallocN(deformedVerts) : NULL);
			}
		}
	}

	BLI_linklist_free(datamasks, NULL);

	/* Yay, we are done. If we have a DerivedMesh and deformed vertices need
	 * to apply these back onto the DerivedMesh. If we have no DerivedMesh
	 * then we need to build one.
	 */
	if(dm && deformedVerts) {
		finaldm = CDDM_copy(dm, 0);

		if(!(cage_r && dm == *cage_r)) dm->release(dm);

		CDDM_apply_vert_coords(*final_r, deformedVerts);
	} else if (dm) {
		finaldm = dm;
	} else if (!deformedVerts && cage_r && *cage_r) {
		finaldm = *cage_r;
	} else {
		finaldm = getEditDerivedBMesh(em, ob, deformedVerts);
		deformedVerts = NULL;
	}

	finaldm->calcNormals(finaldm);

	*final_r = finaldm;

	/* add an orco layer if needed */
	if(dataMask & CD_MASK_ORCO)
		add_orco_dm(ob, em, *final_r, orcodm, CD_ORCO);

	if(orcodm)
		orcodm->release(orcodm);

	if(deformedVerts)
		MEM_freeN(deformedVerts);
}

static void clear_mesh_caches(Object *ob)
{
	Mesh *me= ob->data;

		/* also serves as signal to remake texspace */
	if (ob->bb) {
		MEM_freeN(ob->bb);
		ob->bb = NULL;
	}
	if (me->bb) {
		MEM_freeN(me->bb);
		me->bb = NULL;
	}

	freedisplist(&ob->disp);

	if (ob->derivedFinal) {
		ob->derivedFinal->needsFree = 1;
		ob->derivedFinal->release(ob->derivedFinal);
		ob->derivedFinal= NULL;
	}
	if (ob->derivedDeform) {
		ob->derivedDeform->needsFree = 1;
		ob->derivedDeform->release(ob->derivedDeform);
		ob->derivedDeform= NULL;
	}

	if(ob->sculpt) {
		object_sculpt_modifiers_changed(ob);
	}
}

static void mesh_build_data(Scene *scene, Object *ob, CustomDataMask dataMask,
	int build_shapekey_layers)
{
	Object *obact = scene->basact?scene->basact->object:NULL;
	int editing = paint_facesel_test(ob);
	/* weight paint and face select need original indices because of selection buffer drawing */
	int needMapping = (ob==obact) && (editing || (ob->mode & (OB_MODE_WEIGHT_PAINT|OB_MODE_VERTEX_PAINT|OB_MODE_TEXTURE_PAINT)));

	clear_mesh_caches(ob);

	mesh_calc_modifiers(scene, ob, NULL, &ob->derivedDeform,
						&ob->derivedFinal, 0, 1,
						needMapping, dataMask, -1, 1, build_shapekey_layers);

	DM_set_object_boundbox (ob, ob->derivedFinal);

	ob->derivedFinal->needsFree = 0;
	ob->derivedDeform->needsFree = 0;
	ob->lastDataMask = dataMask;
}

static void editbmesh_build_data(Scene *scene, Object *obedit, BMEditMesh *em, CustomDataMask dataMask)
{
	clear_mesh_caches(obedit);

	if (em->derivedFinal) {
		if (em->derivedFinal!=em->derivedCage) {
			em->derivedFinal->needsFree = 1;
			em->derivedFinal->release(em->derivedFinal);
		}
		em->derivedFinal = NULL;
	}
	if (em->derivedCage) {
		em->derivedCage->needsFree = 1;
		em->derivedCage->release(em->derivedCage);
		em->derivedCage = NULL;
	}

	editbmesh_calc_modifiers(scene, obedit, em, &em->derivedCage, &em->derivedFinal, dataMask);
	DM_set_object_boundbox (obedit, em->derivedFinal);

	em->lastDataMask = dataMask;
	em->derivedFinal->needsFree = 0;
	em->derivedCage->needsFree = 0;
}

void makeDerivedMesh(Scene *scene, Object *ob, BMEditMesh *em,
	CustomDataMask dataMask, int build_shapekey_layers)
{
	if (em) {
		editbmesh_build_data(scene, ob, em, dataMask);
	} else {
		mesh_build_data(scene, ob, dataMask, build_shapekey_layers);
	}
}

/***/

DerivedMesh *mesh_get_derived_final(Scene *scene, Object *ob, CustomDataMask dataMask)
{
	/* if there's no derived mesh or the last data mask used doesn't include
	 * the data we need, rebuild the derived mesh
	 */
	if(!ob->derivedFinal || (dataMask & ob->lastDataMask) != dataMask)
		mesh_build_data(scene, ob, dataMask, 0);

	return ob->derivedFinal;
}

DerivedMesh *mesh_get_derived_deform(Scene *scene, Object *ob, CustomDataMask dataMask)
{
	/* if there's no derived mesh or the last data mask used doesn't include
	 * the data we need, rebuild the derived mesh
	 */
	if(!ob->derivedDeform || (dataMask & ob->lastDataMask) != dataMask)
		mesh_build_data(scene, ob, dataMask, 0);

	return ob->derivedDeform;
}

DerivedMesh *mesh_create_derived_render(Scene *scene, Object *ob, CustomDataMask dataMask)
{
	DerivedMesh *final;
	
	mesh_calc_modifiers(scene, ob, NULL, NULL, &final, 1, 1, 0, dataMask, -1, 0, 0);

	return final;
}

DerivedMesh *mesh_create_derived_index_render(Scene *scene, Object *ob, CustomDataMask dataMask, int index)
{
	DerivedMesh *final;
	
	mesh_calc_modifiers(scene, ob, NULL, NULL, &final, 1, 1, 0, dataMask, index, 0, 0);

	return final;
}

DerivedMesh *mesh_create_derived_view(Scene *scene, Object *ob, CustomDataMask dataMask)
{
	DerivedMesh *final;

	mesh_calc_modifiers(scene, ob, NULL, NULL, &final, 0, 1, 0, dataMask, -1, 0, 0);

	return final;
}

DerivedMesh *mesh_create_derived_no_deform(Scene *scene, Object *ob, float (*vertCos)[3],
										   CustomDataMask dataMask)
{
	DerivedMesh *final;
	
	mesh_calc_modifiers(scene, ob, vertCos, NULL, &final, 0, 0, 0, dataMask, -1, 0, 0);

	return final;
}

DerivedMesh *mesh_create_derived_no_virtual(Scene *scene, Object *ob, float (*vertCos)[3],
											CustomDataMask dataMask)
{
	DerivedMesh *final;
	
	mesh_calc_modifiers(scene, ob, vertCos, NULL, &final, 0, -1, 0, dataMask, -1, 0, 0);

	return final;
}

DerivedMesh *mesh_create_derived_physics(Scene *scene, Object *ob, float (*vertCos)[3],
											CustomDataMask dataMask)
{
	DerivedMesh *final;
	
	mesh_calc_modifiers(scene, ob, vertCos, NULL, &final, 0, -1, 1, dataMask, -1, 0, 0);

	return final;
}

DerivedMesh *mesh_create_derived_no_deform_render(Scene *scene, Object *ob,
												  float (*vertCos)[3],
												  CustomDataMask dataMask)
{
	DerivedMesh *final;

	mesh_calc_modifiers(scene, ob, vertCos, NULL, &final, 1, 0, 0, dataMask, -1, 0, 0);

	return final;
}

/***/

DerivedMesh *editbmesh_get_derived_cage_and_final(Scene *scene, Object *obedit, BMEditMesh *em, DerivedMesh **final_r,
												 CustomDataMask dataMask)
{
	/* if there's no derived mesh or the last data mask used doesn't include
	 * the data we need, rebuild the derived mesh
	 */
	if(!em->derivedCage ||
	   (em->lastDataMask & dataMask) != dataMask)
		editbmesh_build_data(scene, obedit, em, dataMask);

	*final_r = em->derivedFinal;
	return em->derivedCage;
}

DerivedMesh *editbmesh_get_derived_cage(Scene *scene, Object *obedit, BMEditMesh *em, CustomDataMask dataMask)
{
	/* if there's no derived mesh or the last data mask used doesn't include
	 * the data we need, rebuild the derived mesh
	 */
	if(!em->derivedCage ||
	   (em->lastDataMask & dataMask) != dataMask)
		editbmesh_build_data(scene, obedit, em, dataMask);

	return em->derivedCage;
}

DerivedMesh *editbmesh_get_derived_base(Object *obedit, BMEditMesh *em)
{
	return getEditDerivedBMesh(em, obedit, NULL);
}


/* ********* For those who don't grasp derived stuff! (ton) :) *************** */

static void make_vertexcosnos__mapFunc(void *userData, int index, float *co, float *no_f, short *no_s)
{
	float *vec = userData;
	
	vec+= 6*index;

	/* check if we've been here before (normal should not be 0) */
	if(vec[3] || vec[4] || vec[5]) return;

	copy_v3_v3(vec, co);
	vec+= 3;
	if(no_f) {
		copy_v3_v3(vec, no_f);
	}
	else {
		normal_short_to_float_v3(vec, no_s);
	}
}

/* always returns original amount me->totvert of vertices and normals, but fully deformed and subsurfered */
/* this is needed for all code using vertexgroups (no subsurf support) */
/* it stores the normals as floats, but they can still be scaled as shorts (32767 = unit) */
/* in use now by vertex/weight paint and particle generating */

float *mesh_get_mapped_verts_nors(Scene *scene, Object *ob)
{
	Mesh *me= ob->data;
	DerivedMesh *dm;
	float *vertexcosnos;
	
	/* lets prevent crashing... */
	if(ob->type!=OB_MESH || me->totvert==0)
		return NULL;
	
	dm= mesh_get_derived_final(scene, ob, CD_MASK_BAREMESH|CD_MASK_ORIGINDEX);
	vertexcosnos= MEM_callocN(6*sizeof(float)*me->totvert, "vertexcosnos map");
	
	if(dm->foreachMappedVert) {
		dm->foreachMappedVert(dm, make_vertexcosnos__mapFunc, vertexcosnos);
	}
	else {
		float *fp= vertexcosnos;
		int a;
		
		for(a=0; a< me->totvert; a++, fp+=6) {
			dm->getVertCo(dm, a, fp);
			dm->getVertNo(dm, a, fp+3);
		}
	}
	
	dm->release(dm);
	return vertexcosnos;
}

/* ******************* GLSL ******************** */

typedef struct
{
	float * precomputedFaceNormals;
	MTFace * mtface;	// texture coordinates
	MFace * mface;		// indices
	MVert * mvert;		// vertices & normals
	float (*orco)[3];
	float (*tangent)[4];	// destination
	int numFaces;

} SGLSLMeshToTangent;

// interface
#include "mikktspace.h"

static int GetNumFaces(const SMikkTSpaceContext * pContext)
{
	SGLSLMeshToTangent * pMesh = (SGLSLMeshToTangent *) pContext->m_pUserData;
	return pMesh->numFaces;
}

static int GetNumVertsOfFace(const SMikkTSpaceContext * pContext, const int face_num)
{
	SGLSLMeshToTangent * pMesh = (SGLSLMeshToTangent *) pContext->m_pUserData;
	return pMesh->mface[face_num].v4!=0 ? 4 : 3;
}

static void GetPosition(const SMikkTSpaceContext * pContext, float fPos[], const int face_num, const int vert_index)
{
	//assert(vert_index>=0 && vert_index<4);
	SGLSLMeshToTangent * pMesh = (SGLSLMeshToTangent *) pContext->m_pUserData;
	const float *co= pMesh->mvert[(&pMesh->mface[face_num].v1)[vert_index]].co;
	copy_v3_v3(fPos, co);
}

static void GetTextureCoordinate(const SMikkTSpaceContext * pContext, float fUV[], const int face_num, const int vert_index)
{
	//assert(vert_index>=0 && vert_index<4);
	SGLSLMeshToTangent * pMesh = (SGLSLMeshToTangent *) pContext->m_pUserData;

	if(pMesh->mtface!=NULL) {
		float * uv = pMesh->mtface[face_num].uv[vert_index];
		fUV[0]=uv[0]; fUV[1]=uv[1];
	}
	else {
		const float *orco= pMesh->orco[(&pMesh->mface[face_num].v1)[vert_index]];
		map_to_sphere( &fUV[0], &fUV[1], orco[0], orco[1], orco[2]);
	}
}

static void GetNormal(const SMikkTSpaceContext * pContext, float fNorm[], const int face_num, const int vert_index)
{
	//assert(vert_index>=0 && vert_index<4);
	SGLSLMeshToTangent * pMesh = (SGLSLMeshToTangent *) pContext->m_pUserData;

	const int smoothnormal = (pMesh->mface[face_num].flag & ME_SMOOTH);
	if(!smoothnormal) {	// flat
		if(pMesh->precomputedFaceNormals) {
			copy_v3_v3(fNorm, &pMesh->precomputedFaceNormals[3*face_num]);
		}
		else {
			MFace *mf= &pMesh->mface[face_num];
			float *p0= pMesh->mvert[mf->v1].co;
			float *p1= pMesh->mvert[mf->v2].co;
			float *p2= pMesh->mvert[mf->v3].co;

			if(mf->v4) {
				float *p3 = pMesh->mvert[mf->v4].co;
				normal_quad_v3(fNorm, p0, p1, p2, p3);
			}
			else {
				normal_tri_v3(fNorm, p0, p1, p2);
			}
		}
	}
	else {
		const short *no= pMesh->mvert[(&pMesh->mface[face_num].v1)[vert_index]].no;
		normal_short_to_float_v3(fNorm, no);
	}
}
static void SetTSpace(const SMikkTSpaceContext * pContext, const float fvTangent[], const float fSign, const int face_num, const int iVert)
{
	//assert(vert_index>=0 && vert_index<4);
	SGLSLMeshToTangent * pMesh = (SGLSLMeshToTangent *) pContext->m_pUserData;
	float * pRes = pMesh->tangent[4*face_num+iVert];
	copy_v3_v3(pRes, fvTangent);
	pRes[3]=fSign;
}


void DM_add_tangent_layer(DerivedMesh *dm)
{
	/* mesh vars */
	MTFace *mtface, *tf;
	MFace *mface, *mf;
	MVert *mvert, *v1, *v2, *v3, *v4;
	MemArena *arena= NULL;
	VertexTangent **vtangents= NULL;
	float (*orco)[3]= NULL, (*tangent)[4];
	float *uv1, *uv2, *uv3, *uv4, *vtang;
	float fno[3], tang[3], uv[4][2];
	int i, j, len, mf_vi[4], totvert, totface, iCalcNewMethod;
	float *nors;

	if(CustomData_get_layer_index(&dm->faceData, CD_TANGENT) != -1)
		return;

	nors = dm->getTessFaceDataArray(dm, CD_NORMAL);

	/* check we have all the needed layers */
	totvert= dm->getNumVerts(dm);
	totface= dm->getNumTessFaces(dm);

	mvert= dm->getVertArray(dm);
	mface= dm->getTessFaceArray(dm);
	mtface= dm->getTessFaceDataArray(dm, CD_MTFACE);

	if(!mtface) {
		orco= dm->getVertDataArray(dm, CD_ORCO);
		if(!orco)
			return;
	}
	
	/* create tangent layer */
	DM_add_tessface_layer(dm, CD_TANGENT, CD_CALLOC, NULL);
	tangent= DM_get_tessface_data_layer(dm, CD_TANGENT);
	
	/* allocate some space */
	arena= BLI_memarena_new(BLI_MEMARENA_STD_BUFSIZE, "tangent layer arena");
	BLI_memarena_use_calloc(arena);
	vtangents= MEM_callocN(sizeof(VertexTangent*)*totvert, "VertexTangent");

	// new computation method
	iCalcNewMethod = 1;
	if(iCalcNewMethod != 0) {
		SGLSLMeshToTangent mesh2tangent= {0};
		SMikkTSpaceContext sContext= {0};
		SMikkTSpaceInterface sInterface= {0};

		mesh2tangent.precomputedFaceNormals = nors;
		mesh2tangent.mtface = mtface;
		mesh2tangent.mface = mface;
		mesh2tangent.mvert = mvert;
		mesh2tangent.orco = orco;
		mesh2tangent.tangent = tangent;
		mesh2tangent.numFaces = totface;

		sContext.m_pUserData = &mesh2tangent;
		sContext.m_pInterface = &sInterface;
		sInterface.m_getNumFaces = GetNumFaces;
		sInterface.m_getNumVerticesOfFace = GetNumVertsOfFace;
		sInterface.m_getPosition = GetPosition;
		sInterface.m_getTexCoord = GetTextureCoordinate;
		sInterface.m_getNormal = GetNormal;
		sInterface.m_setTSpaceBasic = SetTSpace;

		// 0 if failed
		iCalcNewMethod = genTangSpaceDefault(&sContext);
	}

	if(!iCalcNewMethod) {
		/* sum tangents at connected vertices */
		for(i=0, tf=mtface, mf=mface; i < totface; mf++, tf++, i++) {
			v1= &mvert[mf->v1];
			v2= &mvert[mf->v2];
			v3= &mvert[mf->v3];

			if (mf->v4) {
				v4= &mvert[mf->v4];
				normal_quad_v3( fno,v4->co, v3->co, v2->co, v1->co);
			}
			else {
				v4= NULL;
				normal_tri_v3( fno,v3->co, v2->co, v1->co);
			}
		
			if(mtface) {
				uv1= tf->uv[0];
				uv2= tf->uv[1];
				uv3= tf->uv[2];
				uv4= tf->uv[3];
			}
			else {
				uv1= uv[0]; uv2= uv[1]; uv3= uv[2]; uv4= uv[3];
				map_to_sphere( &uv[0][0], &uv[0][1],orco[mf->v1][0], orco[mf->v1][1], orco[mf->v1][2]);
				map_to_sphere( &uv[1][0], &uv[1][1],orco[mf->v2][0], orco[mf->v2][1], orco[mf->v2][2]);
				map_to_sphere( &uv[2][0], &uv[2][1],orco[mf->v3][0], orco[mf->v3][1], orco[mf->v3][2]);
				if(v4)
					map_to_sphere( &uv[3][0], &uv[3][1],orco[mf->v4][0], orco[mf->v4][1], orco[mf->v4][2]);
			}
		
			tangent_from_uv(uv1, uv2, uv3, v1->co, v2->co, v3->co, fno, tang);
			sum_or_add_vertex_tangent(arena, &vtangents[mf->v1], tang, uv1);
			sum_or_add_vertex_tangent(arena, &vtangents[mf->v2], tang, uv2);
			sum_or_add_vertex_tangent(arena, &vtangents[mf->v3], tang, uv3);
		
			if(mf->v4) {
				v4= &mvert[mf->v4];
			
				tangent_from_uv(uv1, uv3, uv4, v1->co, v3->co, v4->co, fno, tang);
				sum_or_add_vertex_tangent(arena, &vtangents[mf->v1], tang, uv1);
				sum_or_add_vertex_tangent(arena, &vtangents[mf->v3], tang, uv3);
				sum_or_add_vertex_tangent(arena, &vtangents[mf->v4], tang, uv4);
			}
		}
	
		/* write tangent to layer */
		for(i=0, tf=mtface, mf=mface; i < totface; mf++, tf++, i++, tangent+=4) {
			len= (mf->v4)? 4 : 3; 

			if(mtface == NULL) {
				map_to_sphere( &uv[0][0], &uv[0][1],orco[mf->v1][0], orco[mf->v1][1], orco[mf->v1][2]);
				map_to_sphere( &uv[1][0], &uv[1][1],orco[mf->v2][0], orco[mf->v2][1], orco[mf->v2][2]);
				map_to_sphere( &uv[2][0], &uv[2][1],orco[mf->v3][0], orco[mf->v3][1], orco[mf->v3][2]);
				if(len==4)
					map_to_sphere( &uv[3][0], &uv[3][1],orco[mf->v4][0], orco[mf->v4][1], orco[mf->v4][2]);
			}
		
			mf_vi[0]= mf->v1;
			mf_vi[1]= mf->v2;
			mf_vi[2]= mf->v3;
			mf_vi[3]= mf->v4;
		
			for(j=0; j<len; j++) {
				vtang= find_vertex_tangent(vtangents[mf_vi[j]], mtface ? tf->uv[j] : uv[j]);
				normalize_v3_v3(tangent[j], vtang);
				((float *) tangent[j])[3]=1.0f;
			}
		}
	}
	
	BLI_memarena_free(arena);
	MEM_freeN(vtangents);
}

void DM_vertex_attributes_from_gpu(DerivedMesh *dm, GPUVertexAttribs *gattribs, DMVertexAttribs *attribs)
{
	CustomData *vdata, *fdata, *tfdata = NULL;
	int a, b, layer;

	/* From the layers requested by the GLSL shader, figure out which ones are
	 * actually available for this derivedmesh, and retrieve the pointers */

	memset(attribs, 0, sizeof(DMVertexAttribs));

	vdata = &dm->vertData;
	fdata = tfdata = dm->getTessFaceDataLayout(dm);
	
	/* add a tangent layer if necessary */
	for(b = 0; b < gattribs->totlayer; b++)
		if(gattribs->layer[b].type == CD_TANGENT)
			if(CustomData_get_layer_index(fdata, CD_TANGENT) == -1)
				DM_add_tangent_layer(dm);

	for(b = 0; b < gattribs->totlayer; b++) {
		if(gattribs->layer[b].type == CD_MTFACE) {
			/* uv coordinates */
			if(gattribs->layer[b].name[0])
				layer = CustomData_get_named_layer_index(tfdata, CD_MTFACE,
					gattribs->layer[b].name);
			else
				layer = CustomData_get_active_layer_index(tfdata, CD_MTFACE);

			if(layer != -1) {
				a = attribs->tottface++;

				attribs->tface[a].array = tfdata->layers[layer].data;
				attribs->tface[a].emOffset = tfdata->layers[layer].offset;
				attribs->tface[a].glIndex = gattribs->layer[b].glindex;
			} /*else {
				int player;
				CustomData *pdata = dm->getFaceDataLayout(dm);
				
				if(gattribs->layer[b].name[0])
					player = CustomData_get_named_layer_index(pdata, CD_MTEXPOLY,
						gattribs->layer[b].name);
				else
					player = CustomData_get_active_layer_index(pdata, CD_MTEXPOLY);
				
				if (player != -1) {
					a = attribs->tottface++;
	
					attribs->tface[a].array = NULL;
					attribs->tface[a].emOffset = pdata->layers[layer].offset;
					attribs->tface[a].glIndex = gattribs->layer[b].glindex;
					attribs->tface[a].glTexco = gattribs->layer[b].gltexco;
					
				}
			}*/
		}
		else if(gattribs->layer[b].type == CD_MCOL) {
			/* vertex colors */
			if(gattribs->layer[b].name[0])
				layer = CustomData_get_named_layer_index(tfdata, CD_MCOL,
					gattribs->layer[b].name);
			else
				layer = CustomData_get_active_layer_index(tfdata, CD_MCOL);

			if(layer != -1) {
				a = attribs->totmcol++;

				attribs->mcol[a].array = tfdata->layers[layer].data;
				attribs->mcol[a].emOffset = tfdata->layers[layer].offset;
				attribs->mcol[a].glIndex = gattribs->layer[b].glindex;
			}
		}
		else if(gattribs->layer[b].type == CD_TANGENT) {
			/* tangents */
			layer = CustomData_get_layer_index(fdata, CD_TANGENT);

			if(layer != -1) {
				attribs->tottang = 1;

				attribs->tang.array = fdata->layers[layer].data;
				attribs->tang.emOffset = fdata->layers[layer].offset;
				attribs->tang.glIndex = gattribs->layer[b].glindex;
			}
		}
		else if(gattribs->layer[b].type == CD_ORCO) {
			/* original coordinates */
			layer = CustomData_get_layer_index(vdata, CD_ORCO);

			if(layer != -1) {
				attribs->totorco = 1;

				attribs->orco.array = vdata->layers[layer].data;
				attribs->orco.emOffset = vdata->layers[layer].offset;
				attribs->orco.glIndex = gattribs->layer[b].glindex;
				attribs->orco.glTexco = gattribs->layer[b].gltexco;
			}
		}
	}
}

/* Set object's bounding box based on DerivedMesh min/max data */
void DM_set_object_boundbox(Object *ob, DerivedMesh *dm)
{
	float min[3], max[3];

	INIT_MINMAX(min, max);

	dm->getMinMax(dm, min, max);

	if(!ob->bb)
		ob->bb= MEM_callocN(sizeof(BoundBox), "DM-BoundBox");

	boundbox_set_from_min_max(ob->bb, min, max);
}

/* --- NAVMESH (begin) --- */
#ifdef WITH_GAMEENGINE

BM_INLINE int navmesh_bit(int a, int b)
{
	return (a & (1 << b)) >> b;
}

BM_INLINE void navmesh_intToCol(int i, float col[3])
{
	int	r = navmesh_bit(i, 0) + navmesh_bit(i, 3) * 2 + 1;
	int	g = navmesh_bit(i, 1) + navmesh_bit(i, 4) * 2 + 1;
	int	b = navmesh_bit(i, 2) + navmesh_bit(i, 5) * 2 + 1;
	col[0] = 1 - r*63.0f/255.0f;
	col[1] = 1 - g*63.0f/255.0f;
	col[2] = 1 - b*63.0f/255.0f;
}

static void navmesh_drawColored(DerivedMesh *dm)
{
	int a, glmode;
	MVert *mvert = (MVert *)CustomData_get_layer(&dm->vertData, CD_MVERT);
	MFace *mface = (MFace *)CustomData_get_layer(&dm->faceData, CD_MFACE);
	int *polygonIdx = (int *)CustomData_get_layer(&dm->faceData, CD_RECAST);
	float col[3];

	if (!polygonIdx)
		return;

	/*
	//UI_ThemeColor(TH_WIRE);
	glDisable(GL_LIGHTING);
	glLineWidth(2.0);
	dm->drawEdges(dm, 0, 1);
	glLineWidth(1.0);
	glEnable(GL_LIGHTING);*/

	glDisable(GL_LIGHTING);
	/*  if(GPU_buffer_legacy(dm) ) */ { /* TODO - VBO draw code, not high priority - campbell */
		DEBUG_VBO( "Using legacy code. drawNavMeshColored\n" );
		//glShadeModel(GL_SMOOTH);
		glBegin(glmode = GL_QUADS);
		for(a = 0; a < dm->numFaceData; a++, mface++) {
			int new_glmode = mface->v4?GL_QUADS:GL_TRIANGLES;
			int pi = polygonIdx[a];
			if (pi <= 0) {
				zero_v3(col);
			}
			else {
				navmesh_intToCol(pi, col);
			}

			if(new_glmode != glmode) {
				glEnd();
				glBegin(glmode = new_glmode);
			}
			glColor3fv(col);
			glVertex3fv(mvert[mface->v1].co);
			glVertex3fv(mvert[mface->v2].co);
			glVertex3fv(mvert[mface->v3].co);
			if(mface->v4) {
				glVertex3fv(mvert[mface->v4].co);
			}
		}
		glEnd();
	}
	glEnable(GL_LIGHTING);
}

static void navmesh_DM_drawFacesTex(DerivedMesh *dm, int (*setDrawOptions)(MTFace *tface, int has_mcol, int matnr))
{
	(void) setDrawOptions;

	navmesh_drawColored(dm);
}

static void navmesh_DM_drawFacesSolid(DerivedMesh *dm,
                                      float (*partial_redraw_planes)[4],
                                      int UNUSED(fast), int (*setMaterial)(int, void *attribs))
{
	(void) partial_redraw_planes;
	(void) setMaterial;

	//drawFacesSolid_original(dm, partial_redraw_planes, fast, setMaterial);
	navmesh_drawColored(dm);
}

static DerivedMesh *navmesh_dm_createNavMeshForVisualization(DerivedMesh *dm)
{
	DerivedMesh *result;
	int maxFaces = dm->getNumFaces(dm);
	int *recastData;
	int vertsPerPoly=0, nverts=0, ndtris=0, npolys=0;
	float* verts=NULL;
	unsigned short *dtris=NULL, *dmeshes=NULL, *polys=NULL;
	int *dtrisToPolysMap=NULL, *dtrisToTrisMap=NULL, *trisToFacesMap=NULL;
	int res;

	result = CDDM_copy(dm, 0);
	if (!CustomData_has_layer(&result->faceData, CD_RECAST)) {
		int *sourceRecastData = (int*)CustomData_get_layer(&dm->faceData, CD_RECAST);
		if (sourceRecastData) {
			CustomData_add_layer_named(&result->faceData, CD_RECAST, CD_DUPLICATE,
			                           sourceRecastData, maxFaces, "recastData");
		}
	}
	recastData = (int*)CustomData_get_layer(&result->faceData, CD_RECAST);

	/* note: This is not good design! - really should not be doing this */
	result->drawFacesTex =  navmesh_DM_drawFacesTex;
	result->drawFacesSolid = navmesh_DM_drawFacesSolid;


	/* process mesh */
	res  = buildNavMeshDataByDerivedMesh(dm, &vertsPerPoly, &nverts, &verts, &ndtris, &dtris,
	                                     &npolys, &dmeshes, &polys, &dtrisToPolysMap, &dtrisToTrisMap,
	                                     &trisToFacesMap);
	if (res) {
		size_t polyIdx;

		/* invalidate concave polygon */
		for (polyIdx=0; polyIdx<(size_t)npolys; polyIdx++) {
			unsigned short* poly = &polys[polyIdx*2*vertsPerPoly];
			if (!polyIsConvex(poly, vertsPerPoly, verts)) {
				/* set negative polygon idx to all faces */
				unsigned short *dmesh = &dmeshes[4*polyIdx];
				unsigned short tbase = dmesh[2];
				unsigned short tnum = dmesh[3];
				unsigned short ti;

				for (ti=0; ti<tnum; ti++) {
					unsigned short triidx = dtrisToTrisMap[tbase+ti];
					unsigned short faceidx = trisToFacesMap[triidx];
					if (recastData[faceidx] > 0) {
						recastData[faceidx] = -recastData[faceidx];
					}
				}
			}
		}
	}
	else {
		printf("Error during creation polygon infos\n");
	}

	/* clean up */
	if (verts!=NULL)
		MEM_freeN(verts);
	if (dtris!=NULL)
		MEM_freeN(dtris);
	if (dmeshes!=NULL)
		MEM_freeN(dmeshes);
	if (polys!=NULL)
		MEM_freeN(polys);
	if (dtrisToPolysMap!=NULL)
		MEM_freeN(dtrisToPolysMap);
	if (dtrisToTrisMap!=NULL)
		MEM_freeN(dtrisToTrisMap);
	if (trisToFacesMap!=NULL)
		MEM_freeN(trisToFacesMap);

	return result;
}

#endif /* WITH_GAMEENGINE */

/* --- NAVMESH (end) --- */<|MERGE_RESOLUTION|>--- conflicted
+++ resolved
@@ -1303,15 +1303,9 @@
 					DM_add_edge_layer(dm, CD_ORIGINDEX, CD_CALLOC, NULL);
 					DM_add_face_layer(dm, CD_ORIGINDEX, CD_CALLOC, NULL);
 
-<<<<<<< HEAD
-					range_vni(DM_get_vert_data_layer(dm, CD_ORIGINDEX), dm->numVertData, 0);
-					range_vni(DM_get_edge_data_layer(dm, CD_ORIGINDEX), dm->numEdgeData, 0);
-					range_vni(DM_get_face_data_layer(dm, CD_ORIGINDEX), dm->numPolyData, 0);
-=======
 					range_vn_i(DM_get_vert_data_layer(dm, CD_ORIGINDEX), dm->numVertData, 0);
 					range_vn_i(DM_get_edge_data_layer(dm, CD_ORIGINDEX), dm->numEdgeData, 0);
-					range_vn_i(DM_get_face_data_layer(dm, CD_ORIGINDEX), dm->numFaceData, 0);
->>>>>>> df22957b
+					range_vn_i(DM_get_face_data_layer(dm, CD_ORIGINDEX), dm->numPolyData, 0);
 				}
 
 				if((dataMask & CD_MASK_WEIGHT_MCOL) && (ob->mode & OB_MODE_WEIGHT_PAINT))
