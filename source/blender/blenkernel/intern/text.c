/*
 * ***** BEGIN GPL LICENSE BLOCK *****
 *
 * This program is free software; you can redistribute it and/or
 * modify it under the terms of the GNU General Public License
 * as published by the Free Software Foundation; either version 2
 * of the License, or (at your option) any later version.
 *
 * This program is distributed in the hope that it will be useful,
 * but WITHOUT ANY WARRANTY; without even the implied warranty of
 * MERCHANTABILITY or FITNESS FOR A PARTICULAR PURPOSE.  See the
 * GNU General Public License for more details.
 *
 * You should have received a copy of the GNU General Public License
 * along with this program; if not, write to the Free Software Foundation,
 * Inc., 51 Franklin Street, Fifth Floor, Boston, MA 02110-1301, USA.
 *
 * The Original Code is Copyright (C) 2001-2002 by NaN Holding BV.
 * All rights reserved.
 *
 * The Original Code is: all of this file.
 *
 * Contributor(s): none yet.
 *
 * ***** END GPL LICENSE BLOCK *****
 */

/** \file blender/blenkernel/intern/text.c
 *  \ingroup bke
 */

#include <stdlib.h> /* abort */
#include <string.h> /* strstr */
#include <sys/types.h>
#include <sys/stat.h>
#include <wchar.h>
#include <wctype.h>

#include "MEM_guardedalloc.h"

#include "BLI_path_util.h"
#include "BLI_string.h"
#include "BLI_string_cursor_utf8.h"
#include "BLI_string_utf8.h"
#include "BLI_listbase.h"
#include "BLI_utildefines.h"
#include "BLI_fileops.h"

#include "DNA_constraint_types.h"
#include "DNA_controller_types.h"
#include "DNA_scene_types.h"
#include "DNA_screen_types.h"
#include "DNA_space_types.h"
#include "DNA_text_types.h"
#include "DNA_userdef_types.h"
#include "DNA_object_types.h"

#include "BKE_depsgraph.h"
#include "BKE_global.h"
#include "BKE_library.h"
#include "BKE_main.h"
#include "BKE_text.h"


#ifdef WITH_PYTHON
#include "BPY_extern.h"
#endif

/*
 * How Texts should work
 * --
 * A text should relate to a file as follows -
 * (Text *)->name should be the place where the
 *     file will or has been saved.
 *
 * (Text *)->flags has the following bits
 *     TXT_ISDIRTY - should always be set if the file in mem. differs from
 *                     the file on disk, or if there is no file on disk.
 *     TXT_ISMEM - should always be set if the Text has not been mapped to
 *                     a file, in which case (Text *)->name may be NULL or garbage.
 *     TXT_ISEXT - should always be set if the Text is not to be written into
 *                     the .blend
 *     TXT_ISSCRIPT - should be set if the user has designated the text
 *                     as a script. (NEW: this was unused, but now it is needed by
 *                     space handler script links (see header_view3d.c, for example)
 *
 * ->>> see also: /makesdna/DNA_text_types.h
 *
 * Display
 * --
 * The st->top determines at what line the top of the text is displayed.
 * If the user moves the cursor the st containing that cursor should
 * be popped ... other st's retain their own top location.
 *
 * Markers
 * --
 * The mrk->flags define the behavior and relationships between markers. The
 * upper two bytes are used to hold a group ID, the lower two are normal flags. If
 * TMARK_EDITALL is set the group ID defines which other markers should be edited.
 *
 * The mrk->clr field is used to visually group markers where the flags may not
 * match. A template system, for example, may allow editing of repeating tokens
 * (in one group) but include other marked positions (in another group) all in the
 * same template with the same color.
 *
 * Undo
 * --
 * Undo/Redo works by storing
 * events in a queue, and a pointer
 * to the current position in the
 * queue...
 *
 * Events are stored using an
 * arbitrary op-code system
 * to keep track of
 * a) the two cursors (normal and selected)
 * b) input (visible and control (ie backspace))
 *
 * input data is stored as its
 * ASCII value, the opcodes are
 * then selected to not conflict.
 *
 * opcodes with data in between are
 * written at the beginning and end
 * of the data to allow undo and redo
 * to simply check the code at the current
 * undo position
 *
 */

/***/

static void txt_pop_first(Text *text);
static void txt_pop_last(Text *text);
static void txt_undo_add_op(Text *text, int op);
static void txt_undo_add_block(Text *text, int op, const char *buf);
static void txt_delete_line(Text *text, TextLine *line);
static void txt_delete_sel(Text *text);
static void txt_make_dirty(Text *text);

/***/

static unsigned char undoing;

/* allow to switch off undoing externally */
void txt_set_undostate(int u)
{
	undoing = u;
}

int txt_get_undostate(void)
{
	return undoing;
}

static void init_undo_text(Text *text)
{
	text->undo_pos = -1;
	text->undo_len = TXT_INIT_UNDO;
	text->undo_buf = MEM_mallocN(text->undo_len, "undo buf");
}

void BKE_text_free(Text *text)
{
	TextLine *tmp;

	for (tmp = text->lines.first; tmp; tmp = tmp->next) {
		MEM_freeN(tmp->line);
		if (tmp->format)
			MEM_freeN(tmp->format);
	}
	
	BLI_freelistN(&text->lines);
	BLI_freelistN(&text->markers);

	if (text->name) MEM_freeN(text->name);
	MEM_freeN(text->undo_buf);
#ifdef WITH_PYTHON
	if (text->compiled) BPY_text_free_code(text);
#endif
}

Text *BKE_text_add(const char *name) 
{
	Main *bmain = G.main;
	Text *ta;
	TextLine *tmp;
	
	ta = BKE_libblock_alloc(&bmain->text, ID_TXT, name);
	ta->id.us = 1;
	
	ta->name = NULL;

	init_undo_text(ta);

	ta->nlines = 1;
	ta->flags = TXT_ISDIRTY | TXT_ISMEM;
	if ((U.flag & USER_TXT_TABSTOSPACES_DISABLE) == 0)
		ta->flags |= TXT_TABSTOSPACES;

	ta->lines.first = ta->lines.last = NULL;
	ta->markers.first = ta->markers.last = NULL;

	tmp = (TextLine *) MEM_mallocN(sizeof(TextLine), "textline");
	tmp->line = (char *) MEM_mallocN(1, "textline_string");
	tmp->format = NULL;
	
	tmp->line[0] = 0;
	tmp->len = 0;
				
	tmp->next = NULL;
	tmp->prev = NULL;
				
	BLI_addhead(&ta->lines, tmp);
	
	ta->curl = ta->lines.first;
	ta->curc = 0;
	ta->sell = ta->lines.first;
	ta->selc = 0;

	return ta;
}

/* this function replaces extended ascii characters */
/* to a valid utf-8 sequences */
int txt_extended_ascii_as_utf8(char **str)
{
	int bad_char, added = 0, i = 0;
	int length = strlen(*str);

	while ((*str)[i]) {
		if ((bad_char = BLI_utf8_invalid_byte(*str + i, length - i)) == -1)
			break;

		added++;
		i += bad_char + 1;
	}
	
	if (added != 0) {
		char *newstr = MEM_mallocN(length + added + 1, "text_line");
		int mi = 0;
		i = 0;
		
		while ((*str)[i]) {
			if ((bad_char = BLI_utf8_invalid_byte((*str) + i, length - i)) == -1) {
				memcpy(newstr + mi, (*str) + i, length - i + 1);
				break;
			}
			
			memcpy(newstr + mi, (*str) + i, bad_char);

			BLI_str_utf8_from_unicode((*str)[i + bad_char], newstr + mi + bad_char);
			i += bad_char + 1;
			mi += bad_char + 2;
		}
		newstr[length + added] = '\0';
		MEM_freeN(*str);
		*str = newstr;
	}
	
	return added;
}

// this function removes any control characters from
// a textline and fixes invalid utf-8 sequences

static void cleanup_textline(TextLine *tl)
{
	int i;

	for (i = 0; i < tl->len; i++) {
		if (tl->line[i] < ' ' && tl->line[i] != '\t') {
			memmove(tl->line + i, tl->line + i + 1, tl->len - i);
			tl->len--;
			i--;
		}
	}
	tl->len += txt_extended_ascii_as_utf8(&tl->line);
}

int BKE_text_reload(Text *text)
{
	FILE *fp;
	int i, llen, len;
	unsigned char *buffer;
	TextLine *tmp;
	char str[FILE_MAX];
	struct stat st;

	if (!text || !text->name) return 0;
	
	BLI_strncpy(str, text->name, FILE_MAX);
	BLI_path_abs(str, G.main->name);
	
	fp = BLI_fopen(str, "r");
	if (fp == NULL) return 0;

	/* free memory: */

	for (tmp = text->lines.first; tmp; tmp = tmp->next) {
		MEM_freeN(tmp->line);
		if (tmp->format) MEM_freeN(tmp->format);
	}
	
	BLI_freelistN(&text->lines);

	text->lines.first = text->lines.last = NULL;
	text->curl = text->sell = NULL;

	/* clear undo buffer */
	MEM_freeN(text->undo_buf);
	init_undo_text(text);
	
	fseek(fp, 0L, SEEK_END);
	len = ftell(fp);
	fseek(fp, 0L, SEEK_SET);	

	text->undo_pos = -1;
	
	buffer = MEM_mallocN(len, "text_buffer");
	// under windows fread can return less then len bytes because
	// of CR stripping
	len = fread(buffer, 1, len, fp);

	fclose(fp);

	stat(str, &st);
	text->mtime = st.st_mtime;
	
	text->nlines = 0;
	llen = 0;
	for (i = 0; i < len; i++) {
		if (buffer[i] == '\n') {
			tmp = (TextLine *) MEM_mallocN(sizeof(TextLine), "textline");
			tmp->line = (char *) MEM_mallocN(llen + 1, "textline_string");
			tmp->format = NULL;

			if (llen) memcpy(tmp->line, &buffer[i - llen], llen);
			tmp->line[llen] = 0;
			tmp->len = llen;
				
			cleanup_textline(tmp);

			BLI_addtail(&text->lines, tmp);
			text->nlines++;
				
			llen = 0;
			continue;
		}
		llen++;
	}

	if (llen != 0 || text->nlines == 0) {
		tmp = (TextLine *) MEM_mallocN(sizeof(TextLine), "textline");
		tmp->line = (char *) MEM_mallocN(llen + 1, "textline_string");
		tmp->format = NULL;
		
		if (llen) memcpy(tmp->line, &buffer[i - llen], llen);

		tmp->line[llen] = 0;
		tmp->len = llen;
		
		cleanup_textline(tmp);

		BLI_addtail(&text->lines, tmp);
		text->nlines++;
	}
	
	text->curl = text->sell = text->lines.first;
	text->curc = text->selc = 0;
	
	MEM_freeN(buffer);	
	return 1;
}

Text *BKE_text_load(const char *file, const char *relpath)
{
	Main *bmain = G.main;
	FILE *fp;
	int i, llen, len;
	unsigned char *buffer;
	TextLine *tmp;
	Text *ta;
	char str[FILE_MAX];
	struct stat st;

	BLI_strncpy(str, file, FILE_MAX);
	if (relpath) /* can be NULL (bg mode) */
		BLI_path_abs(str, relpath);
	
	fp = BLI_fopen(str, "r");
	if (fp == NULL) return NULL;
	
	ta = BKE_libblock_alloc(&bmain->text, ID_TXT, BLI_path_basename(str));
	ta->id.us = 1;

	ta->lines.first = ta->lines.last = NULL;
	ta->markers.first = ta->markers.last = NULL;
	ta->curl = ta->sell = NULL;

	if ((U.flag & USER_TXT_TABSTOSPACES_DISABLE) == 0)
		ta->flags = TXT_TABSTOSPACES;

	fseek(fp, 0L, SEEK_END);
	len = ftell(fp);
	fseek(fp, 0L, SEEK_SET);	

	ta->name = MEM_mallocN(strlen(file) + 1, "text_name");
	strcpy(ta->name, file);

	init_undo_text(ta);
	
	buffer = MEM_mallocN(len, "text_buffer");
	// under windows fread can return less then len bytes because
	// of CR stripping
	len = fread(buffer, 1, len, fp);

	fclose(fp);

	stat(str, &st);
	ta->mtime = st.st_mtime;
	
	ta->nlines = 0;
	llen = 0;
	for (i = 0; i < len; i++) {
		if (buffer[i] == '\n') {
			tmp = (TextLine *) MEM_mallocN(sizeof(TextLine), "textline");
			tmp->line = (char *) MEM_mallocN(llen + 1, "textline_string");
			tmp->format = NULL;

			if (llen) memcpy(tmp->line, &buffer[i - llen], llen);
			tmp->line[llen] = 0;
			tmp->len = llen;
			
			cleanup_textline(tmp);

			BLI_addtail(&ta->lines, tmp);
			ta->nlines++;
				
			llen = 0;
			continue;
		}
		llen++;
	}

	/* create new line in cases:
	 * - rest of line (if last line in file hasn't got \n terminator).
	 *   in this case content of such line would be used to fill text line buffer
	 * - file is empty. in this case new line is needed to start editing from.
	 * - last characted in buffer is \n. in this case new line is needed to
	 *   deal with newline at end of file. (see [#28087]) (sergey) */
	if (llen != 0 || ta->nlines == 0 || buffer[len - 1] == '\n') {
		tmp = (TextLine *) MEM_mallocN(sizeof(TextLine), "textline");
		tmp->line = (char *) MEM_mallocN(llen + 1, "textline_string");
		tmp->format = NULL;
		
		if (llen) memcpy(tmp->line, &buffer[i - llen], llen);

		tmp->line[llen] = 0;
		tmp->len = llen;
		
		cleanup_textline(tmp);

		BLI_addtail(&ta->lines, tmp);
		ta->nlines++;
	}
	
	ta->curl = ta->sell = ta->lines.first;
	ta->curc = ta->selc = 0;
	
	MEM_freeN(buffer);	

	return ta;
}

Text *BKE_text_copy(Text *ta)
{
	Text *tan;
	TextLine *line, *tmp;
	
	tan = BKE_libblock_copy(&ta->id);
	
	/* file name can be NULL */
	if (ta->name) {
		tan->name = MEM_mallocN(strlen(ta->name) + 1, "text_name");
		strcpy(tan->name, ta->name);
	}
	else {
		tan->name = NULL;
	}

	tan->flags = ta->flags | TXT_ISDIRTY;
	
	tan->lines.first = tan->lines.last = NULL;
	tan->markers.first = tan->markers.last = NULL;
	tan->curl = tan->sell = NULL;
	
	tan->nlines = ta->nlines;

	line = ta->lines.first;
	/* Walk down, reconstructing */
	while (line) {
		tmp = (TextLine *) MEM_mallocN(sizeof(TextLine), "textline");
		tmp->line = MEM_mallocN(line->len + 1, "textline_string");
		tmp->format = NULL;
		
		strcpy(tmp->line, line->line);

		tmp->len = line->len;
		
		BLI_addtail(&tan->lines, tmp);
		
		line = line->next;
	}

	tan->curl = tan->sell = tan->lines.first;
	tan->curc = tan->selc = 0;

	init_undo_text(tan);

	return tan;
}

void BKE_text_unlink(Main *bmain, Text *text)
{
	bScreen *scr;
	ScrArea *area;
	SpaceLink *sl;
	Object *ob;
	bController *cont;
	bConstraint *con;
	short update;

	for (ob = bmain->object.first; ob; ob = ob->id.next) {
		/* game controllers */
		for (cont = ob->controllers.first; cont; cont = cont->next) {
			if (cont->type == CONT_PYTHON) {
				bPythonCont *pc;
				
				pc = cont->data;
				if (pc->text == text) pc->text = NULL;
			}
		}

		/* pyconstraints */
		update = 0;

		if (ob->type == OB_ARMATURE && ob->pose) {
			bPoseChannel *pchan;
			for (pchan = ob->pose->chanbase.first; pchan; pchan = pchan->next) {
				for (con = pchan->constraints.first; con; con = con->next) {
					if (con->type == CONSTRAINT_TYPE_PYTHON) {
						bPythonConstraint *data = con->data;
						if (data->text == text) data->text = NULL;
						update = 1;
						
					}
				}
			}
		}

		for (con = ob->constraints.first; con; con = con->next) {
			if (con->type == CONSTRAINT_TYPE_PYTHON) {
				bPythonConstraint *data = con->data;
				if (data->text == text) data->text = NULL;
				update = 1;
			}
		}
		
		if (update)
			DAG_id_tag_update(&ob->id, OB_RECALC_DATA);
	}

	/* pynodes */
	// XXX nodeDynamicUnlinkText(&text->id);
	
	/* text space */
	for (scr = bmain->screen.first; scr; scr = scr->id.next) {
		for (area = scr->areabase.first; area; area = area->next) {
			for (sl = area->spacedata.first; sl; sl = sl->next) {
				if (sl->spacetype == SPACE_TEXT) {
					SpaceText *st = (SpaceText *) sl;

					if (st->text == text) {
						st->text = NULL;
						st->top = 0;
					}
				}
			}
		}
	}

	text->id.us = 0;
}

void BKE_text_clear(Text *text) /* called directly from rna */
{
	int oldstate;

	oldstate = txt_get_undostate(  );
	txt_set_undostate(1);
	txt_sel_all(text);
	txt_delete_sel(text);
	txt_set_undostate(oldstate);

	txt_make_dirty(text);
}

void BKE_text_write(Text *text, const char *str) /* called directly from rna */
{
	int oldstate;

	oldstate = txt_get_undostate();
	txt_insert_buf(text, str);
	txt_move_eof(text, 0);
	txt_set_undostate(oldstate);

	txt_make_dirty(text);
}

/*****************************/
/* Editing utility functions */
/*****************************/

static void make_new_line(TextLine *line, char *newline)
{
	if (line->line) MEM_freeN(line->line);
	if (line->format) MEM_freeN(line->format);
	
	line->line = newline;
	line->len = strlen(newline);
	line->format = NULL;
}

static TextLine *txt_new_line(const char *str)
{
	TextLine *tmp;

	if (!str) str = "";
	
	tmp = (TextLine *) MEM_mallocN(sizeof(TextLine), "textline");
	tmp->line = MEM_mallocN(strlen(str) + 1, "textline_string");
	tmp->format = NULL;
	
	strcpy(tmp->line, str);
	
	tmp->len = strlen(str);
	tmp->next = tmp->prev = NULL;
	
	return tmp;
}

static TextLine *txt_new_linen(const char *str, int n)
{
	TextLine *tmp;

	tmp = (TextLine *) MEM_mallocN(sizeof(TextLine), "textline");
	tmp->line = MEM_mallocN(n + 1, "textline_string");
	tmp->format = NULL;
	
	BLI_strncpy(tmp->line, (str) ? str : "", n + 1);
	
	tmp->len = strlen(tmp->line);
	tmp->next = tmp->prev = NULL;
	
	return tmp;
}

void txt_clean_text(Text *text)
{	
	TextLine **top, **bot;
	
	if (!text) return;
	
	if (!text->lines.first) {
		if (text->lines.last) text->lines.first = text->lines.last;
		else text->lines.first = text->lines.last = txt_new_line(NULL);
	} 
	
	if (!text->lines.last) text->lines.last = text->lines.first;

	top = (TextLine **) &text->lines.first;
	bot = (TextLine **) &text->lines.last;
	
	while ((*top)->prev) *top = (*top)->prev;
	while ((*bot)->next) *bot = (*bot)->next;

	if (!text->curl) {
		if (text->sell) text->curl = text->sell;
		else text->curl = text->lines.first;
		text->curc = 0;
	}

	if (!text->sell) {
		text->sell = text->curl;
		text->selc = 0;
	}
}

int txt_get_span(TextLine *from, TextLine *to)
{
	int ret = 0;
	TextLine *tmp = from;

	if (!to || !from) return 0;
	if (from == to) return 0;

	/* Look forwards */
	while (tmp) {
		if (tmp == to) return ret;
		ret++;
		tmp = tmp->next;
	}

	/* Look backwards */
	if (!tmp) {
		tmp = from;
		ret = 0;
		while (tmp) {
			if (tmp == to) break;
			ret--;
			tmp = tmp->prev;
		}
		if (!tmp) ret = 0;
	}

	return ret;	
}

static void txt_make_dirty(Text *text)
{
	text->flags |= TXT_ISDIRTY;
#ifdef WITH_PYTHON
	if (text->compiled) BPY_text_free_code(text);
#endif
}

/****************************/
/* Cursor utility functions */
/****************************/

static void txt_curs_cur(Text *text, TextLine ***linep, int **charp)
{
	*linep = &text->curl; *charp = &text->curc;
}

static void txt_curs_sel(Text *text, TextLine ***linep, int **charp)
{
	*linep = &text->sell; *charp = &text->selc;
}

static void txt_curs_first(Text *text, TextLine **linep, int *charp)
{
	if (text->curl == text->sell) {
		*linep = text->curl;
		if (text->curc < text->selc) *charp = text->curc;
		else *charp = text->selc;
	}
	else if (txt_get_span(text->lines.first, text->curl) < txt_get_span(text->lines.first, text->sell)) {
		*linep = text->curl;
		*charp = text->curc;
	}
	else {
		*linep = text->sell;
		*charp = text->selc;
	}
}

/*****************************/
/* Cursor movement functions */
/*****************************/

int txt_utf8_offset_to_index(const char *str, int offset)
{
	int index = 0, pos = 0;
	while (pos != offset) {
		pos += BLI_str_utf8_size(str + pos);
		index++;
	}
	return index;
}

int txt_utf8_index_to_offset(const char *str, int index)
{
	int offset = 0, pos = 0;
	while (pos != index) {
		offset += BLI_str_utf8_size(str + offset);
		pos++;
	}
	return offset;
}

/* returns the real number of characters in string */
/* not the same as BLI_strlen_utf8, which returns length for wide characters */
static int txt_utf8_len(const char *src)
{
	int len;

	for (len = 0; *src; len++) {
		src += BLI_str_utf8_size(src);
	}

	return len;
}

void txt_move_up(Text *text, short sel)
{
	TextLine **linep;
	int *charp;
	/* int old; */ /* UNUSED */
	
	if (!text) return;
	if (sel) txt_curs_sel(text, &linep, &charp);
	else { txt_pop_first(text); txt_curs_cur(text, &linep, &charp); }
	if (!*linep) return;
	/* old= *charp; */ /* UNUSED */

	if ((*linep)->prev) {
		int index = txt_utf8_offset_to_index((*linep)->line, *charp);
		*linep = (*linep)->prev;
		if (index > txt_utf8_len((*linep)->line)) *charp = (*linep)->len;
		else *charp = txt_utf8_index_to_offset((*linep)->line, index);
		
		if (!undoing)
			txt_undo_add_op(text, sel ? UNDO_SUP : UNDO_CUP);
	}
	else {
		txt_move_bol(text, sel);
	}

	if (!sel) txt_pop_sel(text);
}

void txt_move_down(Text *text, short sel) 
{
	TextLine **linep;
	int *charp;
	/* int old; */ /* UNUSED */
	
	if (!text) return;
	if (sel) txt_curs_sel(text, &linep, &charp);
	else { txt_pop_last(text); txt_curs_cur(text, &linep, &charp); }
	if (!*linep) return;
	/* old= *charp; */ /* UNUSED */

	if ((*linep)->next) {
		int index = txt_utf8_offset_to_index((*linep)->line, *charp);
		*linep = (*linep)->next;
		if (index > txt_utf8_len((*linep)->line)) *charp = (*linep)->len;
		else *charp = txt_utf8_index_to_offset((*linep)->line, index);
		
		if (!undoing)
			txt_undo_add_op(text, sel ? UNDO_SDOWN : UNDO_CDOWN);
	}
	else {
		txt_move_eol(text, sel);
	}

	if (!sel) txt_pop_sel(text);
}

void txt_move_left(Text *text, short sel) 
{
	TextLine **linep;
	int *charp, oundoing = undoing;
	int tabsize = 0, i = 0;
	
	if (!text) return;
	if (sel) txt_curs_sel(text, &linep, &charp);
	else { txt_pop_first(text); txt_curs_cur(text, &linep, &charp); }
	if (!*linep) return;

	undoing = 1;

	if (*charp == 0) {
		if ((*linep)->prev) {
			txt_move_up(text, sel);
			*charp = (*linep)->len;
		}
	}
	else {
		// do nice left only if there are only spaces
		// TXT_TABSIZE hardcoded in DNA_text_types.h
		if (text->flags & TXT_TABSTOSPACES) {
			tabsize = (*charp < TXT_TABSIZE) ? *charp : TXT_TABSIZE;
			
			for (i = 0; i < (*charp); i++)
				if ((*linep)->line[i] != ' ') {
					tabsize = 0;
					break;
				}
			
			// if in the middle of the space-tab
			if (tabsize && (*charp) % TXT_TABSIZE != 0)
				tabsize = ((*charp) % TXT_TABSIZE);
		}
		
		if (tabsize)
			(*charp) -= tabsize;
		else {
			const char *prev = BLI_str_prev_char_utf8((*linep)->line + *charp);
			*charp = prev - (*linep)->line;
		}
	}

	undoing = oundoing;
	if (!undoing) txt_undo_add_op(text, sel ? UNDO_SLEFT : UNDO_CLEFT);
	
	if (!sel) txt_pop_sel(text);
}

void txt_move_right(Text *text, short sel) 
{
	TextLine **linep;
	int *charp, oundoing = undoing, do_tab = 0, i;
	
	if (!text) return;
	if (sel) txt_curs_sel(text, &linep, &charp);
	else { txt_pop_last(text); txt_curs_cur(text, &linep, &charp); }
	if (!*linep) return;

	undoing = 1;

	if (*charp == (*linep)->len) {
		if ((*linep)->next) {
			txt_move_down(text, sel);
			*charp = 0;
		}
	} 
	else {
		// do nice right only if there are only spaces
		// spaces hardcoded in DNA_text_types.h
		if (text->flags & TXT_TABSTOSPACES && (*linep)->line[*charp] == ' ') {
			do_tab = 1;
			for (i = 0; i < *charp; i++)
				if ((*linep)->line[i] != ' ') {
					do_tab = 0;
					break;
				}
		}
		
		if (do_tab) {
			int tabsize = (*charp) % TXT_TABSIZE + 1;
			for (i = *charp + 1; (*linep)->line[i] == ' ' && tabsize < TXT_TABSIZE; i++)
				tabsize++;
			(*charp) = i;
		}
		else (*charp) += BLI_str_utf8_size((*linep)->line + *charp);
	}
	
	undoing = oundoing;
	if (!undoing) txt_undo_add_op(text, sel ? UNDO_SRIGHT : UNDO_CRIGHT);

	if (!sel) txt_pop_sel(text);
}

void txt_jump_left(Text *text, short sel)
{
	TextLine **linep, *oldl;
	int *charp, oldc, oldflags;
	unsigned char oldu;

	if (!text) return;
	if (sel) txt_curs_sel(text, &linep, &charp);
	else { txt_pop_first(text); txt_curs_cur(text, &linep, &charp); }
	if (!*linep) return;

	oldflags = text->flags;
	text->flags &= ~TXT_TABSTOSPACES;

	oldl = *linep;
	oldc = *charp;
	oldu = undoing;
	undoing = 1; /* Don't push individual moves to undo stack */

	BLI_str_cursor_step_utf8((*linep)->line, (*linep)->len,
	                         charp, STRCUR_DIR_PREV,
	                         STRCUR_JUMP_DELIM);

	text->flags = oldflags;

	undoing = oldu;
	if (!undoing) txt_undo_add_toop(text, sel ? UNDO_STO : UNDO_CTO, txt_get_span(text->lines.first, oldl), oldc, txt_get_span(text->lines.first, *linep), (unsigned short)*charp);
}

void txt_jump_right(Text *text, short sel)
{
	TextLine **linep, *oldl;
	int *charp, oldc, oldflags;
	unsigned char oldu;

	if (!text) return;
	if (sel) txt_curs_sel(text, &linep, &charp);
	else { txt_pop_last(text); txt_curs_cur(text, &linep, &charp); }
	if (!*linep) return;

	oldflags = text->flags;
	text->flags &= ~TXT_TABSTOSPACES;

	oldl = *linep;
	oldc = *charp;
	oldu = undoing;
	undoing = 1; /* Don't push individual moves to undo stack */

	BLI_str_cursor_step_utf8((*linep)->line, (*linep)->len,
	                         charp, STRCUR_DIR_NEXT,
	                         STRCUR_JUMP_DELIM);

	text->flags = oldflags;

	undoing = oldu;
	if (!undoing) txt_undo_add_toop(text, sel ? UNDO_STO : UNDO_CTO, txt_get_span(text->lines.first, oldl), oldc, txt_get_span(text->lines.first, *linep), (unsigned short)*charp);
}

void txt_move_bol(Text *text, short sel)
{
	TextLine **linep;
	int *charp, old;
	
	if (!text) return;
	if (sel) txt_curs_sel(text, &linep, &charp);
	else txt_curs_cur(text, &linep, &charp);
	if (!*linep) return;
	old = *charp;
	
	*charp = 0;

	if (!sel) txt_pop_sel(text);
	if (!undoing) txt_undo_add_toop(text, sel ? UNDO_STO : UNDO_CTO, txt_get_span(text->lines.first, *linep), old, txt_get_span(text->lines.first, *linep), (unsigned short)*charp);
}

void txt_move_eol(Text *text, short sel)
{
	TextLine **linep;
	int *charp, old;
	
	if (!text) return;
	if (sel) txt_curs_sel(text, &linep, &charp);
	else txt_curs_cur(text, &linep, &charp);
	if (!*linep) return;
	old = *charp;
		
	*charp = (*linep)->len;

	if (!sel) txt_pop_sel(text);
	if (!undoing) txt_undo_add_toop(text, sel ? UNDO_STO : UNDO_CTO, txt_get_span(text->lines.first, *linep), old, txt_get_span(text->lines.first, *linep), (unsigned short)*charp);
}

void txt_move_bof(Text *text, short sel)
{
	TextLine **linep;
	int *charp, old;
	
	if (!text) return;
	if (sel) txt_curs_sel(text, &linep, &charp);
	else txt_curs_cur(text, &linep, &charp);
	if (!*linep) return;
	old = *charp;

	*linep = text->lines.first;
	*charp = 0;

	if (!sel) txt_pop_sel(text);
	if (!undoing) txt_undo_add_toop(text, sel ? UNDO_STO : UNDO_CTO, txt_get_span(text->lines.first, *linep), old, txt_get_span(text->lines.first, *linep), (unsigned short)*charp);
}

void txt_move_eof(Text *text, short sel)
{
	TextLine **linep;
	int *charp, old;
	
	if (!text) return;
	if (sel) txt_curs_sel(text, &linep, &charp);
	else txt_curs_cur(text, &linep, &charp);
	if (!*linep) return;
	old = *charp;

	*linep = text->lines.last;
	*charp = (*linep)->len;

	if (!sel) txt_pop_sel(text);
	if (!undoing) txt_undo_add_toop(text, sel ? UNDO_STO : UNDO_CTO, txt_get_span(text->lines.first, *linep), old, txt_get_span(text->lines.first, *linep), (unsigned short)*charp);
}

void txt_move_toline(Text *text, unsigned int line, short sel)
{
	txt_move_to(text, line, 0, sel);
}

/* Moves to a certain byte in a line, not a certain utf8-character! */
void txt_move_to(Text *text, unsigned int line, unsigned int ch, short sel)
{
	TextLine **linep, *oldl;
	int *charp, oldc;
	unsigned int i;
	
	if (!text) return;
	if (sel) txt_curs_sel(text, &linep, &charp);
	else txt_curs_cur(text, &linep, &charp);
	if (!*linep) return;
	oldc = *charp;
	oldl = *linep;
	
	*linep = text->lines.first;
	for (i = 0; i < line; i++) {
		if ((*linep)->next) *linep = (*linep)->next;
		else break;
	}
	if (ch > (unsigned int)((*linep)->len))
		ch = (unsigned int)((*linep)->len);
	*charp = ch;
	
	if (!sel) txt_pop_sel(text);
	if (!undoing) txt_undo_add_toop(text, sel ? UNDO_STO : UNDO_CTO, txt_get_span(text->lines.first, oldl), oldc, txt_get_span(text->lines.first, *linep), (unsigned short)*charp);
}

/****************************/
/* Text selection functions */
/****************************/

static void txt_curs_swap(Text *text)
{
	TextLine *tmpl;
	int tmpc;
		
	tmpl = text->curl;
	text->curl = text->sell;
	text->sell = tmpl;

	tmpc = text->curc;
	text->curc = text->selc;
	text->selc = tmpc;
	
	if (!undoing) txt_undo_add_op(text, UNDO_SWAP);
}

static void txt_pop_first(Text *text)
{
			
	if (txt_get_span(text->curl, text->sell) < 0 ||
	    (text->curl == text->sell && text->curc > text->selc)) {
		txt_curs_swap(text);
	}

	if (!undoing) txt_undo_add_toop(text, UNDO_STO,
		                            txt_get_span(text->lines.first, text->sell),
		                            text->selc,
		                            txt_get_span(text->lines.first, text->curl),
		                            text->curc);
	
	txt_pop_sel(text);
}

static void txt_pop_last(Text *text)
{
	if (txt_get_span(text->curl, text->sell) > 0 ||
	    (text->curl == text->sell && text->curc < text->selc)) {
		txt_curs_swap(text);
	}

	if (!undoing) txt_undo_add_toop(text, UNDO_STO,
		                            txt_get_span(text->lines.first, text->sell),
		                            text->selc,
		                            txt_get_span(text->lines.first, text->curl),
		                            text->curc);
	
	txt_pop_sel(text);
}

/* never used: CVS 1.19 */
/*  static void txt_pop_selr (Text *text) */

void txt_pop_sel(Text *text)
{
	text->sell = text->curl;
	text->selc = text->curc;
}

void txt_order_cursors(Text *text)
{
	if (!text) return;
	if (!text->curl) return;
	if (!text->sell) return;
	
	/* Flip so text->curl is before text->sell */
	if ((txt_get_span(text->curl, text->sell) < 0) ||
	    (text->curl == text->sell && text->curc > text->selc))
	{
		txt_curs_swap(text);
	}
}

int txt_has_sel(Text *text)
{
	return ((text->curl != text->sell) || (text->curc != text->selc));
}

static void txt_delete_sel(Text *text)
{
	TextLine *tmpl;
	TextMarker *mrk;
	char *buf;
	int move, lineno;
	
	if (!text) return;
	if (!text->curl) return;
	if (!text->sell) return;

	if (!txt_has_sel(text)) return;
	
	txt_order_cursors(text);

	if (!undoing) {
		buf = txt_sel_to_buf(text);
		txt_undo_add_block(text, UNDO_DBLOCK, buf);
		MEM_freeN(buf);
	}

	buf = MEM_mallocN(text->curc + (text->sell->len - text->selc) + 1, "textline_string");
	
	if (text->curl != text->sell) {
		txt_clear_marker_region(text, text->curl, text->curc, text->curl->len, 0, 0);
		move = txt_get_span(text->curl, text->sell);
	}
	else {
		mrk = txt_find_marker_region(text, text->curl, text->curc, text->selc, 0, 0);
		if (mrk && (mrk->start > text->curc || mrk->end < text->selc))
			txt_clear_marker_region(text, text->curl, text->curc, text->selc, 0, 0);
		move = 0;
	}

	mrk = txt_find_marker_region(text, text->sell, text->selc - 1, text->sell->len, 0, 0);
	if (mrk) {
		lineno = mrk->lineno;
		do {
			mrk->lineno -= move;
			if (mrk->start > text->curc) mrk->start -= text->selc - text->curc;
			mrk->end -= text->selc - text->curc;
			mrk = mrk->next;
		} while (mrk && mrk->lineno == lineno);
	}

	strncpy(buf, text->curl->line, text->curc);
	strcpy(buf + text->curc, text->sell->line + text->selc);
	buf[text->curc + (text->sell->len - text->selc)] = 0;

	make_new_line(text->curl, buf);
	
	tmpl = text->sell;
	while (tmpl != text->curl) {
		tmpl = tmpl->prev;
		if (!tmpl) break;
		
		txt_delete_line(text, tmpl->next);
	}
	
	text->sell = text->curl;
	text->selc = text->curc;
}

void txt_sel_all(Text *text)
{
	if (!text) return;

	text->curl = text->lines.first;
	text->curc = 0;
	
	text->sell = text->lines.last;
	text->selc = text->sell->len;
}

void txt_sel_line(Text *text)
{
	if (!text) return;
	if (!text->curl) return;
	
	text->curc = 0;
	text->sell = text->curl;
	text->selc = text->sell->len;
}

/***************************/
/* Cut and paste functions */
/***************************/

char *txt_to_buf(Text *text)
{
	int length;
	TextLine *tmp, *linef, *linel;
	int charf, charl;
	char *buf;
	
	if (!text) return NULL;
	if (!text->curl) return NULL;
	if (!text->sell) return NULL;
	if (!text->lines.first) return NULL;

	linef = text->lines.first;
	charf = 0;
		
	linel = text->lines.last;
	charl = linel->len;

	if (linef == text->lines.last) {
		length = charl - charf;

		buf = MEM_mallocN(length + 2, "text buffer");
		
		BLI_strncpy(buf, linef->line + charf, length + 1);
		buf[length] = 0;
	}
	else {
		length = linef->len - charf;
		length += charl;
		length += 2; /* For the 2 '\n' */
		
		tmp = linef->next;
		while (tmp && tmp != linel) {
			length += tmp->len + 1;
			tmp = tmp->next;
		}
		
		buf = MEM_mallocN(length + 1, "cut buffer");

		strncpy(buf, linef->line + charf, linef->len - charf);
		length = linef->len - charf;
		
		buf[length++] = '\n';
		
		tmp = linef->next;
		while (tmp && tmp != linel) {
			strncpy(buf + length, tmp->line, tmp->len);
			length += tmp->len;
			
			buf[length++] = '\n';
			
			tmp = tmp->next;
		}
		strncpy(buf + length, linel->line, charl);
		length += charl;
		
		/* python compiler wants an empty end line */
		buf[length++] = '\n';
		buf[length] = 0;
	}
	
	return buf;
}

int txt_find_string(Text *text, const char *findstr, int wrap, int match_case)
{
	TextLine *tl, *startl;
	char *s = NULL;

	if (!text || !text->curl || !text->sell) return 0;
	
	txt_order_cursors(text);

	tl = startl = text->sell;
	
	if (match_case) s = strstr(&tl->line[text->selc], findstr);
	else s = BLI_strcasestr(&tl->line[text->selc], findstr);
	while (!s) {
		tl = tl->next;
		if (!tl) {
			if (wrap)
				tl = text->lines.first;
			else
				break;
		}

		if (match_case) s = strstr(tl->line, findstr);
		else s = BLI_strcasestr(tl->line, findstr);
		if (tl == startl)
			break;
	}
	
	if (s) {
		int newl = txt_get_span(text->lines.first, tl);
		int newc = (int)(s - tl->line);
		txt_move_to(text, newl, newc, 0);
		txt_move_to(text, newl, newc + strlen(findstr), 1);
		return 1;				
	}
	else
		return 0;
}

char *txt_sel_to_buf(Text *text)
{
	char *buf;
	int length = 0;
	TextLine *tmp, *linef, *linel;
	int charf, charl;
	
	if (!text) return NULL;
	if (!text->curl) return NULL;
	if (!text->sell) return NULL;
	
	if (text->curl == text->sell) {
		linef = linel = text->curl;
		
		if (text->curc < text->selc) {
			charf = text->curc;
			charl = text->selc;
		}
		else {
			charf = text->selc;
			charl = text->curc;
		}
	}
	else if (txt_get_span(text->curl, text->sell) < 0) {
		linef = text->sell;
		linel = text->curl;

		charf = text->selc;
		charl = text->curc;
	}
	else {
		linef = text->curl;
		linel = text->sell;
		
		charf = text->curc;
		charl = text->selc;
	}

	if (linef == linel) {
		length = charl - charf;

		buf = MEM_mallocN(length + 1, "sel buffer");
		
		BLI_strncpy(buf, linef->line + charf, length + 1);
	}
	else {
		length += linef->len - charf;
		length += charl;
		length++; /* For the '\n' */
		
		tmp = linef->next;
		while (tmp && tmp != linel) {
			length += tmp->len + 1;
			tmp = tmp->next;
		}
		
		buf = MEM_mallocN(length + 1, "sel buffer");
		
		strncpy(buf, linef->line + charf, linef->len - charf);
		length = linef->len - charf;
		
		buf[length++] = '\n';
		
		tmp = linef->next;
		while (tmp && tmp != linel) {
			strncpy(buf + length, tmp->line, tmp->len);
			length += tmp->len;
			
			buf[length++] = '\n';
			
			tmp = tmp->next;
		}
		strncpy(buf + length, linel->line, charl);
		length += charl;
		
		buf[length] = 0;
	}	

	return buf;
}

static void txt_shift_markers(Text *text, int lineno, int count)
{
	TextMarker *marker;

	for (marker = text->markers.first; marker; marker = marker->next)
		if (marker->lineno >= lineno) {
			marker->lineno += count;
		}
}

void txt_insert_buf(Text *text, const char *in_buffer)
{
	int l = 0, u, len, lineno = -1, count = 0;
	size_t i = 0, j;
	TextLine *add;
	char *buffer;

	if (!text) return;
	if (!in_buffer) return;

	txt_delete_sel(text);
	
	len = strlen(in_buffer);
	buffer = BLI_strdupn(in_buffer, len);
	len += txt_extended_ascii_as_utf8(&buffer);
	
	if (!undoing) txt_undo_add_block(text, UNDO_IBLOCK, buffer);

	u = undoing;
	undoing = 1;

	/* Read the first line (or as close as possible */
	while (buffer[i] && buffer[i] != '\n')
		txt_add_raw_char(text, BLI_str_utf8_as_unicode_step(buffer, &i));
	
	if (buffer[i] == '\n') txt_split_curline(text);
	else { undoing = u; MEM_freeN(buffer); return; }
	i++;

	/* Read as many full lines as we can */
	lineno = txt_get_span(text->lines.first, text->curl);

	while (i < len) {
		l = 0;

		while (buffer[i] && buffer[i] != '\n') {
			i++; l++;
		}
	
		if (buffer[i] == '\n') {
			add = txt_new_linen(buffer + (i - l), l);
			BLI_insertlinkbefore(&text->lines, text->curl, add);
			i++;
			count++;
		}
		else {
			if (count) {
				txt_shift_markers(text, lineno, count);
				count = 0;
			}

			for (j = i - l; j < i && j < len; )
				txt_add_raw_char(text, BLI_str_utf8_as_unicode_step(buffer, &j));
			break;
		}
	}
	
	MEM_freeN(buffer);

	if (count) {
		txt_shift_markers(text, lineno, count);
	}

	undoing = u;
}

/******************/
/* Undo functions */
/******************/

static int max_undo_test(Text *text, int x)
{
	while (text->undo_pos + x >= text->undo_len) {
		if (text->undo_len * 2 > TXT_MAX_UNDO) {
			/* XXX error("Undo limit reached, buffer cleared\n"); */
			MEM_freeN(text->undo_buf);
			init_undo_text(text);
			return 0;
		}
		else {
			void *tmp = text->undo_buf;
			text->undo_buf = MEM_callocN(text->undo_len * 2, "undo buf");
			memcpy(text->undo_buf, tmp, text->undo_len);
			text->undo_len *= 2;
			MEM_freeN(tmp);
		}
	}

	return 1;
}

static void dump_buffer(Text *text) 
{
	int i = 0;
	
	while (i++ < text->undo_pos) printf("%d: %d %c\n", i, text->undo_buf[i], text->undo_buf[i]);
}

void txt_print_undo(Text *text)
{
	int i = 0;
	int op;
	const char *ops;
	int linep, charp;
	
	dump_buffer(text);
	
	printf("---< Undo Buffer >---\n");
	
	printf("UndoPosition is %d\n", text->undo_pos);
	
	while (i <= text->undo_pos) {
		op = text->undo_buf[i];
		
		if (op == UNDO_CLEFT) {
			ops = "Cursor left";
		}
		else if (op == UNDO_CRIGHT) {
			ops = "Cursor right";
		}
		else if (op == UNDO_CUP) {
			ops = "Cursor up";
		}
		else if (op == UNDO_CDOWN) {
			ops = "Cursor down";
		}
		else if (op == UNDO_SLEFT) {
			ops = "Selection left";
		}
		else if (op == UNDO_SRIGHT) {
			ops = "Selection right";
		}
		else if (op == UNDO_SUP) {
			ops = "Selection up";
		}
		else if (op == UNDO_SDOWN) {
			ops = "Selection down";
		}
		else if (op == UNDO_STO) {
			ops = "Selection ";
		}
		else if (op == UNDO_CTO) {
			ops = "Cursor ";
		}
		else if (op == UNDO_INSERT_1) {
			ops = "Insert ascii ";
		}
		else if (op == UNDO_INSERT_2) {
			ops = "Insert 2 bytes ";
		}
		else if (op == UNDO_INSERT_3) {
			ops = "Insert 3 bytes ";
		}
		else if (op == UNDO_INSERT_4) {
			ops = "Insert unicode ";
		}
		else if (op == UNDO_BS_1) {
			ops = "Backspace for ascii ";
		}
		else if (op == UNDO_BS_2) {
			ops = "Backspace for 2 bytes ";
		}
		else if (op == UNDO_BS_3) {
			ops = "Backspace for 3 bytes ";
		}
		else if (op == UNDO_BS_4) {
			ops = "Backspace for unicode ";
		}
		else if (op == UNDO_DEL_1) {
			ops = "Delete ascii ";
		}
		else if (op == UNDO_DEL_2) {
			ops = "Delete 2 bytes ";
		}
		else if (op == UNDO_DEL_3) {
			ops = "Delete 3 bytes ";
		}
		else if (op == UNDO_DEL_4) {
			ops = "Delete unicode ";
		}
		else if (op == UNDO_SWAP) {
			ops = "Cursor swap";
		}
		else if (op == UNDO_DBLOCK) {
			ops = "Delete text block";
		}
		else if (op == UNDO_IBLOCK) {
			ops = "Insert text block";
		}
		else if (op == UNDO_INDENT) {
			ops = "Indent ";
		}
		else if (op == UNDO_UNINDENT) {
			ops = "Unindent ";
		}
		else if (op == UNDO_COMMENT) {
			ops = "Comment ";
		}
		else if (op == UNDO_UNCOMMENT) {
			ops = "Uncomment ";
		}
		else {
			ops = "Unknown";
		}
		
		printf("Op (%o) at %d = %s", op, i, ops);
		if (op >= UNDO_INSERT_1 && op <= UNDO_DEL_4) {
			i++;
			printf(" - Char is ");
			switch (op) {
				case UNDO_INSERT_1: case UNDO_BS_1: case UNDO_DEL_1:
					printf("%c", text->undo_buf[i]);
					i++;
					break;
				case UNDO_INSERT_2: case UNDO_BS_2: case UNDO_DEL_2:
					printf("%c%c", text->undo_buf[i], text->undo_buf[i + 1]);
					i += 2;
					break;
				case UNDO_INSERT_3: case UNDO_BS_3: case UNDO_DEL_3:
					printf("%c%c%c", text->undo_buf[i], text->undo_buf[i + 1], text->undo_buf[i + 2]);
					i += 3;
					break;
				case UNDO_INSERT_4: case UNDO_BS_4: case UNDO_DEL_4: {
					unsigned int uc;
					char c[BLI_UTF8_MAX + 1];
					size_t c_len;
					uc = text->undo_buf[i]; i++;
					uc = uc + (text->undo_buf[i] << 8); i++;
					uc = uc + (text->undo_buf[i] << 16); i++;
					uc = uc + (text->undo_buf[i] << 24); i++;
					c_len = BLI_str_utf8_from_unicode(uc, c);
					c[c_len] = '\0';
					puts(c);
				}
			}
		}
		else if (op == UNDO_STO || op == UNDO_CTO) {
			i++;

			charp = text->undo_buf[i]; i++;
			charp = charp + (text->undo_buf[i] << 8); i++;

			linep = text->undo_buf[i]; i++;
			linep = linep + (text->undo_buf[i] << 8); i++;
			linep = linep + (text->undo_buf[i] << 16); i++;
			linep = linep + (text->undo_buf[i] << 24); i++;
			
			printf("to <%d, %d> ", linep, charp);

			charp = text->undo_buf[i]; i++;
			charp = charp + (text->undo_buf[i] << 8); i++;

			linep = text->undo_buf[i]; i++;
			linep = linep + (text->undo_buf[i] << 8); i++;
			linep = linep + (text->undo_buf[i] << 16); i++;
			linep = linep + (text->undo_buf[i] << 24); i++;
			
			printf("from <%d, %d>", linep, charp);
		}
		else if (op == UNDO_DBLOCK || op == UNDO_IBLOCK) {
			i++;

			linep = text->undo_buf[i]; i++;
			linep = linep + (text->undo_buf[i] << 8); i++;
			linep = linep + (text->undo_buf[i] << 16); i++;
			linep = linep + (text->undo_buf[i] << 24); i++;
			
			printf(" (length %d) <", linep);
			
			while (linep > 0) {
				putchar(text->undo_buf[i]);
				linep--; i++;
			}
			
			linep = text->undo_buf[i]; i++;
			linep = linep + (text->undo_buf[i] << 8); i++;
			linep = linep + (text->undo_buf[i] << 16); i++;
			linep = linep + (text->undo_buf[i] << 24); i++;
			printf("> (%d)", linep);
		}
		else if (op == UNDO_INDENT || op == UNDO_UNINDENT) {
			i++;

			charp = text->undo_buf[i]; i++;
			charp = charp + (text->undo_buf[i] << 8); i++;

			linep = text->undo_buf[i]; i++;
			linep = linep + (text->undo_buf[i] << 8); i++;
			linep = linep + (text->undo_buf[i] << 16); i++;
			linep = linep + (text->undo_buf[i] << 24); i++;
			
			printf("to <%d, %d> ", linep, charp);

			charp = text->undo_buf[i]; i++;
			charp = charp + (text->undo_buf[i] << 8); i++;

			linep = text->undo_buf[i]; i++;
			linep = linep + (text->undo_buf[i] << 8); i++;
			linep = linep + (text->undo_buf[i] << 16); i++;
			linep = linep + (text->undo_buf[i] << 24); i++;
			
			printf("from <%d, %d>", linep, charp);
		}
		
		printf(" %d\n",  i);
		i++;
	}
}

static void txt_undo_add_op(Text *text, int op)
{
	if (!max_undo_test(text, 2))
		return;
	
	text->undo_pos++;
	text->undo_buf[text->undo_pos] = op;
	text->undo_buf[text->undo_pos + 1] = 0;
}

static void txt_undo_store_uint16(char *undo_buf, int *undo_pos, unsigned short value) 
{
	undo_buf[*undo_pos] = (value) & 0xff;
	(*undo_pos)++;
	undo_buf[*undo_pos] = (value >> 8) & 0xff;
	(*undo_pos)++;
}

static void txt_undo_store_uint32(char *undo_buf, int *undo_pos, unsigned int value) 
{
	undo_buf[*undo_pos] = (value) & 0xff;
	(*undo_pos)++;
	undo_buf[*undo_pos] = (value >> 8) & 0xff;
	(*undo_pos)++;
	undo_buf[*undo_pos] = (value >> 16) & 0xff;
	(*undo_pos)++;
	undo_buf[*undo_pos] = (value >> 24) & 0xff;
	(*undo_pos)++;
}

static void txt_undo_add_block(Text *text, int op, const char *buf)
{
	unsigned int length = strlen(buf);
	
	if (!max_undo_test(text, length + 11))
		return;

	text->undo_pos++;
	text->undo_buf[text->undo_pos] = op;
	text->undo_pos++;
	
	txt_undo_store_uint32(text->undo_buf, &text->undo_pos, length);
	
	strncpy(text->undo_buf + text->undo_pos, buf, length);
	text->undo_pos += length;

	txt_undo_store_uint32(text->undo_buf, &text->undo_pos, length);
	text->undo_buf[text->undo_pos] = op;
	
	text->undo_buf[text->undo_pos + 1] = 0;
}

void txt_undo_add_toop(Text *text, int op, unsigned int froml, unsigned short fromc, unsigned int tol, unsigned short toc)
{
	if (!max_undo_test(text, 15))
		return;

	if (froml == tol && fromc == toc) return;

	text->undo_pos++;
	text->undo_buf[text->undo_pos] = op;

	text->undo_pos++;
	
	txt_undo_store_uint16(text->undo_buf, &text->undo_pos, fromc);
	txt_undo_store_uint32(text->undo_buf, &text->undo_pos, froml);
	txt_undo_store_uint16(text->undo_buf, &text->undo_pos, toc);
	txt_undo_store_uint32(text->undo_buf, &text->undo_pos, tol);
		
	text->undo_buf[text->undo_pos] = op;

	text->undo_buf[text->undo_pos + 1] = 0;
}

static void txt_undo_add_charop(Text *text, int op_start, unsigned int c)
{
	char utf8[BLI_UTF8_MAX];
	size_t i, utf8_size = BLI_str_utf8_from_unicode(c, utf8);
	
	if (!max_undo_test(text, 3 + utf8_size))
		return;
	
	text->undo_pos++;
	
	if (utf8_size < 4) {
		text->undo_buf[text->undo_pos] = op_start + utf8_size - 1;
		text->undo_pos++;
		
		for (i = 0; i < utf8_size; i++) {
			text->undo_buf[text->undo_pos] = utf8[i];
			text->undo_pos++;
		}
		
		text->undo_buf[text->undo_pos] = op_start + utf8_size - 1;
	}
	else {
		text->undo_buf[text->undo_pos] = op_start + 3;
		text->undo_pos++;
		txt_undo_store_uint32(text->undo_buf, &text->undo_pos, c);
		text->undo_buf[text->undo_pos] = op_start + 3;
	}
	
	text->undo_buf[text->undo_pos + 1] = 0;
}

static unsigned short txt_undo_read_uint16(const char *undo_buf, int *undo_pos)
{
	unsigned short val;
	val = undo_buf[*undo_pos]; (*undo_pos)--;
	val = (val << 8) + undo_buf[*undo_pos]; (*undo_pos)--;
	return val;
}

static unsigned int txt_undo_read_uint32(const char *undo_buf, int *undo_pos)
{
	unsigned int val;
	val = undo_buf[*undo_pos]; (*undo_pos)--;
	val = (val << 8) + undo_buf[*undo_pos]; (*undo_pos)--;
	val = (val << 8) + undo_buf[*undo_pos]; (*undo_pos)--;
	val = (val << 8) + undo_buf[*undo_pos]; (*undo_pos)--;
	return val;
}

static unsigned int txt_undo_read_unicode(const char *undo_buf, int *undo_pos, short bytes)
{
	unsigned int unicode;
	char utf8[BLI_UTF8_MAX + 1];
	
	switch (bytes) {
		case 1: /* ascii */
			unicode = undo_buf[*undo_pos]; (*undo_pos)--; 
			break;
		case 2: /* 2-byte symbol */
			utf8[2] = '\0';
			utf8[1] = undo_buf[*undo_pos]; (*undo_pos)--;
			utf8[0] = undo_buf[*undo_pos]; (*undo_pos)--;
			unicode = BLI_str_utf8_as_unicode(utf8);
			break;
		case 3: /* 3-byte symbol */
			utf8[3] = '\0';
			utf8[2] = undo_buf[*undo_pos]; (*undo_pos)--;
			utf8[1] = undo_buf[*undo_pos]; (*undo_pos)--;
			utf8[0] = undo_buf[*undo_pos]; (*undo_pos)--;
			unicode = BLI_str_utf8_as_unicode(utf8);
			break;
		case 4: /* 32-bit unicode symbol */
			unicode = txt_undo_read_uint32(undo_buf, undo_pos);
		default:
			/* should never happen */
			BLI_assert(0);
			unicode = 0;
	}
	
	return unicode;
}

static unsigned short txt_redo_read_uint16(const char *undo_buf, int *undo_pos)
{
	unsigned short val;
	val = undo_buf[*undo_pos]; (*undo_pos)++;
	val = val + (undo_buf[*undo_pos] << 8); (*undo_pos)++;
	return val;
}

static unsigned int txt_redo_read_uint32(const char *undo_buf, int *undo_pos)
{
	unsigned int val;
	val = undo_buf[*undo_pos]; (*undo_pos)++;
	val = val + (undo_buf[*undo_pos] << 8); (*undo_pos)++;
	val = val + (undo_buf[*undo_pos] << 16); (*undo_pos)++;
	val = val + (undo_buf[*undo_pos] << 24); (*undo_pos)++;
	return val;
}

static unsigned int txt_redo_read_unicode(const char *undo_buf, int *undo_pos, short bytes)
{
	unsigned int unicode;
	char utf8[BLI_UTF8_MAX + 1];
	
	switch (bytes) {
		case 1: /* ascii */
			unicode = undo_buf[*undo_pos]; (*undo_pos)++; 
			break;
		case 2: /* 2-byte symbol */
			utf8[0] = undo_buf[*undo_pos]; (*undo_pos)++;
			utf8[1] = undo_buf[*undo_pos]; (*undo_pos)++;
			utf8[2] = '\0';
			unicode = BLI_str_utf8_as_unicode(utf8);
			break;
		case 3: /* 3-byte symbol */
			utf8[0] = undo_buf[*undo_pos]; (*undo_pos)++;
			utf8[1] = undo_buf[*undo_pos]; (*undo_pos)++;
			utf8[2] = undo_buf[*undo_pos]; (*undo_pos)++;
			utf8[3] = '\0';
			unicode = BLI_str_utf8_as_unicode(utf8);
			break;
		case 4: /* 32-bit unicode symbol */
			unicode = txt_undo_read_uint32(undo_buf, undo_pos);
		default:
			/* should never happen */
			BLI_assert(0);
			unicode = 0;
	}
	
	return unicode;
}

void txt_do_undo(Text *text)
{
	int op = text->undo_buf[text->undo_pos];
	unsigned int linep, i;
	unsigned short charp;
	TextLine *holdl;
	int holdc, holdln;
	char *buf;
	
	if (text->undo_pos < 0) {
		return;
	}

	text->undo_pos--;

	undoing = 1;
	
	switch (op) {
		case UNDO_CLEFT:
			txt_move_right(text, 0);
			break;
			
		case UNDO_CRIGHT:
			txt_move_left(text, 0);
			break;
			
		case UNDO_CUP:
			txt_move_down(text, 0);
			break;
			
		case UNDO_CDOWN:
			txt_move_up(text, 0);
			break;

		case UNDO_SLEFT:
			txt_move_right(text, 1);
			break;

		case UNDO_SRIGHT:
			txt_move_left(text, 1);
			break;

		case UNDO_SUP:
			txt_move_down(text, 1);
			break;

		case UNDO_SDOWN:
			txt_move_up(text, 1);
			break;
		
		case UNDO_CTO:
		case UNDO_STO:
			text->undo_pos--;
			text->undo_pos--;
			text->undo_pos--;
			text->undo_pos--;
		
			text->undo_pos--;
			text->undo_pos--;
		
			linep = txt_undo_read_uint32(text->undo_buf, &text->undo_pos);
			charp = txt_undo_read_uint16(text->undo_buf, &text->undo_pos);
			
			if (op == UNDO_CTO) {
				txt_move_toline(text, linep, 0);
				text->curc = charp;
				txt_pop_sel(text);
			}
			else {
				txt_move_toline(text, linep, 1);
				text->selc = charp;
			}
			
			text->undo_pos--;
			break;
			
		case UNDO_INSERT_1: case UNDO_INSERT_2: case UNDO_INSERT_3: case UNDO_INSERT_4:
			txt_backspace_char(text);
			text->undo_pos -= op - UNDO_INSERT_1 + 1;
			text->undo_pos--;
			break;

		case UNDO_BS_1: case UNDO_BS_2: case UNDO_BS_3: case UNDO_BS_4:
			charp = op - UNDO_BS_1 + 1;
			txt_add_char(text, txt_undo_read_unicode(text->undo_buf, &text->undo_pos, charp));
			text->undo_pos--;
			break;		
			
		case UNDO_DEL_1: case UNDO_DEL_2: case UNDO_DEL_3: case UNDO_DEL_4: 
			charp = op - UNDO_DEL_1 + 1;
			txt_add_char(text, txt_undo_read_unicode(text->undo_buf, &text->undo_pos, charp));
			txt_move_left(text, 0);
			text->undo_pos--;
			break;

		case UNDO_SWAP:
			txt_curs_swap(text);
			break;

		case UNDO_DBLOCK:
			linep = txt_undo_read_uint32(text->undo_buf, &text->undo_pos);

			buf = MEM_mallocN(linep + 1, "dblock buffer");
			for (i = 0; i < linep; i++) {
				buf[(linep - 1) - i] = text->undo_buf[text->undo_pos];
				text->undo_pos--;
			}
			buf[i] = 0;
			
			txt_curs_first(text, &holdl, &holdc);
			holdln = txt_get_span(text->lines.first, holdl);
			
			txt_insert_buf(text, buf);			
			MEM_freeN(buf);

			text->curl = text->lines.first;
			while (holdln > 0) {
				if (text->curl->next)
					text->curl = text->curl->next;
					
				holdln--;
			}
			text->curc = holdc;

			text->undo_pos--;
			text->undo_pos--;
			text->undo_pos--; 
			text->undo_pos--;

			text->undo_pos--;
			
			break;

		case UNDO_IBLOCK:
			linep = txt_undo_read_uint32(text->undo_buf, &text->undo_pos);
			txt_delete_sel(text);

			/* txt_backspace_char removes utf8-characters, not bytes */
			buf = MEM_mallocN(linep + 1, "iblock buffer");
			for (i = 0; i < linep; i++) {
				buf[(linep - 1) - i] = text->undo_buf[text->undo_pos];
				text->undo_pos--;
			}
			buf[i] = 0;
			linep = txt_utf8_len(buf);
			MEM_freeN(buf);
<<<<<<< HEAD

			while (linep>0) {
=======
			
			while (linep > 0) {
>>>>>>> ffed654f
				txt_backspace_char(text);
				linep--;
			}

			text->undo_pos--;
			text->undo_pos--;
			text->undo_pos--; 
			text->undo_pos--;
			
			text->undo_pos--;

			break;
		case UNDO_INDENT:
		case UNDO_UNINDENT:
		case UNDO_COMMENT:
		case UNDO_UNCOMMENT:
			linep = txt_undo_read_uint32(text->undo_buf, &text->undo_pos);
			//linep is now the end line of the selection
			
			charp = txt_undo_read_uint16(text->undo_buf, &text->undo_pos);
			//charp is the last char selected or text->line->len
			
			//set the selection for this now
			text->selc = charp;
			text->sell = text->lines.first;
			for (i = 0; i < linep; i++) {
				text->sell = text->sell->next;
			}
<<<<<<< HEAD

			linep= txt_undo_read_uint32(text->undo_buf, &text->undo_pos);
=======
			
			linep = txt_undo_read_uint32(text->undo_buf, &text->undo_pos);
>>>>>>> ffed654f
			//first line to be selected
			
			charp = txt_undo_read_uint16(text->undo_buf, &text->undo_pos);
			//first postion to be selected
			text->curc = charp;
			text->curl = text->lines.first;
			for (i = 0; i < linep; i++) {
				text->curl = text->curl->next;
			}

			
			if (op == UNDO_INDENT) {
				txt_unindent(text);
			}
			else if (op == UNDO_UNINDENT) {
				txt_indent(text);
			}
			else if (op == UNDO_COMMENT) {
				txt_uncomment(text);
			}
			else if (op == UNDO_UNCOMMENT) {
				txt_comment(text);
			}

			text->undo_pos--;
			break;
		case UNDO_DUPLICATE:
			txt_delete_line(text, text->curl->next);
			break;
		default:
			//XXX error("Undo buffer error - resetting");
			text->undo_pos = -1;
			
			break;
	}

	/* next undo step may need evaluating */
	if (text->undo_pos >= 0) {
		switch (text->undo_buf[text->undo_pos]) {
			case UNDO_STO:
				txt_do_undo(text);
				txt_do_redo(text); /* selections need restoring */
				break;
			case UNDO_SWAP:
				txt_do_undo(text); /* swaps should appear transparent */
				break;
		}
	}
	
	undoing = 0;
}

void txt_do_redo(Text *text)
{
	char op;
	unsigned int linep, i;
	unsigned short charp;
	char *buf;
	
	text->undo_pos++;	
	op = text->undo_buf[text->undo_pos];
	
	if (!op) {
		text->undo_pos--;
		return;
	}
	
	undoing = 1;

	switch (op) {
		case UNDO_CLEFT:
			txt_move_left(text, 0);
			break;
			
		case UNDO_CRIGHT:
			txt_move_right(text, 0);
			break;
			
		case UNDO_CUP:
			txt_move_up(text, 0);
			break;
			
		case UNDO_CDOWN:
			txt_move_down(text, 0);
			break;

		case UNDO_SLEFT:
			txt_move_left(text, 1);
			break;

		case UNDO_SRIGHT:
			txt_move_right(text, 1);
			break;

		case UNDO_SUP:
			txt_move_up(text, 1);
			break;

		case UNDO_SDOWN:
			txt_move_down(text, 1);
			break;
		
		case UNDO_INSERT_1: case UNDO_INSERT_2: case UNDO_INSERT_3: case UNDO_INSERT_4:
			text->undo_pos++;
			charp = op - UNDO_INSERT_1 + 1;
			txt_add_char(text, txt_redo_read_unicode(text->undo_buf, &text->undo_pos, charp));
			break;

		case UNDO_BS_1: case UNDO_BS_2: case UNDO_BS_3: case UNDO_BS_4:
			text->undo_pos++;
			txt_backspace_char(text);
			text->undo_pos += op - UNDO_BS_1 + 1;
			break;

		case UNDO_DEL_1: case UNDO_DEL_2: case UNDO_DEL_3: case UNDO_DEL_4:
			text->undo_pos++;
			txt_delete_char(text);
			text->undo_pos += op - UNDO_DEL_1 + 1;
			break;

		case UNDO_SWAP:
			txt_curs_swap(text);
			txt_do_redo(text); /* swaps should appear transparent a*/
			break;
			
		case UNDO_CTO:
		case UNDO_STO:
			text->undo_pos++;
			text->undo_pos++;

			text->undo_pos++;
			text->undo_pos++;
			text->undo_pos++;
			text->undo_pos++;

			text->undo_pos++;

			charp = txt_redo_read_uint16(text->undo_buf, &text->undo_pos);
			linep = txt_redo_read_uint32(text->undo_buf, &text->undo_pos);
			
			if (op == UNDO_CTO) {
				txt_move_toline(text, linep, 0);
				text->curc = charp;
				txt_pop_sel(text);
			}
			else {
				txt_move_toline(text, linep, 1);
				text->selc = charp;
			}

			break;

		case UNDO_DBLOCK:
			text->undo_pos++;
			linep = txt_redo_read_uint32(text->undo_buf, &text->undo_pos);
			txt_delete_sel(text);
			
			text->undo_pos += linep;

			text->undo_pos++;
			text->undo_pos++;
			text->undo_pos++; 
			text->undo_pos++;
			
			break;

		case UNDO_IBLOCK:
			text->undo_pos++;
			linep = txt_redo_read_uint32(text->undo_buf, &text->undo_pos);

			buf = MEM_mallocN(linep + 1, "iblock buffer");
			memcpy(buf, &text->undo_buf[text->undo_pos], linep);
			text->undo_pos += linep;
			buf[linep] = 0;
			
			txt_insert_buf(text, buf);			
			MEM_freeN(buf);

			text->undo_pos++;
			text->undo_pos++;
			text->undo_pos++; 
			text->undo_pos++;
			break;
			
		case UNDO_INDENT:
		case UNDO_UNINDENT:
		case UNDO_COMMENT:
		case UNDO_UNCOMMENT:
			text->undo_pos++;
			charp = txt_redo_read_uint16(text->undo_buf, &text->undo_pos);
			//charp is the first char selected or 0
			
			linep = txt_redo_read_uint32(text->undo_buf, &text->undo_pos);
			//linep is now the first line of the selection			
			//set the selcetion for this now
			text->curc = charp;
			text->curl = text->lines.first;
			for (i = 0; i < linep; i++) {
				text->curl = text->curl->next;
			}
			
			charp = txt_redo_read_uint16(text->undo_buf, &text->undo_pos);
			//last postion to be selected
			
			linep = txt_redo_read_uint32(text->undo_buf, &text->undo_pos);
			//Last line to be selected
			
			text->selc = charp;
			text->sell = text->lines.first;
			for (i = 0; i < linep; i++) {
				text->sell = text->sell->next;
			}

			if (op == UNDO_INDENT) {
				txt_indent(text);
			}
			else if (op == UNDO_UNINDENT) {
				txt_unindent(text);
			}
			else if (op == UNDO_COMMENT) {
				txt_comment(text);
			}
			else if (op == UNDO_UNCOMMENT) {
				txt_uncomment(text);
			}
			break;
		case UNDO_DUPLICATE:
			txt_duplicate_line(text);
			break;
		default:
			//XXX error("Undo buffer error - resetting");
<<<<<<< HEAD
			text->undo_pos= -1;

=======
			text->undo_pos = -1;
			
>>>>>>> ffed654f
			break;
	}
	
	undoing = 0;
}

/**************************/
/* Line editing functions */ 
/**************************/

void txt_split_curline(Text *text)
{
	TextLine *ins;
	TextMarker *mrk;
	char *left, *right;
	int lineno = -1;
	
	if (!text) return;
	if (!text->curl) return;

	txt_delete_sel(text);

	/* Move markers */

	lineno = txt_get_span(text->lines.first, text->curl);
	mrk = text->markers.first;
	while (mrk) {
		if (mrk->lineno == lineno && mrk->start > text->curc) {
			mrk->lineno++;
			mrk->start -= text->curc;
			mrk->end -= text->curc;
		}
		else if (mrk->lineno > lineno) {
			mrk->lineno++;
		}
		mrk = mrk->next;
	}

	/* Make the two half strings */

	left = MEM_mallocN(text->curc + 1, "textline_string");
	if (text->curc) memcpy(left, text->curl->line, text->curc);
	left[text->curc] = 0;
	
	right = MEM_mallocN(text->curl->len - text->curc + 1, "textline_string");
	memcpy(right, text->curl->line + text->curc, text->curl->len - text->curc + 1);

	MEM_freeN(text->curl->line);
	if (text->curl->format) MEM_freeN(text->curl->format);

	/* Make the new TextLine */
	
	ins = MEM_mallocN(sizeof(TextLine), "textline");
	ins->line = left;
	ins->format = NULL;
	ins->len = text->curc;

	text->curl->line = right;
	text->curl->format = NULL;
	text->curl->len = text->curl->len - text->curc;
	
	BLI_insertlinkbefore(&text->lines, text->curl, ins);	
	
	text->curc = 0;
	
	txt_make_dirty(text);
	txt_clean_text(text);
	
	txt_pop_sel(text);
	if (!undoing) txt_undo_add_charop(text, UNDO_INSERT_1, '\n');
}

static void txt_delete_line(Text *text, TextLine *line)
{
	TextMarker *mrk = NULL, *nxt;
	int lineno = -1;

	if (!text) return;
	if (!text->curl) return;

	lineno = txt_get_span(text->lines.first, line);
	mrk = text->markers.first;
	while (mrk) {
		nxt = mrk->next;
		if (mrk->lineno == lineno)
			BLI_freelinkN(&text->markers, mrk);
		else if (mrk->lineno > lineno)
			mrk->lineno--;
		mrk = nxt;
	}

	BLI_remlink(&text->lines, line);
	
	if (line->line) MEM_freeN(line->line);
	if (line->format) MEM_freeN(line->format);

	MEM_freeN(line);

	txt_make_dirty(text);
	txt_clean_text(text);
}

static void txt_combine_lines(Text *text, TextLine *linea, TextLine *lineb)
{
	char *tmp;
	TextMarker *mrk = NULL;
	int lineno = -1;
	
	if (!text) return;
	
	if (!linea || !lineb) return;

	mrk = txt_find_marker_region(text, lineb, 0, lineb->len, 0, 0);
	if (mrk) {
		lineno = mrk->lineno;
		do {
			mrk->lineno--;
			mrk->start += linea->len;
			mrk->end += linea->len;
			mrk = mrk->next;
		} while (mrk && mrk->lineno == lineno);
	}
	if (lineno == -1) lineno = txt_get_span(text->lines.first, lineb);
	
	tmp = MEM_mallocN(linea->len + lineb->len + 1, "textline_string");
	
	strcpy(tmp, linea->line);
	strcat(tmp, lineb->line);

	make_new_line(linea, tmp);
	
	txt_delete_line(text, lineb);
	
	txt_make_dirty(text);
	txt_clean_text(text);
}

void txt_duplicate_line(Text *text)
{
	TextLine *textline;
	
	if (!text || !text->curl) return;
	
	if (text->curl == text->sell) {
		textline = txt_new_line(text->curl->line);
		BLI_insertlinkafter(&text->lines, text->curl, textline);
		
		txt_make_dirty(text);
		txt_clean_text(text);
		
		if (!undoing) txt_undo_add_op(text, UNDO_DUPLICATE);
	}
}

void txt_delete_char(Text *text) 
{
	unsigned int c = '\n';
	
	if (!text) return;
	if (!text->curl) return;

	if (txt_has_sel(text)) { /* deleting a selection */
		txt_delete_sel(text);
		txt_make_dirty(text);
		return;
	}
	else if (text->curc == text->curl->len) { /* Appending two lines */
		if (text->curl->next) {
			txt_combine_lines(text, text->curl, text->curl->next);
			txt_pop_sel(text);
		}
		else
			return;
	}
	else { /* Just deleting a char */
		size_t c_len = 0;
		TextMarker *mrk;
		c = BLI_str_utf8_as_unicode_and_size(text->curl->line + text->curc, &c_len);

		mrk = txt_find_marker_region(text, text->curl, text->curc - c_len, text->curl->len, 0, 0);
		if (mrk) {
			int lineno = mrk->lineno;
			if (mrk->end == text->curc) {
				if ((mrk->flags & TMARK_TEMP) && !(mrk->flags & TMARK_EDITALL)) {
					txt_clear_markers(text, mrk->group, TMARK_TEMP);
				}
				else {
					BLI_freelinkN(&text->markers, mrk);
				}
				return;
			}
			do {
				if (mrk->start > text->curc) mrk->start -= c_len;
				mrk->end -= c_len;
				mrk = mrk->next;
			} while (mrk && mrk->lineno == lineno);
		}
		
		memmove(text->curl->line + text->curc, text->curl->line + text->curc + c_len, text->curl->len - text->curc - c_len + 1);

		text->curl->len -= c_len;

		txt_pop_sel(text);
	}

	txt_make_dirty(text);
	txt_clean_text(text);
	
	if (!undoing) txt_undo_add_charop(text, UNDO_DEL_1, c);
}

void txt_delete_word(Text *text)
{
	txt_jump_right(text, 1);
	txt_delete_sel(text);
}

void txt_backspace_char(Text *text)
{
	unsigned int c = '\n';
	
	if (!text) return;
	if (!text->curl) return;
	
	if (txt_has_sel(text)) { /* deleting a selection */
		txt_delete_sel(text);
		txt_make_dirty(text);
		return;
	}
	else if (text->curc == 0) { /* Appending two lines */
		if (!text->curl->prev) return;
		
		text->curl = text->curl->prev;
		text->curc = text->curl->len;
		
		txt_combine_lines(text, text->curl, text->curl->next);
		txt_pop_sel(text);
	}
	else { /* Just backspacing a char */
		size_t c_len = 0;
		TextMarker *mrk;
		char *prev = BLI_str_prev_char_utf8(text->curl->line + text->curc);
		c = BLI_str_utf8_as_unicode_and_size(prev, &c_len);

		mrk = txt_find_marker_region(text, text->curl, text->curc - c_len, text->curl->len, 0, 0);
		if (mrk) {
			int lineno = mrk->lineno;
			if (mrk->start == text->curc) {
				if ((mrk->flags & TMARK_TEMP) && !(mrk->flags & TMARK_EDITALL)) {
					txt_clear_markers(text, mrk->group, TMARK_TEMP);
				}
				else {
					BLI_freelinkN(&text->markers, mrk);
				}
				return;
			}
			do {
				if (mrk->start > text->curc - c_len) mrk->start -= c_len;
				mrk->end -= c_len;
				mrk = mrk->next;
			} while (mrk && mrk->lineno == lineno);
		}
		
		/* source and destination overlap, don't use memcpy() */
		memmove(text->curl->line + text->curc - c_len,
		        text->curl->line + text->curc,
		        text->curl->len  - text->curc + 1);

		text->curl->len -= c_len;
		text->curc -= c_len;

		txt_pop_sel(text);
	}

	txt_make_dirty(text);
	txt_clean_text(text);
	
	if (!undoing) txt_undo_add_charop(text, UNDO_BS_1, c);
}

void txt_backspace_word(Text *text)
{
	txt_jump_left(text, 1);
	txt_delete_sel(text);
}

/* Max spaces to replace a tab with, currently hardcoded to TXT_TABSIZE = 4.
 * Used by txt_convert_tab_to_spaces, indent and unindent.
 * Remember to change this string according to max tab size */
static char tab_to_spaces[] = "    ";

static void txt_convert_tab_to_spaces(Text *text)
{
	/* sb aims to pad adjust the tab-width needed so that the right number of spaces
	 * is added so that the indention of the line is the right width (i.e. aligned
	 * to multiples of TXT_TABSIZE)
	 */
	char *sb = &tab_to_spaces[text->curc % TXT_TABSIZE];
	txt_insert_buf(text, sb);
}

static int txt_add_char_intern(Text *text, unsigned int add, int replace_tabs)
{
	int lineno;
	char *tmp, ch[BLI_UTF8_MAX];
	TextMarker *mrk;
	size_t add_len;
	
	if (!text) return 0;
	if (!text->curl) return 0;

	if (add == '\n') {
		txt_split_curline(text);
		return 1;
	}
	
	/* insert spaces rather than tabs */
	if (add == '\t' && replace_tabs) {
		txt_convert_tab_to_spaces(text);
		return 1;
	}

	txt_delete_sel(text);
	
	add_len = BLI_str_utf8_from_unicode(add, ch);
	mrk = txt_find_marker_region(text, text->curl, text->curc - 1, text->curl->len, 0, 0);
	if (mrk) {
		lineno = mrk->lineno;
		do {
			if (mrk->start > text->curc) mrk->start += add_len;
			mrk->end += add_len;
			mrk = mrk->next;
		} while (mrk && mrk->lineno == lineno);
	}
	
	tmp = MEM_mallocN(text->curl->len + add_len + 1, "textline_string");
	
	memcpy(tmp, text->curl->line, text->curc);
	memcpy(tmp + text->curc, ch, add_len);
	memcpy(tmp + text->curc + add_len, text->curl->line + text->curc, text->curl->len - text->curc + 1);

	make_new_line(text->curl, tmp);
		
	text->curc += add_len;

	txt_pop_sel(text);
	
	txt_make_dirty(text);
	txt_clean_text(text);

	if (!undoing) txt_undo_add_charop(text, UNDO_INSERT_1, add);
	return 1;
}

int txt_add_char(Text *text, unsigned int add)
{
	return txt_add_char_intern(text, add, text->flags & TXT_TABSTOSPACES);
}

int txt_add_raw_char(Text *text, unsigned int add)
{
	return txt_add_char_intern(text, add, 0);
}

void txt_delete_selected(Text *text)
{
	txt_delete_sel(text);
	txt_make_dirty(text);
}

int txt_replace_char(Text *text, unsigned int add)
{
	unsigned int del;
	size_t del_size = 0, add_size;
	char ch[BLI_UTF8_MAX];
	
	if (!text) return 0;
	if (!text->curl) return 0;

	/* If text is selected or we're at the end of the line just use txt_add_char */
	if (text->curc == text->curl->len || txt_has_sel(text) || add == '\n') {
		int i = txt_add_char(text, add);
		TextMarker *mrk = txt_find_marker(text, text->curl, text->curc, 0, 0);
		if (mrk) BLI_freelinkN(&text->markers, mrk);
		return i;
	}
	
	del = BLI_str_utf8_as_unicode_and_size(text->curl->line + text->curc, &del_size);
	add_size = BLI_str_utf8_from_unicode(add, ch);
	
	if (add_size > del_size) {
		char *tmp = MEM_mallocN(text->curl->len + add_size - del_size + 1, "textline_string");
		memcpy(tmp, text->curl->line, text->curc);
		memcpy(tmp + text->curc + add_size, text->curl->line + text->curc + del_size, text->curl->len - text->curc - del_size + 1);
		MEM_freeN(text->curl->line);
		text->curl->line = tmp;
	}
	else if (add_size < del_size) {
		char *tmp = text->curl->line;
		memmove(tmp + text->curc + add_size, tmp + text->curc + del_size, text->curl->len - text->curc - del_size + 1);
	}
	
	memcpy(text->curl->line + text->curc, ch, add_size);
	text->curc += add_size;
	
	txt_pop_sel(text);
	txt_make_dirty(text);
	txt_clean_text(text);

	/* Should probably create a new op for this */
	if (!undoing) {
		txt_undo_add_charop(text, UNDO_DEL_1, del);
		txt_undo_add_charop(text, UNDO_INSERT_1, add);
	}
	return 1;
}

void txt_indent(Text *text)
{
	int len, num;
	char *tmp;

	const char *add = "\t";
	int indentlen = 1;
	
	/* hardcoded: TXT_TABSIZE = 4 spaces: */
	int spaceslen = TXT_TABSIZE;

	if (ELEM3(NULL, text, text->curl, text->sell)) {
		return;
	}

	if (!text) return;
	if (!text->curl) return;
	if (!text->sell) return;

	/* insert spaces rather than tabs */
	if (text->flags & TXT_TABSTOSPACES) {
		add = tab_to_spaces;
		indentlen = spaceslen;
	}

	num = 0;
	while (TRUE) {
		tmp = MEM_mallocN(text->curl->len + indentlen + 1, "textline_string");
		
		text->curc = 0; 
		if (text->curc) memcpy(tmp, text->curl->line, text->curc);  /* XXX never true, check prev line */
		memcpy(tmp + text->curc, add, indentlen);
		
		len = text->curl->len - text->curc;
		if (len > 0) memcpy(tmp + text->curc + indentlen, text->curl->line + text->curc, len);
		tmp[text->curl->len + indentlen] = 0;

		make_new_line(text->curl, tmp);
			
		text->curc += indentlen;
		
		txt_make_dirty(text);
		txt_clean_text(text);
		
		if (text->curl == text->sell) {
			text->selc = text->sell->len;
			break;
		}
		else {
			text->curl = text->curl->next;
			num++;
		}
	}
	text->curc = 0;
	while (num > 0) {
		text->curl = text->curl->prev;
		num--;
	}
	
	if (!undoing) {
		txt_undo_add_toop(text, UNDO_INDENT, txt_get_span(text->lines.first, text->curl), text->curc, txt_get_span(text->lines.first, text->sell), text->selc);
	}
}

void txt_unindent(Text *text)
{
	int num = 0;
	const char *remove = "\t";
	int indent = 1;
	
	/* hardcoded: TXT_TABSIZE = 4 spaces: */
	int spaceslen = TXT_TABSIZE;

	if (!text) return;
	if (!text->curl) return;
	if (!text->sell) return;

	/* insert spaces rather than tabs */
	if (text->flags & TXT_TABSTOSPACES) {
		remove = tab_to_spaces;
		indent = spaceslen;
	}

	while (TRUE) {
		int i = 0;
		
		if (BLI_strncasecmp(text->curl->line, remove, indent) == 0) {
			while (i < text->curl->len) {
				text->curl->line[i] = text->curl->line[i + indent];
				i++;
			}
			text->curl->len -= indent;
		}
	
		txt_make_dirty(text);
		txt_clean_text(text);
		
		if (text->curl == text->sell) {
			text->selc = text->sell->len;
			break;
		}
		else {
			text->curl = text->curl->next;
			num++;
		}
		
	}
	text->curc = 0;
	while (num > 0) {
		text->curl = text->curl->prev;
		num--;
	}
	
	if (!undoing) {
		txt_undo_add_toop(text, UNDO_UNINDENT, txt_get_span(text->lines.first, text->curl), text->curc, txt_get_span(text->lines.first, text->sell), text->selc);
	}
}

void txt_comment(Text *text)
{
	int len, num;
	char *tmp;
	char add = '#';
	
	if (!text) return;
	if (!text->curl) return;
	if (!text->sell) return;  // Need to change this need to check if only one line is selected to more then one

	num = 0;
	while (TRUE) {
		tmp = MEM_mallocN(text->curl->len + 2, "textline_string");
		
		text->curc = 0; 
		if (text->curc) memcpy(tmp, text->curl->line, text->curc);
		tmp[text->curc] = add;
		
		len = text->curl->len - text->curc;
		if (len > 0) memcpy(tmp + text->curc + 1, text->curl->line + text->curc, len);
		tmp[text->curl->len + 1] = 0;

		make_new_line(text->curl, tmp);
			
		text->curc++;
		
		txt_make_dirty(text);
		txt_clean_text(text);
		
		if (text->curl == text->sell) {
			text->selc = text->sell->len;
			break;
		}
		else {
			text->curl = text->curl->next;
			num++;
		}
	}
	text->curc = 0;
	while (num > 0) {
		text->curl = text->curl->prev;
		num--;
	}
	
	if (!undoing) {
		txt_undo_add_toop(text, UNDO_COMMENT, txt_get_span(text->lines.first, text->curl), text->curc, txt_get_span(text->lines.first, text->sell), text->selc);
	}
}

void txt_uncomment(Text *text)
{
	int num = 0;
	char remove = '#';
	
	if (!text) return;
	if (!text->curl) return;
	if (!text->sell) return;

	while (TRUE) {
		int i = 0;
		
		if (text->curl->line[i] == remove) {
			while (i < text->curl->len) {
				text->curl->line[i] = text->curl->line[i + 1];
				i++;
			}
			text->curl->len--;
		}
			 
	
		txt_make_dirty(text);
		txt_clean_text(text);
		
		if (text->curl == text->sell) {
			text->selc = text->sell->len;
			break;
		}
		else {
			text->curl = text->curl->next;
			num++;
		}
		
	}
	text->curc = 0;
	while (num > 0) {
		text->curl = text->curl->prev;
		num--;
	}
	
	if (!undoing) {
		txt_undo_add_toop(text, UNDO_UNCOMMENT, txt_get_span(text->lines.first, text->curl), text->curc, txt_get_span(text->lines.first, text->sell), text->selc);
	}
}

<<<<<<< HEAD
=======

void txt_move_lines_up(struct Text *text)
{
	TextLine *prev_line;
	
	if (!text || !text->curl || !text->sell) return;
	
	txt_order_cursors(text);
	
	prev_line = text->curl->prev;
	
	if (!prev_line) return;
	
	BLI_remlink(&text->lines, prev_line);
	BLI_insertlinkafter(&text->lines, text->sell, prev_line);
	
	txt_make_dirty(text);
	txt_clean_text(text);
	
	if (!undoing) {
		txt_undo_add_op(text, UNDO_MOVE_LINES_UP);
	}
}

void txt_move_lines(struct Text *text, const int direction)
{
	TextLine *line_other;

	BLI_assert(ELEM(direction, TXT_MOVE_LINE_UP, TXT_MOVE_LINE_DOWN));

	if (!text || !text->curl || !text->sell) return;
	
	txt_order_cursors(text);

	line_other =  (direction == TXT_MOVE_LINE_DOWN) ? text->sell->next : text->curl->prev;
	
	if (!line_other) return;
		
	BLI_remlink(&text->lines, line_other);

	if (direction == TXT_MOVE_LINE_DOWN) {
		BLI_insertlinkbefore(&text->lines, text->curl, line_other);
	}
	else {
		BLI_insertlinkafter(&text->lines, text->sell, line_other);
	}

	txt_make_dirty(text);
	txt_clean_text(text);
	
	if (!undoing) {
		txt_undo_add_op(text, (direction == TXT_MOVE_LINE_DOWN) ? UNDO_MOVE_LINES_DOWN : UNDO_MOVE_LINES_UP);
	}
}

>>>>>>> ffed654f
int setcurr_tab_spaces(Text *text, int space)
{
	int i = 0;
	int test = 0;
	const char *word = ":";
	const char *comm = "#";
	const char indent = (text->flags & TXT_TABSTOSPACES) ? ' ' : '\t';
	static const char *back_words[] = {"return", "break", "continue", "pass", "yield", NULL};
	if (!text) return 0;
	if (!text->curl) return 0;

	while (text->curl->line[i] == indent) {
		//we only count those tabs/spaces that are before any text or before the curs;
		if (i == text->curc) {
			return i;
		}
		else {
			i++;
		}
	}
	if (strstr(text->curl->line, word)) {
		/* if we find a ':' on this line, then add a tab but not if it is:
		 *  1) in a comment
		 *  2) within an identifier
		 *	3) after the cursor (text->curc), i.e. when creating space before a function def [#25414] 
		 */
		int a, is_indent = 0;
		for (a = 0; (a < text->curc) && (text->curl->line[a] != '\0'); a++) {
			char ch = text->curl->line[a];
			if (ch == '#') {
				break;
			}
			else if (ch == ':') {
				is_indent = 1;
			}
			else if (ch != ' ' && ch != '\t') {
				is_indent = 0;
			}
		}
		if (is_indent) {
			i += space;
		}
	}

	for (test = 0; back_words[test]; test++) {
		/* if there are these key words then remove a tab because we are done with the block */
		if (strstr(text->curl->line, back_words[test]) && i > 0) {
			if (strcspn(text->curl->line, back_words[test]) < strcspn(text->curl->line, comm)) {
				i -= space;
			}
		}
	}
	return i;
}

/*********************************/
/* Text marker utility functions */
/*********************************/

/* Creates and adds a marker to the list maintaining sorted order */
void txt_add_marker(Text *text, TextLine *line, int start, int end, const unsigned char color[4], int group, int flags)
{
	TextMarker *tmp, *marker;

	marker = MEM_mallocN(sizeof(TextMarker), "text_marker");
	
	marker->lineno = txt_get_span(text->lines.first, line);
	marker->start = MIN2(start, end);
	marker->end = MAX2(start, end);
	marker->group = group;
	marker->flags = flags;

	marker->color[0] = color[0];
	marker->color[1] = color[1];
	marker->color[2] = color[2];
	marker->color[3] = color[3];

	for (tmp = text->markers.last; tmp; tmp = tmp->prev)
		if (tmp->lineno < marker->lineno || (tmp->lineno == marker->lineno && tmp->start < marker->start))
			break;

	if (tmp) BLI_insertlinkafter(&text->markers, tmp, marker);
	else BLI_addhead(&text->markers, marker);
}

/* Returns the first matching marker on the specified line between two points.
 * If the group or flags fields are non-zero the returned flag must be in the
 * specified group and have at least the specified flags set. */
TextMarker *txt_find_marker_region(Text *text, TextLine *line, int start, int end, int group, int flags)
{
	TextMarker *marker, *next;
	int lineno = txt_get_span(text->lines.first, line);
	
	for (marker = text->markers.first; marker; marker = next) {
		next = marker->next;

		if      (group && marker->group != group) continue;
		else if ((marker->flags & flags) != flags) continue;
		else if (marker->lineno < lineno) continue;
		else if (marker->lineno > lineno) break;

		if ((marker->start == marker->end && start <= marker->start && marker->start <= end) ||
		    (marker->start < end && marker->end > start))
		{
			return marker;
		}
	}
	return NULL;
}

/* Clears all markers on the specified line between two points. If the group or
 * flags fields are non-zero the returned flag must be in the specified group
 * and have at least the specified flags set. */
short txt_clear_marker_region(Text *text, TextLine *line, int start, int end, int group, int flags)
{
	TextMarker *marker, *next;
	int lineno = txt_get_span(text->lines.first, line);
	short cleared = 0;
	
	for (marker = text->markers.first; marker; marker = next) {
		next = marker->next;

		if (group && marker->group != group) continue;
		else if ((marker->flags & flags) != flags) continue;
		else if (marker->lineno < lineno) continue;
		else if (marker->lineno > lineno) break;

		if ((marker->start == marker->end && start <= marker->start && marker->start <= end) ||
		    (marker->start < end && marker->end > start)) {
			BLI_freelinkN(&text->markers, marker);
			cleared = 1;
		}
	}
	return cleared;
}

/* Clears all markers in the specified group (if given) with at least the
 * specified flags set. Useful for clearing temporary markers (group=0,
 * flags=TMARK_TEMP) */
short txt_clear_markers(Text *text, int group, int flags)
{
	TextMarker *marker, *next;
	short cleared = 0;
	
	for (marker = text->markers.first; marker; marker = next) {
		next = marker->next;

		if ((!group || marker->group == group) &&
		    (marker->flags & flags) == flags) {
			BLI_freelinkN(&text->markers, marker);
			cleared = 1;
		}
	}
	return cleared;
}

/* Finds the marker at the specified line and cursor position with at least the
 * specified flags set in the given group (if non-zero). */
TextMarker *txt_find_marker(Text *text, TextLine *line, int curs, int group, int flags)
{
	TextMarker *marker;
	int lineno = txt_get_span(text->lines.first, line);
	
	for (marker = text->markers.first; marker; marker = marker->next) {
		if (group && marker->group != group) continue;
		else if ((marker->flags & flags) != flags) continue;
		else if (marker->lineno < lineno) continue;
		else if (marker->lineno > lineno) break;

		if (marker->start <= curs && curs <= marker->end)
			return marker;
	}
	return NULL;
}

/* Finds the previous marker in the same group. If no other is found, the same
 * marker will be returned */
TextMarker *txt_prev_marker(Text *text, TextMarker *marker)
{
	TextMarker *tmp = marker;
	while (tmp) {
		if (tmp->prev) tmp = tmp->prev;
		else tmp = text->markers.last;
		if (tmp->group == marker->group)
			return tmp;
	}
	return NULL; /* Only if marker==NULL */
}

/* Finds the next marker in the same group. If no other is found, the same
 * marker will be returned */
TextMarker *txt_next_marker(Text *text, TextMarker *marker)
{
	TextMarker *tmp = marker;
	while (tmp) {
		if (tmp->next) tmp = tmp->next;
		else tmp = text->markers.first;
		if (tmp->group == marker->group)
			return tmp;
	}
	return NULL; /* Only if marker==NULL */
}


/*******************************/
/* Character utility functions */
/*******************************/

int text_check_bracket(const char ch)
{
	int a;
	char opens[] = "([{";
	char close[] = ")]}";

	for (a = 0; a < (sizeof(opens) - 1); a++) {
		if (ch == opens[a])
			return a + 1;
		else if (ch == close[a])
			return -(a + 1);
	}
	return 0;
}

/* TODO, have a function for operators - http://docs.python.org/py3k/reference/lexical_analysis.html#operators */
int text_check_delim(const char ch)
{
	int a;
	char delims[] = "():\"\' ~!%^&*-+=[]{};/<>|.#\t,@";

	for (a = 0; a < (sizeof(delims) - 1); a++) {
		if (ch == delims[a])
			return 1;
	}
	return 0;
}

int text_check_digit(const char ch)
{
	if (ch < '0') return 0;
	if (ch <= '9') return 1;
	return 0;
}

int text_check_identifier(const char ch)
{
	if (ch < '0') return 0;
	if (ch <= '9') return 1;
	if (ch < 'A') return 0;
	if (ch <= 'Z' || ch == '_') return 1;
	if (ch < 'a') return 0;
	if (ch <= 'z') return 1;
	return 0;
}

int text_check_whitespace(const char ch)
{
	if (ch == ' ' || ch == '\t' || ch == '\r' || ch == '\n')
		return 1;
	return 0;
}<|MERGE_RESOLUTION|>--- conflicted
+++ resolved
@@ -2139,13 +2139,8 @@
 			buf[i] = 0;
 			linep = txt_utf8_len(buf);
 			MEM_freeN(buf);
-<<<<<<< HEAD
-
-			while (linep>0) {
-=======
-			
+
 			while (linep > 0) {
->>>>>>> ffed654f
 				txt_backspace_char(text);
 				linep--;
 			}
@@ -2174,13 +2169,8 @@
 			for (i = 0; i < linep; i++) {
 				text->sell = text->sell->next;
 			}
-<<<<<<< HEAD
-
-			linep= txt_undo_read_uint32(text->undo_buf, &text->undo_pos);
-=======
-			
+
 			linep = txt_undo_read_uint32(text->undo_buf, &text->undo_pos);
->>>>>>> ffed654f
 			//first line to be selected
 			
 			charp = txt_undo_read_uint16(text->undo_buf, &text->undo_pos);
@@ -2412,13 +2402,8 @@
 			break;
 		default:
 			//XXX error("Undo buffer error - resetting");
-<<<<<<< HEAD
-			text->undo_pos= -1;
-
-=======
 			text->undo_pos = -1;
-			
->>>>>>> ffed654f
+
 			break;
 	}
 	
@@ -3048,8 +3033,6 @@
 	}
 }
 
-<<<<<<< HEAD
-=======
 
 void txt_move_lines_up(struct Text *text)
 {
@@ -3105,7 +3088,6 @@
 	}
 }
 
->>>>>>> ffed654f
 int setcurr_tab_spaces(Text *text, int space)
 {
 	int i = 0;
