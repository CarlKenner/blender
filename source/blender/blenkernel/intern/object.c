--- conflicted
+++ resolved
@@ -368,11 +368,6 @@
 		ob->derivedDeform->release(ob->derivedDeform);
 		ob->derivedDeform = NULL;
 	}
-<<<<<<< HEAD
-=======
-
-	BKE_object_free_curve_cache(ob);
->>>>>>> a24b4e60
 }
 
 void BKE_object_free_caches(Object *object)
@@ -441,16 +436,7 @@
 		animviz_free_motionpath(ob->mpath);
 		ob->mpath = NULL;
 	}
-<<<<<<< HEAD
-	
-=======
-	BKE_bproperty_free_list(&ob->prop);
-
-	free_sensors(&ob->sensors);
-	free_controllers(&ob->controllers);
-	free_actuators(&ob->actuators);
-
->>>>>>> a24b4e60
+
 	BKE_constraints_free_ex(&ob->constraints, false);
 
 	free_partdeflect(ob->pd);
@@ -790,7 +776,6 @@
 	ob->data = BKE_object_obdata_add_from_type(bmain, type, name);
 	BKE_view_layer_base_deselect_all(view_layer);
 
-<<<<<<< HEAD
 	DEG_id_tag_update_ex(bmain, &ob->id, OB_RECALC_OB | OB_RECALC_DATA | OB_RECALC_TIME);
 	return ob;
 }
@@ -805,85 +790,6 @@
 Object *BKE_object_add(
         Main *bmain, Scene *UNUSED(scene), ViewLayer *view_layer,
         int type, const char *name)
-=======
-	ob->lay = scene->lay;
-
-	base = BKE_scene_base_add(scene, ob);
-	BKE_scene_base_deselect_all(scene);
-	BKE_scene_base_select(scene, base);
-	DAG_id_tag_update_ex(bmain, &ob->id, OB_RECALC_OB | OB_RECALC_DATA | OB_RECALC_TIME);
-
-	return ob;
-}
-
-
-#ifdef WITH_GAMEENGINE
-
-void BKE_object_lod_add(Object *ob)
-{
-	LodLevel *lod = MEM_callocN(sizeof(LodLevel), "LoD Level");
-	LodLevel *last = ob->lodlevels.last;
-
-	/* If the lod list is empty, initialize it with the base lod level */
-	if (!last) {
-		LodLevel *base = MEM_callocN(sizeof(LodLevel), "Base LoD Level");
-		BLI_addtail(&ob->lodlevels, base);
-		base->flags = OB_LOD_USE_MESH | OB_LOD_USE_MAT;
-		base->source = ob;
-		base->obhysteresis = 10;
-		last = ob->currentlod = base;
-	}
-
-	lod->distance = last->distance + 25.0f;
-	lod->obhysteresis = 10;
-	lod->flags = OB_LOD_USE_MESH | OB_LOD_USE_MAT;
-
-	BLI_addtail(&ob->lodlevels, lod);
-}
-
-static int lod_cmp(const void *a, const void *b)
-{
-	const LodLevel *loda = a;
-	const LodLevel *lodb = b;
-
-	if (loda->distance < lodb->distance) return -1;
-	return loda->distance > lodb->distance;
-}
-
-void BKE_object_lod_sort(Object *ob)
-{
-	BLI_listbase_sort(&ob->lodlevels, lod_cmp);
-}
-
-bool BKE_object_lod_remove(Object *ob, int level)
-{
-	LodLevel *rem;
-
-	if (level < 1 || level > BLI_listbase_count(&ob->lodlevels) - 1)
-		return false;
-
-	rem = BLI_findlink(&ob->lodlevels, level);
-
-	if (rem == ob->currentlod) {
-		ob->currentlod = rem->prev;
-	}
-
-	BLI_remlink(&ob->lodlevels, rem);
-	MEM_freeN(rem);
-
-	/* If there are no user defined lods, remove the base lod as well */
-	if (BLI_listbase_is_single(&ob->lodlevels)) {
-		LodLevel *base = ob->lodlevels.first;
-		BLI_remlink(&ob->lodlevels, base);
-		MEM_freeN(base);
-		ob->currentlod = NULL;
-	}
-
-	return true;
-}
-
-static LodLevel *lod_level_select(Object *ob, const float camera_position[3])
->>>>>>> a24b4e60
 {
 	Object *ob;
 	Base *base;
@@ -1016,22 +922,12 @@
 	psysn->effectors = NULL;
 	psysn->tree = NULL;
 	psysn->bvhtree = NULL;
-<<<<<<< HEAD
 	psysn->batch_cache = NULL;
-	
+
 	BLI_listbase_clear(&psysn->pathcachebufs);
 	BLI_listbase_clear(&psysn->childcachebufs);
-	
+
 	psysn->pointcache = BKE_ptcache_copy_list(&psysn->ptcaches, &psys->ptcaches, flag);
-=======
-
-	BLI_listbase_clear(&psysn->pathcachebufs);
-	BLI_listbase_clear(&psysn->childcachebufs);
-	psysn->renderdata = NULL;
-
-	/* XXX Never copy caches here? */
-	psysn->pointcache = BKE_ptcache_copy_list(&psysn->ptcaches, &psys->ptcaches, flag & ~LIB_ID_COPY_CACHES);
->>>>>>> a24b4e60
 
 	/* XXX - from reading existing code this seems correct but intended usage of
 	 * pointcache should /w cloth should be added in 'ParticleSystem' - campbell */
@@ -1297,12 +1193,7 @@
 	if (ob_src->iuser) ob_dst->iuser = MEM_dupallocN(ob_src->iuser);
 
 	if (ob_src->bb) ob_dst->bb = MEM_dupallocN(ob_src->bb);
-<<<<<<< HEAD
-	
-=======
-	ob_dst->flag &= ~OB_FROMGROUP;
-
->>>>>>> a24b4e60
+
 	BLI_listbase_clear(&ob_dst->modifiers);
 
 	for (md = ob_src->modifiers.first; md; md = md->next) {
@@ -1506,17 +1397,10 @@
 	ob->proxy = target;
 	ob->proxy_group = cob;
 	id_lib_extern(&target->id);
-<<<<<<< HEAD
-	
+
 	DEG_id_tag_update(&ob->id, OB_RECALC_OB | OB_RECALC_DATA | OB_RECALC_TIME);
 	DEG_id_tag_update(&target->id, OB_RECALC_OB | OB_RECALC_DATA | OB_RECALC_TIME);
-	
-=======
-
-	DAG_id_tag_update(&ob->id, OB_RECALC_OB | OB_RECALC_DATA | OB_RECALC_TIME);
-	DAG_id_tag_update(&target->id, OB_RECALC_OB | OB_RECALC_DATA | OB_RECALC_TIME);
-
->>>>>>> a24b4e60
+
 	/* copy transform
 	 * - cob means this proxy comes from a collection, just apply the matrix
 	 *   so the object wont move from its dupli-transform.
@@ -2206,13 +2090,8 @@
 
 	if (ob->partype & PARSLOW) copy_m4_m4(slowmat, obmat);
 
-<<<<<<< HEAD
 	BKE_object_get_parent_matrix(depsgraph, scene, ob, par, totmat);
-	
-=======
-	BKE_object_get_parent_matrix(scene, ob, par, totmat);
-
->>>>>>> a24b4e60
+
 	/* total */
 	mul_m4_m4m4(tmat, totmat, ob->parentinv);
 	mul_m4_m4m4(obmat, tmat, locmat);
@@ -2261,27 +2140,16 @@
 	if (ob == NULL) return;
 
 	/* execute drivers only, as animation has already been done */
-<<<<<<< HEAD
 	BKE_animsys_evaluate_animdata(depsgraph, scene, &ob->id, ob->adt, ctime, ADT_RECALC_DRIVERS);
-	
-=======
-	BKE_animsys_evaluate_animdata(scene, &ob->id, ob->adt, ctime, ADT_RECALC_DRIVERS);
-
->>>>>>> a24b4e60
+
 	if (ob->parent) {
 		Object *par = ob->parent;
 		float slowmat[4][4];
 
 		/* calculate parent matrix */
-<<<<<<< HEAD
 		solve_parenting(depsgraph, scene, ob, par, ob->obmat, slowmat, r_originmat, true);
-		
-		/* "slow parent" is definitely not threadsafe, and may also give bad results jumping around 
-=======
-		solve_parenting(scene, ob, par, ob->obmat, slowmat, r_originmat, true);
 
 		/* "slow parent" is definitely not threadsafe, and may also give bad results jumping around
->>>>>>> a24b4e60
 		 * An old-fashioned hack which probably doesn't really cut it anymore
 		 */
 		if (ob->partype & PARSLOW) {
@@ -2327,15 +2195,9 @@
 		float slowmat[4][4];
 
 		Object *par = ob->parent;
-<<<<<<< HEAD
-		
+
 		solve_parenting(depsgraph, scene, ob, par, obmat, slowmat, NULL, false);
-		
-=======
-
-		solve_parenting(scene, ob, par, obmat, slowmat, NULL, false);
-
->>>>>>> a24b4e60
+
 		if (ob->partype & PARSLOW)
 			where_is_object_parslow(ob, obmat, slowmat);
 	}
@@ -2370,26 +2232,16 @@
 	unit_m4(workob->parentinv);
 	unit_m4(workob->constinv);
 
-<<<<<<< HEAD
 	/* Since this is used while calculating parenting, at this moment ob_eval->parent is still NULL. */
 	workob->parent = DEG_get_evaluated_object(depsgraph, ob->parent);
 
 	workob->trackflag = ob_eval->trackflag;
 	workob->upflag = ob_eval->upflag;
-	
+
 	workob->partype = ob_eval->partype;
 	workob->par1 = ob_eval->par1;
 	workob->par2 = ob_eval->par2;
 	workob->par3 = ob_eval->par3;
-=======
-	workob->trackflag = ob->trackflag;
-	workob->upflag = ob->upflag;
-
-	workob->partype = ob->partype;
-	workob->par1 = ob->par1;
-	workob->par2 = ob->par2;
-	workob->par3 = ob->par3;
->>>>>>> a24b4e60
 
 	workob->constraints = ob_eval->constraints;
 
