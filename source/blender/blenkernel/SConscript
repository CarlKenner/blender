--- conflicted
+++ resolved
@@ -103,13 +103,10 @@
     incs += ' #/extern/libmv'
     defs.append('WITH_LIBMV')
 
-<<<<<<< HEAD
-=======
 if env['WITH_BF_FFTW3']:
     defs.append('FFTW3=1')
     incs += ' ' + env['BF_FFTW3_INC'] 
 
->>>>>>> 9f51785c
 if env['OURPLATFORM'] in ('win32-vc', 'win32-mingw', 'linuxcross', 'win64-vc'):
     incs += ' ' + env['BF_PTHREADS_INC']
 
