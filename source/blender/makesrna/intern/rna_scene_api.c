--- conflicted
+++ resolved
@@ -85,12 +85,7 @@
 	BPy_BEGIN_ALLOW_THREADS;
 #endif
 
-<<<<<<< HEAD
-	BKE_scene_update_for_newframe(G.main->eval_ctx, G.main, scene);
-=======
-	/* It's possible that here we're including layers which were never visible before. */
-	BKE_scene_update_for_newframe_ex(bmain->eval_ctx, bmain, scene, (1 << 20) - 1, true);
->>>>>>> 6664ee20
+	BKE_scene_update_for_newframe(bmain->eval_ctx, bmain, scene);
 
 #ifdef WITH_PYTHON
 	BPy_END_ALLOW_THREADS;
