--- conflicted
+++ resolved
@@ -610,19 +610,13 @@
 			}
 
 			if (seq_found) {
-<<<<<<< HEAD
 				BKE_sequence_free_anim(seq);
-=======
-				if (seq->anim) {
-					IMB_free_anim(seq->anim);
-					seq->anim = NULL;
-				}
+
 				if (seq->strip->proxy && seq->strip->proxy->anim) {
 					IMB_free_anim(seq->strip->proxy->anim);
 					seq->strip->proxy->anim = NULL;
 				}
 
->>>>>>> 22ce525b
 				BKE_sequence_invalidate_cache(scene, seq);
 				BKE_sequencer_preprocessed_cache_cleanup_sequence(seq);
 			}
