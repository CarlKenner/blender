/*
 * ***** BEGIN GPL LICENSE BLOCK *****
 *
 * This program is free software; you can redistribute it and/or
 * modify it under the terms of the GNU General Public License
 * as published by the Free Software Foundation; either version 2
 * of the License, or (at your option) any later version.
 *
 * This program is distributed in the hope that it will be useful,
 * but WITHOUT ANY WARRANTY; without even the implied warranty of
 * MERCHANTABILITY or FITNESS FOR A PARTICULAR PURPOSE.  See the
 * GNU General Public License for more details.
 *
 * You should have received a copy of the GNU General Public License
 * along with this program; if not, write to the Free Software Foundation,
 * Inc., 51 Franklin Street, Fifth Floor, Boston, MA 02110-1301, USA.
 *
 * Contributor(s): Blender Foundation
 *
 * ***** END GPL LICENSE BLOCK *****
 *
 */

/** \file blender/blenloader/intern/versioning_270.c
 *  \ingroup blenloader
 */

#include "BLI_utildefines.h"
#include "BLI_compiler_attrs.h"

/* for MinGW32 definition of NULL, could use BLI_blenlib.h instead too */
#include <stddef.h>

/* allow readfile to use deprecated functionality */
#define DNA_DEPRECATED_ALLOW

#include "DNA_brush_types.h"
#include "DNA_camera_types.h"
#include "DNA_cloth_types.h"
#include "DNA_constraint_types.h"
#include "DNA_gpencil_types.h"
#include "DNA_sdna_types.h"
#include "DNA_sequence_types.h"
#include "DNA_space_types.h"
#include "DNA_screen_types.h"
#include "DNA_object_force.h"
#include "DNA_object_types.h"
#include "DNA_mesh_types.h"
#include "DNA_modifier_types.h"
#include "DNA_particle_types.h"
#include "DNA_linestyle_types.h"
#include "DNA_actuator_types.h"
#include "DNA_view3d_types.h"

#include "DNA_genfile.h"

#include "BKE_colortools.h"
#include "BKE_library.h"
#include "BKE_main.h"
#include "BKE_modifier.h"
#include "BKE_node.h"
#include "BKE_scene.h"
#include "BKE_sequencer.h"
#include "BKE_screen.h"

#include "BLI_math.h"
#include "BLI_listbase.h"
#include "BLI_string.h"

#include "BLO_readfile.h"

#include "readfile.h"

#include "MEM_guardedalloc.h"

static void do_version_constraints_radians_degrees_270_1(ListBase *lb)
{
	bConstraint *con;

	for (con = lb->first; con; con = con->next) {
		if (con->type == CONSTRAINT_TYPE_TRANSFORM) {
			bTransformConstraint *data = (bTransformConstraint *)con->data;
			const float deg_to_rad_f = DEG2RADF(1.0f);

			if (data->from == TRANS_ROTATION) {
				mul_v3_fl(data->from_min, deg_to_rad_f);
				mul_v3_fl(data->from_max, deg_to_rad_f);
			}

			if (data->to == TRANS_ROTATION) {
				mul_v3_fl(data->to_min, deg_to_rad_f);
				mul_v3_fl(data->to_max, deg_to_rad_f);
			}
		}
	}
}

static void do_version_constraints_radians_degrees_270_5(ListBase *lb)
{
	bConstraint *con;

	for (con = lb->first; con; con = con->next) {
		if (con->type == CONSTRAINT_TYPE_TRANSFORM) {
			bTransformConstraint *data = (bTransformConstraint *)con->data;

			if (data->from == TRANS_ROTATION) {
				copy_v3_v3(data->from_min_rot, data->from_min);
				copy_v3_v3(data->from_max_rot, data->from_max);
			}
			else if (data->from == TRANS_SCALE) {
				copy_v3_v3(data->from_min_scale, data->from_min);
				copy_v3_v3(data->from_max_scale, data->from_max);
			}

			if (data->to == TRANS_ROTATION) {
				copy_v3_v3(data->to_min_rot, data->to_min);
				copy_v3_v3(data->to_max_rot, data->to_max);
			}
			else if (data->to == TRANS_SCALE) {
				copy_v3_v3(data->to_min_scale, data->to_min);
				copy_v3_v3(data->to_max_scale, data->to_max);
			}
		}
	}
}

static void do_version_constraints_stretch_to_limits(ListBase *lb)
{
	bConstraint *con;

	for (con = lb->first; con; con = con->next) {
		if (con->type == CONSTRAINT_TYPE_STRETCHTO) {
			bStretchToConstraint *data = (bStretchToConstraint *)con->data;
			data->bulge_min = 1.0f;
			data->bulge_max = 1.0f;
		}
	}
}

void blo_do_versions_270(FileData *fd, Library *UNUSED(lib), Main *main)
{
	if (!MAIN_VERSION_ATLEAST(main, 270, 0)) {

		if (!DNA_struct_elem_find(fd->filesdna, "BevelModifierData", "float", "profile")) {
			Object *ob;

			for (ob = main->object.first; ob; ob = ob->id.next) {
				ModifierData *md;
				for (md = ob->modifiers.first; md; md = md->next) {
					if (md->type == eModifierType_Bevel) {
						BevelModifierData *bmd = (BevelModifierData *)md;
						bmd->profile = 0.5f;
						bmd->val_flags = MOD_BEVEL_AMT_OFFSET;
					}
				}
			}
		}

		/* nodes don't use fixed node->id any more, clean up */
		FOREACH_NODETREE(main, ntree, id) {
			if (ntree->type == NTREE_COMPOSIT) {
				bNode *node;
				for (node = ntree->nodes.first; node; node = node->next) {
					if (ELEM(node->type, CMP_NODE_COMPOSITE, CMP_NODE_OUTPUT_FILE)) {
						node->id = NULL;
					}
				}
			}
		} FOREACH_NODETREE_END

		{
			bScreen *screen;

			for (screen = main->screen.first; screen; screen = screen->id.next) {
				ScrArea *area;
				for (area = screen->areabase.first; area; area = area->next) {
					SpaceLink *space_link;
					for (space_link = area->spacedata.first; space_link; space_link = space_link->next) {
						if (space_link->spacetype == SPACE_CLIP) {
							SpaceClip *space_clip = (SpaceClip *) space_link;
							if (space_clip->mode != SC_MODE_MASKEDIT) {
								space_clip->mode = SC_MODE_TRACKING;
							}
						}
					}
				}
			}
		}

		if (!DNA_struct_elem_find(fd->filesdna, "MovieTrackingSettings", "float", "default_weight")) {
			MovieClip *clip;
			for (clip = main->movieclip.first; clip; clip = clip->id.next) {
				clip->tracking.settings.default_weight = 1.0f;
			}
		}
	}

	if (!MAIN_VERSION_ATLEAST(main, 270, 1)) {
		Scene *sce;
		Object *ob;

		/* Update Transform constraint (another deg -> rad stuff). */
		for (ob = main->object.first; ob; ob = ob->id.next) {
			do_version_constraints_radians_degrees_270_1(&ob->constraints);

			if (ob->pose) {
				/* Bones constraints! */
				bPoseChannel *pchan;
				for (pchan = ob->pose->chanbase.first; pchan; pchan = pchan->next) {
					do_version_constraints_radians_degrees_270_1(&pchan->constraints);
				}
			}
		}

		for (sce = main->scene.first; sce; sce = sce->id.next) {
			if (sce->r.raytrace_structure == R_RAYSTRUCTURE_BLIBVH) {
				sce->r.raytrace_structure = R_RAYSTRUCTURE_AUTO;
			}
		}
	}

	if (!MAIN_VERSION_ATLEAST(main, 270, 2)) {
		Mesh *me;

		/* Mesh smoothresh deg->rad. */
		for (me = main->mesh.first; me; me = me->id.next) {
			me->smoothresh = DEG2RADF(me->smoothresh);
		}
	}

	if (!MAIN_VERSION_ATLEAST(main, 270, 3)) {
		FreestyleLineStyle *linestyle;

		for (linestyle = main->linestyle.first; linestyle; linestyle = linestyle->id.next) {
			linestyle->flag |= LS_NO_SORTING;
			linestyle->sort_key = LS_SORT_KEY_DISTANCE_FROM_CAMERA;
			linestyle->integration_type = LS_INTEGRATION_MEAN;
		}
	}

	if (!MAIN_VERSION_ATLEAST(main, 270, 4)) {
		/* ui_previews were not handled correctly when copying areas, leading to corrupted files (see T39847).
		 * This will always reset situation to a valid state.
		 */
		bScreen *sc;

		for (sc = main->screen.first; sc; sc = sc->id.next) {
			ScrArea *sa;
			for (sa = sc->areabase.first; sa; sa = sa->next) {
				SpaceLink *sl;

				for (sl = sa->spacedata.first; sl; sl = sl->next) {
					ARegion *ar;
					ListBase *lb = (sl == sa->spacedata.first) ? &sa->regionbase : &sl->regionbase;

					for (ar = lb->first; ar; ar = ar->next) {
						BLI_listbase_clear(&ar->ui_previews);
					}
				}
			}
		}
	}

	if (!MAIN_VERSION_ATLEAST(main, 270, 5)) {
		Object *ob;

		/* Update Transform constraint (again :|). */
		for (ob = main->object.first; ob; ob = ob->id.next) {
			do_version_constraints_radians_degrees_270_5(&ob->constraints);

			if (ob->pose) {
				/* Bones constraints! */
				bPoseChannel *pchan;
				for (pchan = ob->pose->chanbase.first; pchan; pchan = pchan->next) {
					do_version_constraints_radians_degrees_270_5(&pchan->constraints);
				}
			}
		}
	}

	if (!MAIN_VERSION_ATLEAST(main, 271, 0)) {
		if (!DNA_struct_elem_find(fd->filesdna, "Material", "int", "mode2")) {
			Material *ma;

			for (ma = main->mat.first; ma; ma = ma->id.next)
				ma->mode2 = MA_CASTSHADOW;
		}

		if (!DNA_struct_elem_find(fd->filesdna, "RenderData", "BakeData", "bake")) {
			Scene *sce;

			for (sce = main->scene.first; sce; sce = sce->id.next) {
				sce->r.bake.flag = R_BAKE_CLEAR;
				sce->r.bake.width = 512;
				sce->r.bake.height = 512;
				sce->r.bake.margin = 16;
				sce->r.bake.normal_space = R_BAKE_SPACE_TANGENT;
				sce->r.bake.normal_swizzle[0] = R_BAKE_POSX;
				sce->r.bake.normal_swizzle[1] = R_BAKE_POSY;
				sce->r.bake.normal_swizzle[2] = R_BAKE_POSZ;
				BLI_strncpy(sce->r.bake.filepath, U.renderdir, sizeof(sce->r.bake.filepath));

				sce->r.bake.im_format.planes = R_IMF_PLANES_RGBA;
				sce->r.bake.im_format.imtype = R_IMF_IMTYPE_PNG;
				sce->r.bake.im_format.depth = R_IMF_CHAN_DEPTH_8;
				sce->r.bake.im_format.quality = 90;
				sce->r.bake.im_format.compress = 15;
			}
		}

		if (!DNA_struct_elem_find(fd->filesdna, "FreestyleLineStyle", "float", "texstep")) {
			FreestyleLineStyle *linestyle;

			for (linestyle = main->linestyle.first; linestyle; linestyle = linestyle->id.next) {
				linestyle->flag |= LS_TEXTURE;
				linestyle->texstep = 1.0;
			}
		}

		{
			Scene *scene;
			for (scene = main->scene.first; scene; scene = scene->id.next) {
				int num_layers = BLI_listbase_count(&scene->r.layers);
				scene->r.actlay = min_ff(scene->r.actlay, num_layers - 1);
			}
		}
	}

	if (!MAIN_VERSION_ATLEAST(main, 271, 1)) {
		if (!DNA_struct_elem_find(fd->filesdna, "Material", "float", "line_col[4]")) {
			Material *mat;

			for (mat = main->mat.first; mat; mat = mat->id.next) {
				mat->line_col[0] = mat->line_col[1] = mat->line_col[2] = 0.0f;
				mat->line_col[3] = mat->alpha;
			}
		}

		if (!DNA_struct_elem_find(fd->filesdna, "RenderData", "int", "preview_start_resolution")) {
			Scene *scene;
			for (scene = main->scene.first; scene; scene = scene->id.next) {
				scene->r.preview_start_resolution = 64;
			}
		}
	}

	if (!MAIN_VERSION_ATLEAST(main, 271, 2)) {
		/* init up & track axis property of trackto actuators */
		Object *ob;

		for (ob = main->object.first; ob; ob = ob->id.next) {
			bActuator *act;
			for (act = ob->actuators.first; act; act = act->next) {
				if (act->type == ACT_EDIT_OBJECT) {
					bEditObjectActuator *eoact = act->data;
					eoact->trackflag = ob->trackflag;
					/* if trackflag is pointing +-Z axis then upflag should point Y axis.
					 * Rest of trackflag cases, upflag should be point z axis */
					if ((ob->trackflag == OB_POSZ) || (ob->trackflag == OB_NEGZ)) {
						eoact->upflag = 1;
					}
					else {
						eoact->upflag = 2;
					}
				}
			}
		}
	}

	if (!MAIN_VERSION_ATLEAST(main, 271, 3)) {
		Brush *br;

		for (br = main->brush.first; br; br = br->id.next) {
			br->fill_threshold = 0.2f;
		}

		if (!DNA_struct_elem_find(fd->filesdna, "BevelModifierData", "int", "mat")) {
			Object *ob;
			for (ob = main->object.first; ob; ob = ob->id.next) {
				ModifierData *md;

				for (md = ob->modifiers.first; md; md = md->next) {
					if (md->type == eModifierType_Bevel) {
						BevelModifierData *bmd = (BevelModifierData *)md;
						bmd->mat = -1;
					}
				}
			}
		}
	}

	if (!MAIN_VERSION_ATLEAST(main, 271, 6)) {
		Object *ob;
		for (ob = main->object.first; ob; ob = ob->id.next) {
			ModifierData *md;

			for (md = ob->modifiers.first; md; md = md->next) {
				if (md->type == eModifierType_ParticleSystem) {
					ParticleSystemModifierData *pmd = (ParticleSystemModifierData *)md;
					if (pmd->psys && pmd->psys->clmd) {
						pmd->psys->clmd->sim_parms->vel_damping = 1.0f;
					}
				}
			}
		}
	}

	if (!MAIN_VERSION_ATLEAST(main, 272, 0)) {
		if (!DNA_struct_elem_find(fd->filesdna, "RenderData", "int", "preview_start_resolution")) {
			Scene *scene;
			for (scene = main->scene.first; scene; scene = scene->id.next) {
				scene->r.preview_start_resolution = 64;
			}
		}
	}

	if (!MAIN_VERSION_ATLEAST(main, 272, 1)) {
		Brush *br;
		for (br = main->brush.first; br; br = br->id.next) {
			if ((br->ob_mode & OB_MODE_SCULPT) && ELEM(br->sculpt_tool, SCULPT_TOOL_GRAB, SCULPT_TOOL_SNAKE_HOOK))
				br->alpha = 1.0f;
		}
	}

	if (!MAIN_VERSION_ATLEAST(main, 272, 2)) {
		if (!DNA_struct_elem_find(fd->filesdna, "Image", "float", "gen_color")) {
			Image *image;
			for (image = main->image.first; image != NULL; image = image->id.next) {
				image->gen_color[3] = 1.0f;
			}
		}

		if (!DNA_struct_elem_find(fd->filesdna, "bStretchToConstraint", "float", "bulge_min")) {
			Object *ob;

			/* Update Transform constraint (again :|). */
			for (ob = main->object.first; ob; ob = ob->id.next) {
				do_version_constraints_stretch_to_limits(&ob->constraints);

				if (ob->pose) {
					/* Bones constraints! */
					bPoseChannel *pchan;
					for (pchan = ob->pose->chanbase.first; pchan; pchan = pchan->next) {
						do_version_constraints_stretch_to_limits(&pchan->constraints);
					}
				}
			}
		}
	}

	if (!MAIN_VERSION_ATLEAST(main, 273, 1)) {
#define	BRUSH_RAKE (1 << 7)
#define BRUSH_RANDOM_ROTATION (1 << 25)

		Brush *br;

		for (br = main->brush.first; br; br = br->id.next) {
			if (br->flag & BRUSH_RAKE) {
				br->mtex.brush_angle_mode |= MTEX_ANGLE_RAKE;
				br->mask_mtex.brush_angle_mode |= MTEX_ANGLE_RAKE;
			}
			else if (br->flag & BRUSH_RANDOM_ROTATION) {
				br->mtex.brush_angle_mode |= MTEX_ANGLE_RANDOM;
				br->mask_mtex.brush_angle_mode |= MTEX_ANGLE_RANDOM;
			}
			br->mtex.random_angle = 2.0 * M_PI;
			br->mask_mtex.random_angle = 2.0 * M_PI;
		}
	}

#undef BRUSH_RAKE
#undef BRUSH_RANDOM_ROTATION

	/* Customizable Safe Areas */
	if (!MAIN_VERSION_ATLEAST(main, 273, 2)) {
		if (!DNA_struct_elem_find(fd->filesdna, "Scene", "DisplaySafeAreas", "safe_areas")) {
			Scene *scene;

			for (scene = main->scene.first; scene; scene = scene->id.next) {
				copy_v2_fl2(scene->safe_areas.title, 3.5f / 100.0f, 3.5f / 100.0f);
				copy_v2_fl2(scene->safe_areas.action, 10.0f / 100.0f, 5.0f / 100.0f);
				copy_v2_fl2(scene->safe_areas.title_center, 17.5f / 100.0f, 5.0f / 100.0f);
				copy_v2_fl2(scene->safe_areas.action_center, 15.0f / 100.0f, 5.0f / 100.0f);
			}
		}
	}
	
	if (!MAIN_VERSION_ATLEAST(main, 273, 3)) {
		ParticleSettings *part;
		for (part = main->particle.first; part; part = part->id.next) {
			if (part->clumpcurve)
				part->child_flag |= PART_CHILD_USE_CLUMP_CURVE;
			if (part->roughcurve)
				part->child_flag |= PART_CHILD_USE_ROUGH_CURVE;
		}
	}

	if (!MAIN_VERSION_ATLEAST(main, 273, 6)) {
		if (!DNA_struct_elem_find(fd->filesdna, "ClothSimSettings", "float", "bending_damping")) {
			Object *ob;
			ModifierData *md;
			for (ob = main->object.first; ob; ob = ob->id.next) {
				for (md = ob->modifiers.first; md; md = md->next) {
					if (md->type == eModifierType_Cloth) {
						ClothModifierData *clmd = (ClothModifierData *)md;
						clmd->sim_parms->bending_damping = 0.5f;
					}
					else if (md->type == eModifierType_ParticleSystem) {
						ParticleSystemModifierData *pmd = (ParticleSystemModifierData *)md;
						if (pmd->psys->clmd) {
							pmd->psys->clmd->sim_parms->bending_damping = 0.5f;
						}
					}
				}
			}
		}

		if (!DNA_struct_elem_find(fd->filesdna, "ParticleSettings", "float", "clump_noise_size")) {
			ParticleSettings *part;
			for (part = main->particle.first; part; part = part->id.next) {
				part->clump_noise_size = 1.0f;
			}
		}

		if (!DNA_struct_elem_find(fd->filesdna, "ParticleSettings", "int", "kink_extra_steps")) {
			ParticleSettings *part;
			for (part = main->particle.first; part; part = part->id.next) {
				part->kink_extra_steps = 4;
			}
		}

		if (!DNA_struct_elem_find(fd->filesdna, "MTex", "float", "kinkampfac")) {
			ParticleSettings *part;
			for (part = main->particle.first; part; part = part->id.next) {
				int a;
				for (a = 0; a < MAX_MTEX; a++) {
					MTex *mtex = part->mtex[a];
					if (mtex) {
						mtex->kinkampfac = 1.0f;
					}
				}
			}
		}

		if (!DNA_struct_elem_find(fd->filesdna, "HookModifierData", "char", "flag")) {
			Object *ob;

			for (ob = main->object.first; ob; ob = ob->id.next) {
				ModifierData *md;
				for (md = ob->modifiers.first; md; md = md->next) {
					if (md->type == eModifierType_Hook) {
						HookModifierData *hmd = (HookModifierData *)md;
						hmd->falloff_type = eHook_Falloff_InvSquare;
					}
				}
			}
		}

		if (!DNA_struct_elem_find(fd->filesdna, "NodePlaneTrackDeformData", "char", "flag")) {
			FOREACH_NODETREE(main, ntree, id) {
				if (ntree->type == NTREE_COMPOSIT) {
					bNode *node;
					for (node = ntree->nodes.first; node; node = node->next) {
						if (ELEM(node->type, CMP_NODE_PLANETRACKDEFORM)) {
							NodePlaneTrackDeformData *data = node->storage;
							data->flag = 0;
							data->motion_blur_samples = 16;
							data->motion_blur_shutter = 0.5f;
						}
					}
				}
			}
			FOREACH_NODETREE_END
		}

		if (!DNA_struct_elem_find(fd->filesdna, "Camera", "GPUDOFSettings", "gpu_dof")) {
			Camera *ca;
			for (ca = main->camera.first; ca; ca = ca->id.next) {
				ca->gpu_dof.fstop = 128.0f;
				ca->gpu_dof.focal_length = 1.0f;
				ca->gpu_dof.focus_distance = 1.0f;
				ca->gpu_dof.sensor = 1.0f;
			}
		}
	}

	if (!MAIN_VERSION_ATLEAST(main, 273, 7)) {
		bScreen *scr;
		ScrArea *sa;
		SpaceLink *sl;
		ARegion *ar;

		for (scr = main->screen.first; scr; scr = scr->id.next) {
			/* Remove old deprecated region from filebrowsers */
			for (sa = scr->areabase.first; sa; sa = sa->next) {
				for (sl = sa->spacedata.first; sl; sl = sl->next) {
					if (sl->spacetype == SPACE_FILE) {
						for (ar = sl->regionbase.first; ar; ar = ar->next) {
							if (ar->regiontype == RGN_TYPE_CHANNELS) {
								break;
							}
						}

						if (ar) {
							/* Free old deprecated 'channel' region... */
							BKE_area_region_free(NULL, ar);
							BLI_freelinkN(&sl->regionbase, ar);
						}
					}
				}
			}
		}
	}

	if (!MAIN_VERSION_ATLEAST(main, 273, 8)) {
		Object *ob;
		for (ob = main->object.first; ob != NULL; ob = ob->id.next) {
			ModifierData *md;
			for (md = ob->modifiers.last; md != NULL; md = md->prev) {
				if (modifier_unique_name(&ob->modifiers, md)) {
					printf("Warning: Object '%s' had several modifiers with the "
					       "same name, renamed one of them to '%s'.\n",
					       ob->id.name + 2, md->name);
				}
			}
		}
	}

	if (!MAIN_VERSION_ATLEAST(main, 273, 9)) {
		bScreen *scr;
		ScrArea *sa;
		SpaceLink *sl;
		ARegion *ar;

		/* Make sure sequencer preview area limits zoom */
		for (scr = main->screen.first; scr; scr = scr->id.next) {
			for (sa = scr->areabase.first; sa; sa = sa->next) {
				for (sl = sa->spacedata.first; sl; sl = sl->next) {
					if (sl->spacetype == SPACE_SEQ) {
						for (ar = sl->regionbase.first; ar; ar = ar->next) {
							if (ar->regiontype == RGN_TYPE_PREVIEW) {
								ar->v2d.keepzoom |= V2D_LIMITZOOM;
								ar->v2d.minzoom = 0.001f;
								ar->v2d.maxzoom = 1000.0f;
								break;
							}
						}
					}
				}
			}
		}
	}

	if (!MAIN_VERSION_ATLEAST(main, 274, 1)) {
		/* particle systems need to be forced to redistribute for jitter mode fix */
		{
			Object *ob;
			ParticleSystem *psys;
			for (ob = main->object.first; ob; ob = ob->id.next) {
				for (psys = ob->particlesystem.first; psys; psys = psys->next) {
					if ((psys->pointcache->flag & PTCACHE_BAKED) == 0) {
						psys->recalc |= PSYS_RECALC_RESET;
					}
				}
			}
		}

		/* hysteresis setted to 10% but not actived */
		if (!DNA_struct_elem_find(fd->filesdna, "LodLevel", "int", "obhysteresis")) {
			Object *ob;
			for (ob = main->object.first; ob; ob = ob->id.next) {
				LodLevel *level;
				for (level = ob->lodlevels.first; level; level = level->next) {
					level->obhysteresis = 10;
				}
			}
		}

		if (!DNA_struct_elem_find(fd->filesdna, "GameData", "int", "scehysteresis")) {
			Scene *scene;
			for (scene = main->scene.first; scene; scene = scene->id.next) {
				scene->gm.scehysteresis = 10;
			}
		}
	}

	if (!MAIN_VERSION_ATLEAST(main, 274, 2)) {
		FOREACH_NODETREE(main, ntree, id) {
			bNode *node;
			bNodeSocket *sock;

			for (node = ntree->nodes.first; node; node = node->next) {
				if (node->type == SH_NODE_MATERIAL) {
					for (sock = node->inputs.first; sock; sock = sock->next) {
						if (STREQ(sock->name, "Refl")) {
							BLI_strncpy(sock->name, "DiffuseIntensity", sizeof(sock->name));
						}
					}
				}
				else if (node->type == SH_NODE_MATERIAL_EXT) {
					for (sock = node->outputs.first; sock; sock = sock->next) {
						if (STREQ(sock->name, "Refl")) {
							BLI_strncpy(sock->name, "DiffuseIntensity", sizeof(sock->name));
						}
						else if (STREQ(sock->name, "Ray Mirror")) {
							BLI_strncpy(sock->name, "Reflectivity", sizeof(sock->name));
						}
					}
				}
			}
		} FOREACH_NODETREE_END
	}

	if (!MAIN_VERSION_ATLEAST(main, 274, 4)) {
		SceneRenderView *srv;
		wmWindowManager *wm;
		bScreen *screen;
		wmWindow *win;
		Scene *scene;
		Camera *cam;
		Image *ima;

		for (scene = main->scene.first; scene; scene = scene->id.next) {
			Sequence *seq;

			BKE_scene_add_render_view(scene, STEREO_LEFT_NAME);
			srv = scene->r.views.first;
			BLI_strncpy(srv->suffix, STEREO_LEFT_SUFFIX, sizeof(srv->suffix));

			BKE_scene_add_render_view(scene, STEREO_RIGHT_NAME);
			srv = scene->r.views.last;
			BLI_strncpy(srv->suffix, STEREO_RIGHT_SUFFIX, sizeof(srv->suffix));

			SEQ_BEGIN (scene->ed, seq)
			{
				seq->stereo3d_format = MEM_callocN(sizeof(Stereo3dFormat), "Stereo Display 3d Format");

#define SEQ_USE_PROXY_CUSTOM_DIR (1 << 19)
#define SEQ_USE_PROXY_CUSTOM_FILE (1 << 21)
				if (seq->strip && seq->strip->proxy && !seq->strip->proxy->storage) {
					if (seq->flag & SEQ_USE_PROXY_CUSTOM_DIR)
						seq->strip->proxy->storage = SEQ_STORAGE_PROXY_CUSTOM_DIR;
					if (seq->flag & SEQ_USE_PROXY_CUSTOM_FILE)
						seq->strip->proxy->storage = SEQ_STORAGE_PROXY_CUSTOM_FILE;
				}
#undef SEQ_USE_PROXY_CUSTOM_DIR
#undef SEQ_USE_PROXY_CUSTOM_FILE

			}
			SEQ_END
		}

		for (screen = main->screen.first; screen; screen = screen->id.next) {
			ScrArea *sa;
			for (sa = screen->areabase.first; sa; sa = sa->next) {
				SpaceLink *sl;

				for (sl = sa->spacedata.first; sl; sl = sl->next) {
					switch (sl->spacetype) {
						case SPACE_VIEW3D:
						{
							View3D *v3d = (View3D *)sl;
							v3d->stereo3d_camera = STEREO_3D_ID;
							v3d->stereo3d_flag |= V3D_S3D_DISPPLANE;
							v3d->stereo3d_convergence_alpha = 0.15f;
							v3d->stereo3d_volume_alpha = 0.05f;
							break;
						}
						case SPACE_IMAGE:
						{
							SpaceImage *sima = (SpaceImage *) sl;
							sima->iuser.flag |= IMA_SHOW_STEREO;
							break;
						}
					}
				}
			}
		}

		for (cam = main->camera.first; cam; cam = cam->id.next) {
			cam->stereo.interocular_distance = 0.065f;
			cam->stereo.convergence_distance = 30.0f * 0.065f;
		}

		for (ima = main->image.first; ima; ima = ima->id.next) {
			ima->stereo3d_format = MEM_callocN(sizeof(Stereo3dFormat), "Image Stereo 3d Format");

			if (ima->packedfile) {
				ImagePackedFile *imapf = MEM_mallocN(sizeof(ImagePackedFile), "Image Packed File");
				BLI_addtail(&ima->packedfiles, imapf);

				imapf->packedfile = ima->packedfile;
				BLI_strncpy(imapf->filepath, ima->name, FILE_MAX);
				ima->packedfile = NULL;
			}
		}

		for (wm = main->wm.first; wm; wm = wm->id.next) {
			for (win = wm->windows.first; win; win = win->next) {
				win->stereo3d_format = MEM_callocN(sizeof(Stereo3dFormat), "Stereo Display 3d Format");
			}
		}
	}

	if (!MAIN_VERSION_ATLEAST(main, 274, 6)) {
		bScreen *screen;

		if (!DNA_struct_elem_find(fd->filesdna, "FileSelectParams", "int", "thumbnail_size")) {
			for (screen = main->screen.first; screen; screen = screen->id.next) {
				ScrArea *sa;

				for (sa = screen->areabase.first; sa; sa = sa->next) {
					SpaceLink *sl;

					for (sl = sa->spacedata.first; sl; sl = sl->next) {
						if (sl->spacetype == SPACE_FILE) {
							SpaceFile *sfile = (SpaceFile *)sl;

							if (sfile->params) {
								sfile->params->thumbnail_size = 128;
							}
						}
					}
				}
			}
		}

		if (!DNA_struct_elem_find(fd->filesdna, "RenderData", "short", "simplify_subsurf_render")) {
			Scene *scene;
			for (scene = main->scene.first; scene != NULL; scene = scene->id.next) {
				scene->r.simplify_subsurf_render = scene->r.simplify_subsurf;
				scene->r.simplify_particles_render = scene->r.simplify_particles;
			}
		}

		if (!DNA_struct_elem_find(fd->filesdna, "DecimateModifierData", "float", "defgrp_factor")) {
			Object *ob;

			for (ob = main->object.first; ob; ob = ob->id.next) {
				ModifierData *md;
				for (md = ob->modifiers.first; md; md = md->next) {
					if (md->type == eModifierType_Decimate) {
						DecimateModifierData *dmd = (DecimateModifierData *)md;
						dmd->defgrp_factor = 1.0f;
					}
				}
			}
		}
	}

	if (!MAIN_VERSION_ATLEAST(main, 275, 3)) {
		Brush *br;
#define BRUSH_TORUS (1 << 1)
		for (br = main->brush.first; br; br = br->id.next) {
			br->flag &= ~BRUSH_TORUS;
		}
#undef BRUSH_TORUS
	}

	if (!MAIN_VERSION_ATLEAST(main, 276, 2)) {
		if (!DNA_struct_elem_find(fd->filesdna, "bPoseChannel", "float", "custom_scale")) {
			Object *ob;

			for (ob = main->object.first; ob; ob = ob->id.next) {
				if (ob->pose) {
					bPoseChannel *pchan;
					for (pchan = ob->pose->chanbase.first; pchan; pchan = pchan->next) {
						pchan->custom_scale = 1.0f;
					}
				}
			}
		}

		{
			bScreen *screen;
#define RV3D_VIEW_PERSPORTHO	 7
			for (screen = main->screen.first; screen; screen = screen->id.next) {
				ScrArea *sa;
				for (sa = screen->areabase.first; sa; sa = sa->next) {
					SpaceLink *sl;
					for (sl = sa->spacedata.first; sl; sl = sl->next) {
						if (sl->spacetype == SPACE_VIEW3D) {
							ARegion *ar;
							ListBase *lb = (sl == sa->spacedata.first) ? &sa->regionbase : &sl->regionbase;
							for (ar = lb->first; ar; ar = ar->next) {
								if (ar->regiontype == RGN_TYPE_WINDOW) {
									if (ar->regiondata) {
										RegionView3D *rv3d = ar->regiondata;
										if (rv3d->view == RV3D_VIEW_PERSPORTHO) {
											rv3d->view = RV3D_VIEW_USER;
										}
									}
								}
							}
							break;
						}
					}
				}
			}
#undef RV3D_VIEW_PERSPORTHO
		}

		{
			Lamp *lamp;
#define LA_YF_PHOTON	5
			for (lamp = main->lamp.first; lamp; lamp = lamp->id.next) {
				if (lamp->type == LA_YF_PHOTON) {
					lamp->type = LA_LOCAL;
				}
			}
#undef LA_YF_PHOTON
		}

		{
			Object *ob;
			for (ob = main->object.first; ob; ob = ob->id.next) {
				if (ob->body_type == OB_BODY_TYPE_CHARACTER && (ob->gameflag & OB_BOUNDS) && ob->collision_boundtype == OB_BOUND_TRIANGLE_MESH) {
					ob->boundtype = ob->collision_boundtype = OB_BOUND_BOX;
				}
			}
		}

	}

	if (!MAIN_VERSION_ATLEAST(main, 276, 3)) {
		if (!DNA_struct_elem_find(fd->filesdna, "RenderData", "CurveMapping", "mblur_shutter_curve")) {
			Scene *scene;
			for (scene = main->scene.first; scene != NULL; scene = scene->id.next) {
				CurveMapping *curve_mapping = &scene->r.mblur_shutter_curve;
				curvemapping_set_defaults(curve_mapping, 1, 0.0f, 0.0f, 1.0f, 1.0f);
				curvemapping_initialize(curve_mapping);
				curvemap_reset(curve_mapping->cm,
				               &curve_mapping->clipr,
				               CURVE_PRESET_MAX,
				               CURVEMAP_SLOPE_POS_NEG);
			}
		}
	}

	if (!MAIN_VERSION_ATLEAST(main, 276, 4)) {
		for (Scene *scene = main->scene.first; scene; scene = scene->id.next) {
			ToolSettings *ts = scene->toolsettings;
			
			if (ts->gp_sculpt.brush[0].size == 0) {
				GP_BrushEdit_Settings *gset = &ts->gp_sculpt;
				GP_EditBrush_Data *brush;
				
				brush = &gset->brush[GP_EDITBRUSH_TYPE_SMOOTH];
				brush->size = 25;
				brush->strength = 0.3f;
				brush->flag = GP_EDITBRUSH_FLAG_USE_FALLOFF | GP_EDITBRUSH_FLAG_SMOOTH_PRESSURE;
				
				brush = &gset->brush[GP_EDITBRUSH_TYPE_THICKNESS];
				brush->size = 25;
				brush->strength = 0.5f;
				brush->flag = GP_EDITBRUSH_FLAG_USE_FALLOFF;
				
				brush = &gset->brush[GP_EDITBRUSH_TYPE_GRAB];
				brush->size = 50;
				brush->strength = 0.3f;
				brush->flag = GP_EDITBRUSH_FLAG_USE_FALLOFF;
				
				brush = &gset->brush[GP_EDITBRUSH_TYPE_PUSH];
				brush->size = 25;
				brush->strength = 0.3f;
				brush->flag = GP_EDITBRUSH_FLAG_USE_FALLOFF;
				
				brush = &gset->brush[GP_EDITBRUSH_TYPE_TWIST];
				brush->size = 50;
				brush->strength = 0.3f; // XXX?
				brush->flag = GP_EDITBRUSH_FLAG_USE_FALLOFF;
				
				brush = &gset->brush[GP_EDITBRUSH_TYPE_PINCH];
				brush->size = 50;
				brush->strength = 0.5f; // XXX?
				brush->flag = GP_EDITBRUSH_FLAG_USE_FALLOFF;
				
				brush = &gset->brush[GP_EDITBRUSH_TYPE_RANDOMIZE];
				brush->size = 25;
				brush->strength = 0.5f;
				brush->flag = GP_EDITBRUSH_FLAG_USE_FALLOFF;
				
				brush = &gset->brush[GP_EDITBRUSH_TYPE_CLONE];
				brush->size = 50;
				brush->strength = 1.0f;
			}
			
			if (!DNA_struct_elem_find(fd->filesdna, "ToolSettings", "char", "gpencil_v3d_align")) {
#if 0 /* XXX: Cannot do this, as we get random crashes... */
				if (scene->gpd) {
					bGPdata *gpd = scene->gpd;
					
					/* Copy over the settings stored in the GP datablock linked to the scene, for minimal disruption */
					ts->gpencil_v3d_align = 0;
					
					if (gpd->flag & GP_DATA_VIEWALIGN)    ts->gpencil_v3d_align |= GP_PROJECT_VIEWSPACE;
					if (gpd->flag & GP_DATA_DEPTH_VIEW)   ts->gpencil_v3d_align |= GP_PROJECT_DEPTH_VIEW;
					if (gpd->flag & GP_DATA_DEPTH_STROKE) ts->gpencil_v3d_align |= GP_PROJECT_DEPTH_STROKE;
					
					if (gpd->flag & GP_DATA_DEPTH_STROKE_ENDPOINTS)
						ts->gpencil_v3d_align |= GP_PROJECT_DEPTH_STROKE_ENDPOINTS;
				}
				else {
					/* Default to cursor for all standard 3D views */
					ts->gpencil_v3d_align = GP_PROJECT_VIEWSPACE;
				}
#endif
				
				ts->gpencil_v3d_align = GP_PROJECT_VIEWSPACE;
				ts->gpencil_v2d_align = GP_PROJECT_VIEWSPACE;
				ts->gpencil_seq_align = GP_PROJECT_VIEWSPACE;
				ts->gpencil_ima_align = GP_PROJECT_VIEWSPACE;
			}
		}
		
		for (bGPdata *gpd = main->gpencil.first; gpd; gpd = gpd->id.next) {
			bool enabled = false;
			
			/* Ensure that the datablock's onionskinning toggle flag
			 * stays in sync with the status of the actual layers
			 */
			for (bGPDlayer *gpl = gpd->layers.first; gpl; gpl = gpl->next) {
				if (gpl->flag & GP_LAYER_ONIONSKIN) {
					enabled = true;
				}
			}
			
			if (enabled)
				gpd->flag |= GP_DATA_SHOW_ONIONSKINS;
			else
				gpd->flag &= ~GP_DATA_SHOW_ONIONSKINS;
		}

		if (!DNA_struct_elem_find(fd->filesdna, "Object", "unsigned char", "max_jumps")) {
			for (Object *ob = main->object.first; ob; ob = ob->id.next) {
				ob->max_jumps = 1;
			}
		}
	}
	if (!MAIN_VERSION_ATLEAST(main, 276, 5)) {
<<<<<<< HEAD
		Scene *scene;
		for (scene = main->scene.first; scene != NULL; scene = scene->id.next) {
			scene->r.bake.pass_filter = R_BAKE_PASS_FILTER_ALL;
=======
		ListBase *lbarray[MAX_LIBARRAY];
		int a;

		/* Important to clear all non-persistent flags from older versions here, otherwise they could collide
		 * with any new persistent flag we may add in the future. */
		a = set_listbasepointers(main, lbarray);
		while (a--) {
			for (ID *id = lbarray[a]->first; id; id = id->next) {
				id->flag &= LIB_FAKEUSER;
			}
>>>>>>> daf6f5f8
		}
	}
}<|MERGE_RESOLUTION|>--- conflicted
+++ resolved
@@ -1038,11 +1038,6 @@
 		}
 	}
 	if (!MAIN_VERSION_ATLEAST(main, 276, 5)) {
-<<<<<<< HEAD
-		Scene *scene;
-		for (scene = main->scene.first; scene != NULL; scene = scene->id.next) {
-			scene->r.bake.pass_filter = R_BAKE_PASS_FILTER_ALL;
-=======
 		ListBase *lbarray[MAX_LIBARRAY];
 		int a;
 
@@ -1053,7 +1048,13 @@
 			for (ID *id = lbarray[a]->first; id; id = id->next) {
 				id->flag &= LIB_FAKEUSER;
 			}
->>>>>>> daf6f5f8
+		}
+	}
+
+	if (!MAIN_VERSION_ATLEAST(main, 276, 6)) {
+		Scene *scene;
+		for (scene = main->scene.first; scene != NULL; scene = scene->id.next) {
+			scene->r.bake.pass_filter = R_BAKE_PASS_FILTER_ALL;
 		}
 	}
 }