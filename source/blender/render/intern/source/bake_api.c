/*
 * ***** BEGIN GPL LICENSE BLOCK *****
 *
 * This program is free software; you can redistribute it and/or
 * modify it under the terms of the GNU General Public License
 * as published by the Free Software Foundation; either version 2
 * of the License, or (at your option) any later version.
 *
 * This program is distributed in the hope that it will be useful,
 * but WITHOUT ANY WARRANTY; without even the implied warranty of
 * MERCHANTABILITY or FITNESS FOR A PARTICULAR PURPOSE.  See the
 * GNU General Public License for more details.
 *
 * You should have received a copy of the GNU General Public License
 * along with this program; if not, write to the Free Software Foundation,
 * Inc., 51 Franklin Street, Fifth Floor, Boston, MA 02110-1301, USA.
 *
 * Contributors:
 *
 * ***** END GPL LICENSE BLOCK *****
 */

/** \file blender/render/intern/source/bake_api.c
 *  \ingroup render
 *
 * \brief The API itself is simple. Blender sends a populated array of BakePixels to the renderer, and gets back an
 * array of floats with the result.
 *
 * \section bake_api Development Notes for External Engines
 *
 * The Bake API is fully implemented with Python rna functions. The operator expects/call a function:
 *
 * ``def bake(scene, object, pass_type, object_id, pixel_array, num_pixels, depth, result)``
 * - scene: current scene (Python object)
 * - object: object to render (Python object)
 * - pass_type: pass to render (string, e.g., "COMBINED", "AO", "NORMAL", ...)
 * - object_id: index of object to bake (to use with the pixel_array)
 * - pixel_array: list of primitive ids and barycentric coordinates to bake(Python object, see bake_pixel)
 * - num_pixels: size of pixel_array, number of pixels to bake (int)
 * - depth: depth of pixels to return (int, assuming always 4 now)
 * - matrix: transformation matrix relative to the object (for dupli objects), for regular objects use an identity matrix or NULL
 * - result: array to be populated by the engine (float array, PyLong_AsVoidPtr)
 *
 * \note Normals are expected to be in World Space and in the +X, +Y, +Z orientation.
 *
 * \subsection bake_pixel BakePixel data structure
 *
 * pixel_array is a Python object storing BakePixel elements:
 *
 * \code{.c}
 * struct BakePixel {
 *     int primitive_id, object_id;
 *     float uv[2];
 *     float du_dx, du_dy;
 *     float dv_dx, dv_dy;
 * };
 * \endcode
 *
 * In python you have access to:
 * - ``primitive_id``, ``object_id``,  ``uv``, ``du_dx``, ``du_dy``, ``next``
 * - ``next()`` is a function that returns the next #BakePixel in the array.
 *
 * \note Pixels that should not be baked have ``primitive_id == -1``
 *
 * For a complete implementation example look at the Cycles Bake commit.
 */

#include <limits.h>

#include "MEM_guardedalloc.h"

#include "BLI_math.h"

#include "DNA_mesh_types.h"

#include "BKE_cdderivedmesh.h"
#include "BKE_image.h"
#include "BKE_node.h"
#include "BKE_mesh.h"

#include "IMB_imbuf_types.h"
#include "IMB_imbuf.h"

#include "RE_bake.h"

/* local include */
#include "render_types.h"
#include "zbuf.h"


/* ~~~~~~~~~~~~~~~~~~~~~~~~~~~~~~~~~~~~~~~~~~~~~~~~~~~~~~~~~~~~~~~~~~~~~ */
/* defined in pipeline.c, is hardcopy of active dynamic allocated Render */
/* only to be used here in this file, it's for speed */
extern struct Render R;
/* ~~~~~~~~~~~~~~~~~~~~~~~~~~~~~~~~~~~~~~~~~~~~~~~~~~~~~~~~~~~~~~~~~~~~~ */


typedef struct BakeDataZSpan {
	BakePixel *pixel_array;
	int primitive_id;
	BakeImage *bk_image;
	ZSpan *zspan;
	float du_dx, du_dy;
	float dv_dx, dv_dy;
} BakeDataZSpan;

/**
 * struct wrapping up tangent space data
 */
typedef struct TSpace {
	float tangent[3];
	float sign;
} TSpace;

typedef struct TriTessFace {
	const MVert *mverts[3];
	const TSpace *tspace[3];
	float normal[3]; /* for flat faces */
	bool is_smooth;
} TriTessFace;

static void store_bake_pixel(void *handle, int x, int y, float u, float v)
{
	BakeDataZSpan *bd = (BakeDataZSpan *)handle;
	BakePixel *pixel;

	const int width = bd->bk_image->width;
	const size_t offset = bd->bk_image->offset;
	const int i = offset + y * width + x;

	pixel = &bd->pixel_array[i];
	pixel->primitive_id = bd->primitive_id;

	/* At this point object_id is always 0, since this function runs for the
	 * lowpoly mesh only. The object_id lookup indices are set afterwards. */

	copy_v2_fl2(pixel->uv, u, v);

	pixel->du_dx = bd->du_dx;
	pixel->du_dy = bd->du_dy;
	pixel->dv_dx = bd->dv_dx;
	pixel->dv_dy = bd->dv_dy;
	pixel->object_id = 0;
}

void RE_bake_mask_fill(const BakePixel pixel_array[], const size_t num_pixels, char *mask)
{
	size_t i;
	if (!mask)
		return;

	/* only extend to pixels outside the mask area */
	for (i = 0; i < num_pixels; i++) {
		if (pixel_array[i].primitive_id != -1) {
			mask[i] = FILTER_MASK_USED;
		}
	}
}

void RE_bake_margin(ImBuf *ibuf, char *mask, const int margin)
{
	/* margin */
	IMB_filter_extend(ibuf, mask, margin);

	if (ibuf->planes != R_IMF_PLANES_RGBA)
		/* clear alpha added by filtering */
		IMB_rectfill_alpha(ibuf, 1.0f);
}


/**
 * This function returns the coordinate and normal of a barycentric u,v for a face defined by the primitive_id index.
 * The returned normal is actually the direction from the same barycentric coordinate in the cage to the base mesh
 * The returned coordinate is the point in the cage mesh
 */
static void calc_point_from_barycentric_cage(
        TriTessFace *triangles_low, TriTessFace *triangles_cage,
        float mat_low[4][4], float mat_cage[4][4],
        int primitive_id, float u, float v,
        float r_co[3], float r_dir[3])
{
	float data[2][3][3];
	float coord[2][3];
	float dir[3];
	int i;

	TriTessFace *triangle[2];

	triangle[0] = &triangles_low[primitive_id];
	triangle[1] = &triangles_cage[primitive_id];

	for (i = 0; i < 2; i++) {
		copy_v3_v3(data[i][0], triangle[i]->mverts[0]->co);
		copy_v3_v3(data[i][1], triangle[i]->mverts[1]->co);
		copy_v3_v3(data[i][2], triangle[i]->mverts[2]->co);
		interp_barycentric_tri_v3(data[i], u, v, coord[i]);
	}

	/* convert from local to world space */
	mul_m4_v3(mat_low, coord[0]);
	mul_m4_v3(mat_cage, coord[1]);

	sub_v3_v3v3(dir, coord[0], coord[1]);
	normalize_v3(dir);

	copy_v3_v3(r_co, coord[1]);
	copy_v3_v3(r_dir, dir);
}

/**
 * This function returns the coordinate and normal of a barycentric u,v for a face defined by the primitive_id index.
 * The returned coordinate is extruded along the normal by cage_extrusion
 */
static void calc_point_from_barycentric_extrusion(
        TriTessFace *triangles,
        float mat[4][4], float imat[4][4],
        int primitive_id, float u, float v,
        float cage_extrusion,
        float r_co[3], float r_dir[3],
        const bool is_cage)
{
	float data[3][3];
	float coord[3];
	float dir[3];
	float cage[3];
	bool is_smooth;

	TriTessFace *triangle = &triangles[primitive_id];
	is_smooth = triangle->is_smooth || is_cage;

	copy_v3_v3(data[0], triangle->mverts[0]->co);
	copy_v3_v3(data[1], triangle->mverts[1]->co);
	copy_v3_v3(data[2], triangle->mverts[2]->co);

	interp_barycentric_tri_v3(data, u, v, coord);

	if (is_smooth) {
		normal_short_to_float_v3(data[0], triangle->mverts[0]->no);
		normal_short_to_float_v3(data[1], triangle->mverts[1]->no);
		normal_short_to_float_v3(data[2], triangle->mverts[2]->no);

		interp_barycentric_tri_v3(data, u, v, dir);
		normalize_v3(dir);
	}
	else {
		copy_v3_v3(dir, triangle->normal);
	}

	mul_v3_v3fl(cage, dir, cage_extrusion);
	add_v3_v3(coord, cage);

	normalize_v3(dir);
	negate_v3(dir);

	/* convert from local to world space */
	mul_m4_v3(mat, coord);
	mul_transposed_mat3_m4_v3(imat, dir);
	normalize_v3(dir);

	copy_v3_v3(r_co, coord);
	copy_v3_v3(r_dir, dir);
}

/**
 * This function returns the barycentric u,v of a face for a coordinate. The face is defined by its index.
 */
static void calc_barycentric_from_point(
        TriTessFace *triangles, const int index, const float co[3],
        int *r_primitive_id, float r_uv[2])
{
	TriTessFace *triangle = &triangles[index];
	resolve_tri_uv_v3(r_uv, co,
	                  triangle->mverts[0]->co,
	                  triangle->mverts[1]->co,
	                  triangle->mverts[2]->co);
	*r_primitive_id = index;
}

/**
 * This function populates pixel_array and returns TRUE if things are correct
 */
static bool cast_ray_highpoly(
        BVHTreeFromMesh *treeData, TriTessFace *triangles[], BakePixel *pixel_array, BakeHighPolyData *highpoly,
        const float co[3], const float dir[3], const int pixel_id, const int tot_highpoly,
        const float du_dx, const float du_dy, const float dv_dx, const float dv_dy)
{
	int i;
	int primitive_id = -1;
	float uv[2];
	int hit_mesh = -1;
	float hit_distance = FLT_MAX;

	BVHTreeRayHit *hits;
	hits = MEM_mallocN(sizeof(BVHTreeRayHit) * tot_highpoly, "Bake Highpoly to Lowpoly: BVH Rays");

	for (i = 0; i < tot_highpoly; i++) {
		float co_high[3], dir_high[3];
		int mesh_id = highpoly[i].mesh_lookup_id;

		hits[i].index = -1;
		/* TODO: we should use FLT_MAX here, but sweepsphere code isn't prepared for that */
		hits[i].dist = 10000.0f;

		/* transform the ray from the world space to the highpoly space */
		mul_v3_m4v3(co_high, highpoly[i].imat, co);

		/* rotates */
		mul_v3_mat3_m4v3(dir_high, highpoly[i].imat, dir);
		normalize_v3(dir_high);

		/* cast ray */
		if (treeData[mesh_id].tree) {
			BLI_bvhtree_ray_cast(treeData[mesh_id].tree, co_high, dir_high, 0.0f, &hits[i], treeData[mesh_id].raycast_callback, &treeData[mesh_id]);
		}

		if (hits[i].index != -1) {
			/* cull backface */
			const float dot = dot_v3v3(dir_high, hits[i].no);
			if (dot < 0.0f) {
				float distance;
				float hit_world[3];

				/* distance comparison in world space */
				mul_v3_m4v3(hit_world, highpoly[i].obmat, hits[i].co);
				distance = len_squared_v3v3(hit_world, co);

				if (distance < hit_distance) {
					hit_mesh = i;
					hit_distance = distance;
				}
			}
		}
	}

	if (hit_mesh != -1) {
		calc_barycentric_from_point(triangles[highpoly[hit_mesh].mesh_lookup_id], hits[hit_mesh].index, hits[hit_mesh].co, &primitive_id, uv);
		pixel_array[pixel_id].primitive_id = primitive_id;
		pixel_array[pixel_id].object_id = hit_mesh;
		copy_v2_v2(pixel_array[pixel_id].uv, uv);

		/* the differentials are relative to the UV/image space, so the highpoly differentials
		 * are the same as the low poly differentials */
		pixel_array[pixel_id].du_dx = du_dx;
		pixel_array[pixel_id].du_dy = du_dy;
		pixel_array[pixel_id].dv_dx = dv_dx;
		pixel_array[pixel_id].dv_dy = dv_dy;
	}
	else {
		pixel_array[pixel_id].primitive_id = -1;
		pixel_array[pixel_id].object_id = -1;
	}

	MEM_freeN(hits);
	return hit_mesh != -1;
}

/**
 * This function populates an array of verts for the triangles of a mesh
 * Tangent and Normals are also stored
 */
static void mesh_calc_tri_tessface(
        TriTessFace *triangles, Mesh *me, bool tangent, DerivedMesh *dm)
{
	int i;
	MVert *mvert;
	TSpace *tspace;
	float *precomputed_normals = NULL;
	bool calculate_normal;
	const int tottri = poly_to_tri_count(me->totpoly, me->totloop);
	MLoopTri *looptri;
	/* calculate normal for each polygon only once */
	unsigned int mpoly_prev = UINT_MAX;
	float no[3];

	mvert = CustomData_get_layer(&me->vdata, CD_MVERT);
	looptri = MEM_mallocN(sizeof(*looptri) * tottri, __func__);

	if (tangent) {
		DM_ensure_normals(dm);
		DM_add_tangent_layer(dm);

		precomputed_normals = dm->getPolyDataArray(dm, CD_NORMAL);
		calculate_normal = precomputed_normals ? false : true;

		tspace = dm->getLoopDataArray(dm, CD_TANGENT);
		BLI_assert(tspace);
	}

	BKE_mesh_recalc_looptri(
	            me->mloop, me->mpoly,
	            me->mvert,
	            me->totloop, me->totpoly,
	            looptri);

	for (i = 0; i < tottri; i++) {
		MLoopTri *lt = &looptri[i];
		MPoly *mp = &me->mpoly[lt->poly];

		triangles[i].mverts[0] = &mvert[me->mloop[lt->tri[0]].v];
		triangles[i].mverts[1] = &mvert[me->mloop[lt->tri[1]].v];
		triangles[i].mverts[2] = &mvert[me->mloop[lt->tri[2]].v];
		triangles[i].is_smooth = (mp->flag & ME_SMOOTH) != 0;

		if (tangent) {
			triangles[i].tspace[0] = &tspace[lt->tri[0]];
			triangles[i].tspace[1] = &tspace[lt->tri[1]];
			triangles[i].tspace[2] = &tspace[lt->tri[2]];

			if (calculate_normal) {
				if (lt->poly != mpoly_prev) {
					const MPoly *mp = &me->mpoly[lt->poly];
					BKE_mesh_calc_poly_normal(mp, &me->mloop[mp->loopstart], me->mvert, no);
					mpoly_prev = lt->poly;
				}
				copy_v3_v3(triangles[i].normal, no);
			}
			else {
				copy_v3_v3(triangles[i].normal, &precomputed_normals[lt->poly]);
			}
		}
	}

	MEM_freeN(looptri);
}

bool RE_bake_pixels_populate_from_objects(
        struct Mesh *me_low, BakePixel pixel_array_from[],  BakePixel pixel_array_to[],
        BakeHighPolyMesh **highpoly_meshes, const int tot_highpoly_meshes,
        BakeHighPolyData highpoly_objects[], const int tot_highpoly_objects,
        const size_t num_pixels, const bool is_custom_cage,
        const float cage_extrusion, float mat_low[4][4], float mat_cage[4][4], struct Mesh *me_cage)
{
	size_t i;
	int primitive_id;
	float u, v;
	float imat_low[4][4];
	bool is_cage = me_cage != NULL;
	bool result = true;

	DerivedMesh *dm_low = NULL;
	DerivedMesh **dm_highpoly;
	BVHTreeFromMesh *treeData;

	/* Note: all coordinates are in local space */
	TriTessFace *tris_low = NULL;
	TriTessFace *tris_cage = NULL;
	TriTessFace **tris_high;

	/* assume all lowpoly tessfaces can be quads */
	tris_high = MEM_callocN(sizeof(TriTessFace *) * tot_highpoly_meshes, "MVerts Highpoly Mesh Array");

	/* assume all highpoly tessfaces are triangles */
	dm_highpoly = MEM_mallocN(sizeof(DerivedMesh *) * tot_highpoly_meshes, "Highpoly Derived Meshes");
	treeData = MEM_callocN(sizeof(BVHTreeFromMesh) * tot_highpoly_meshes, "Highpoly BVH Trees");

	if (!is_cage) {
		dm_low = CDDM_from_mesh(me_low);
		tris_low = MEM_mallocN(sizeof(TriTessFace) * (me_low->totface * 2), "MVerts Lowpoly Mesh");
		mesh_calc_tri_tessface(tris_low, me_low, true, dm_low);
	}
	else if (is_custom_cage) {
		tris_low = MEM_mallocN(sizeof(TriTessFace) * (me_low->totface * 2), "MVerts Lowpoly Mesh");
		mesh_calc_tri_tessface(tris_low, me_low, false, NULL);

		tris_cage = MEM_mallocN(sizeof(TriTessFace) * (me_low->totface * 2), "MVerts Cage Mesh");
		mesh_calc_tri_tessface(tris_cage, me_cage, false, NULL);
	}
	else {
		tris_cage = MEM_mallocN(sizeof(TriTessFace) * (me_low->totface * 2), "MVerts Cage Mesh");
		mesh_calc_tri_tessface(tris_cage, me_cage, false, NULL);
	}

	invert_m4_m4(imat_low, mat_low);

	for (i = 0; i < tot_highpoly_meshes; i++) {
		tris_high[i] = MEM_mallocN(sizeof(TriTessFace) * highpoly_meshes[i]->me->totface, "MVerts Highpoly Mesh");
		mesh_calc_tri_tessface(tris_high[i], highpoly_meshes[i]->me, false, NULL);

<<<<<<< HEAD
		dm_highpoly[i] = CDDM_from_mesh(highpoly_meshes[i]->me);
=======
		dm_highpoly[i] = CDDM_from_mesh(highpoly[i].me);
		DM_ensure_tessface(dm_highpoly[i]);
>>>>>>> e1cea530

		if (dm_highpoly[i]->getNumTessFaces(dm_highpoly[i]) != 0) {
			/* Create a bvh-tree for each highpoly object */
			bvhtree_from_mesh_faces(&treeData[i], dm_highpoly[i], 0.0, 2, 6);

			if (treeData[i].tree == NULL) {
				printf("Baking: out of memory while creating BHVTree for object \"%s\"\n", highpoly_meshes[i]->ob->id.name + 2);
				result = false;
				goto cleanup;
			}
		}
	}

	for (i = 0; i < num_pixels; i++) {
		float co[3];
		float dir[3];

		primitive_id = pixel_array_from[i].primitive_id;

		if (primitive_id == -1) {
			pixel_array_to[i].primitive_id = -1;
			continue;
		}

		u = pixel_array_from[i].uv[0];
		v = pixel_array_from[i].uv[1];

		/* calculate from low poly mesh cage */
		if (is_custom_cage) {
			calc_point_from_barycentric_cage(tris_low, tris_cage, mat_low, mat_cage, primitive_id, u, v, co, dir);
		}
		else if (is_cage) {
			calc_point_from_barycentric_extrusion(tris_cage, mat_low, imat_low, primitive_id, u, v, cage_extrusion, co, dir, true);
		}
		else {
			calc_point_from_barycentric_extrusion(tris_low, mat_low, imat_low, primitive_id, u, v, cage_extrusion, co, dir, false);
		}

		/* cast ray */
		if (!cast_ray_highpoly(treeData, tris_high, pixel_array_to, highpoly_objects,
		                       co, dir, i, tot_highpoly_objects,
		                       pixel_array_from[i].du_dx, pixel_array_from[i].du_dy,
		                       pixel_array_from[i].dv_dx, pixel_array_from[i].dv_dy)) {
			/* if it fails mask out the original pixel array */
			pixel_array_from[i].primitive_id = -1;
		}
	}


	/* garbage collection */
cleanup:
	for (i = 0; i < tot_highpoly_meshes; i++) {
		free_bvhtree_from_mesh(&treeData[i]);

		if (dm_highpoly[i]) {
			dm_highpoly[i]->release(dm_highpoly[i]);
		}

		if (tris_high[i]) {
			MEM_freeN(tris_high[i]);
		}
	}

	MEM_freeN(tris_high);
	MEM_freeN(treeData);
	MEM_freeN(dm_highpoly);

	if (dm_low) {
		dm_low->release(dm_low);
	}
	if (tris_low) {
		MEM_freeN(tris_low);
	}
	if (tris_cage) {
		MEM_freeN(tris_cage);
	}

	return result;
}

static void bake_differentials(BakeDataZSpan *bd, const float *uv1, const float *uv2, const float *uv3)
{
	float A;

	/* assumes dPdu = P1 - P3 and dPdv = P2 - P3 */
	A = (uv2[0] - uv1[0]) * (uv3[1] - uv1[1]) - (uv3[0] - uv1[0]) * (uv2[1] - uv1[1]);

	if (fabsf(A) > FLT_EPSILON) {
		A = 0.5f / A;

		bd->du_dx = (uv2[1] - uv3[1]) * A;
		bd->dv_dx = (uv3[1] - uv1[1]) * A;

		bd->du_dy = (uv3[0] - uv2[0]) * A;
		bd->dv_dy = (uv1[0] - uv3[0]) * A;
	}
	else {
		bd->du_dx = bd->du_dy = 0.0f;
		bd->dv_dx = bd->dv_dy = 0.0f;
	}
}

void RE_bake_pixels_populate(
        Mesh *me, BakePixel pixel_array[],
        const size_t num_pixels, const BakeImages *bake_images, const char *uv_layer)
{
	BakeDataZSpan bd;
	size_t i;
	int a, p_id;

	MTFace *mtface;
	MFace *mface;

	/* we can't bake in edit mode */
	if (me->edit_btmesh)
		return;

	bd.pixel_array = pixel_array;
	bd.zspan = MEM_callocN(sizeof(ZSpan) * bake_images->size, "bake zspan");

	/* initialize all pixel arrays so we know which ones are 'blank' */
	for (i = 0; i < num_pixels; i++) {
		pixel_array[i].primitive_id = -1;
	}

	for (i = 0; i < bake_images->size; i++) {
		zbuf_alloc_span(&bd.zspan[i], bake_images->data[i].width, bake_images->data[i].height, R.clipcrop);
	}

	if ((uv_layer == NULL) || (uv_layer[0] == '\0')) {
		mtface = CustomData_get_layer(&me->fdata, CD_MTFACE);
	}
	else {
		int uv_id = CustomData_get_named_layer(&me->fdata, CD_MTFACE, uv_layer);
		mtface = CustomData_get_layer_n(&me->fdata, CD_MTFACE, uv_id);
	}

	mface = CustomData_get_layer(&me->fdata, CD_MFACE);

	if (mtface == NULL)
		return;

	p_id = -1;
	for (i = 0; i < me->totface; i++) {
		float vec[4][2];
		MTFace *mtf = &mtface[i];
		MFace *mf = &mface[i];
		int mat_nr = mf->mat_nr;
		int image_id = bake_images->lookup[mat_nr];

		bd.bk_image = &bake_images->data[image_id];
		bd.primitive_id = ++p_id;

		for (a = 0; a < 4; a++) {
			/* Note, workaround for pixel aligned UVs which are common and can screw up our intersection tests
			 * where a pixel gets in between 2 faces or the middle of a quad,
			 * camera aligned quads also have this problem but they are less common.
			 * Add a small offset to the UVs, fixes bug #18685 - Campbell */
			vec[a][0] = mtf->uv[a][0] * (float)bd.bk_image->width - (0.5f + 0.001f);
			vec[a][1] = mtf->uv[a][1] * (float)bd.bk_image->height - (0.5f + 0.002f);
		}

		bake_differentials(&bd, vec[0], vec[1], vec[2]);
		zspan_scanconvert(&bd.zspan[image_id], (void *)&bd, vec[0], vec[1], vec[2], store_bake_pixel);

		/* 4 vertices in the face */
		if (mf->v4 != 0) {
			bd.primitive_id = ++p_id;

			bake_differentials(&bd, vec[0], vec[2], vec[3]);
			zspan_scanconvert(&bd.zspan[image_id], (void *)&bd, vec[0], vec[2], vec[3], store_bake_pixel);
		}
	}

	for (i = 0; i < bake_images->size; i++) {
		zbuf_free_span(&bd.zspan[i]);
	}
	MEM_freeN(bd.zspan);
}

/* ******************** NORMALS ************************ */

/**
 * convert a normalized normal to the -1.0 1.0 range
 * the input is expected to be POS_X, POS_Y, POS_Z
 */
static void normal_uncompress(float out[3], const float in[3])
{
	int i;
	for (i = 0; i < 3; i++)
		out[i] = 2.0f * in[i] - 1.0f;
}

static void normal_compress(float out[3], const float in[3], const BakeNormalSwizzle normal_swizzle[3])
{
	const int swizzle_index[6] = {
		0,  /* R_BAKE_POSX */
		1,  /* R_BAKE_POSY */
		2,  /* R_BAKE_POSZ */
		0,  /* R_BAKE_NEGX */
		1,  /* R_BAKE_NEGY */
		2,  /* R_BAKE_NEGZ */
	};
	const float swizzle_sign[6] = {
		+1.0f,  /* R_BAKE_POSX */
		+1.0f,  /* R_BAKE_POSY */
		+1.0f,  /* R_BAKE_POSZ */
		-1.0f,  /* R_BAKE_NEGX */
		-1.0f,  /* R_BAKE_NEGY */
		-1.0f,  /* R_BAKE_NEGZ */
	};

	int i;

	for (i = 0; i < 3; i++) {
		int index;
		float sign;

		sign  = swizzle_sign[normal_swizzle[i]];
		index = swizzle_index[normal_swizzle[i]];

		/*
		 * There is a small 1e-5f bias for precision issues. otherwise
		 * we randomly get 127 or 128 for neutral colors in tangent maps.
		 * we choose 128 because it is the convention flat color. *
		 */

		out[i] = sign * in[index] / 2.0f + 0.5f + 1e-5f;
	}
}

/**
 * This function converts an object space normal map to a tangent space normal map for a given low poly mesh
 */
void RE_bake_normal_world_to_tangent(
        const BakePixel pixel_array[], const size_t num_pixels, const int depth,
        float result[], Mesh *me, const BakeNormalSwizzle normal_swizzle[3],
        float mat[4][4])
{
	size_t i;

	TriTessFace *triangles;

	DerivedMesh *dm = CDDM_from_mesh(me);

	triangles = MEM_mallocN(sizeof(TriTessFace) * (me->totface * 2), "MVerts Mesh");
	mesh_calc_tri_tessface(triangles, me, true, dm);

	BLI_assert(num_pixels >= 3);

	for (i = 0; i < num_pixels; i++) {
		TriTessFace *triangle;
		float tangents[3][3];
		float normals[3][3];
		float signs[3];
		int j;

		float tangent[3];
		float normal[3];
		float binormal[3];
		float sign;
		float u, v, w;

		float tsm[3][3]; /* tangent space matrix */
		float itsm[3][3];

		size_t offset;
		float nor[3]; /* texture normal */

		bool is_smooth;

		int primitive_id = pixel_array[i].primitive_id;

		offset = i * depth;

		if (primitive_id == -1) {
			copy_v3_fl3(&result[offset], 0.5f, 0.5f, 1.0f);
			continue;
		}

		triangle = &triangles[primitive_id];
		is_smooth = triangle->is_smooth;

		for (j = 0; j < 3; j++) {
			const TSpace *ts;

			if (is_smooth)
				normal_short_to_float_v3(normals[j], triangle->mverts[j]->no);
			else
				normal[j] = triangle->normal[j];

			ts = triangle->tspace[j];
			copy_v3_v3(tangents[j], ts->tangent);
			signs[j] = ts->sign;
		}

		u = pixel_array[i].uv[0];
		v = pixel_array[i].uv[1];
		w = 1.0f - u - v;

		/* normal */
		if (is_smooth)
			interp_barycentric_tri_v3(normals, u, v, normal);

		/* tangent */
		interp_barycentric_tri_v3(tangents, u, v, tangent);

		/* sign */
		/* The sign is the same at all face vertices for any non degenerate face.
		 * Just in case we clamp the interpolated value though. */
		sign = (signs[0]  * u + signs[1]  * v + signs[2] * w) < 0 ? (-1.0f) : 1.0f;

		/* binormal */
		/* B = sign * cross(N, T)  */
		cross_v3_v3v3(binormal, normal, tangent);
		mul_v3_fl(binormal, sign);

		/* populate tangent space matrix */
		copy_v3_v3(tsm[0], tangent);
		copy_v3_v3(tsm[1], binormal);
		copy_v3_v3(tsm[2], normal);

		/* texture values */
		normal_uncompress(nor, &result[offset]);

		/* converts from world space to local space */
		mul_transposed_mat3_m4_v3(mat, nor);

		invert_m3_m3(itsm, tsm);
		mul_m3_v3(itsm, nor);
		normalize_v3(nor);

		/* save back the values */
		normal_compress(&result[offset], nor, normal_swizzle);
	}

	/* garbage collection */
	MEM_freeN(triangles);

	if (dm)
		dm->release(dm);
}

void RE_bake_normal_world_to_object(
        const BakePixel pixel_array[], const size_t num_pixels, const int depth,
        float result[], struct Object *ob, const BakeNormalSwizzle normal_swizzle[3])
{
	size_t i;
	float iobmat[4][4];

	invert_m4_m4(iobmat, ob->obmat);

	for (i = 0; i < num_pixels; i++) {
		size_t offset;
		float nor[3];

		if (pixel_array[i].primitive_id == -1)
			continue;

		offset = i * depth;
		normal_uncompress(nor, &result[offset]);

		/* rotates only without translation */
		mul_mat3_m4_v3(iobmat, nor);
		normalize_v3(nor);

		/* save back the values */
		normal_compress(&result[offset], nor, normal_swizzle);
	}
}

void RE_bake_normal_world_to_world(
        const BakePixel pixel_array[], const size_t num_pixels, const int depth,
        float result[], const BakeNormalSwizzle normal_swizzle[3])
{
	size_t i;

	for (i = 0; i < num_pixels; i++) {
		size_t offset;
		float nor[3];

		if (pixel_array[i].primitive_id == -1)
			continue;

		offset = i * depth;
		normal_uncompress(nor, &result[offset]);

		/* save back the values */
		normal_compress(&result[offset], nor, normal_swizzle);
	}
}

void RE_bake_ibuf_clear(Image *image, const bool is_tangent)
{
	ImBuf *ibuf;
	void *lock;

	const float vec_alpha[4] = {0.0f, 0.0f, 0.0f, 0.0f};
	const float vec_solid[4] = {0.0f, 0.0f, 0.0f, 1.0f};
	const float nor_alpha[4] = {0.5f, 0.5f, 1.0f, 0.0f};
	const float nor_solid[4] = {0.5f, 0.5f, 1.0f, 1.0f};

	ibuf = BKE_image_acquire_ibuf(image, NULL, &lock);
	BLI_assert(ibuf);

	if (is_tangent)
		IMB_rectfill(ibuf, (ibuf->planes == R_IMF_PLANES_RGBA) ? nor_alpha : nor_solid);
	else
		IMB_rectfill(ibuf, (ibuf->planes == R_IMF_PLANES_RGBA) ? vec_alpha : vec_solid);

	BKE_image_release_ibuf(image, ibuf, lock);
}

/* ************************************************************* */

/**
 * not the real UV, but the internal per-face UV instead
 * I'm using it to test if everything is correct */
static bool bake_uv(const BakePixel pixel_array[], const size_t num_pixels, const int depth, float result[])
{
	size_t i;

	for (i=0; i < num_pixels; i++) {
		size_t offset = i * depth;
		copy_v2_v2(&result[offset], pixel_array[i].uv);
	}

	return true;
}

bool RE_bake_internal(
        Render *UNUSED(re), Object *UNUSED(object), const BakePixel pixel_array[],
        const size_t num_pixels, const int depth, const ScenePassType pass_type, float result[])
{
	switch (pass_type) {
		case SCE_PASS_UV:
		{
			return bake_uv(pixel_array, num_pixels, depth, result);
		}
		default:
			break;
	}
	return false;
}

int RE_pass_depth(const ScenePassType pass_type)
{
	/* IMB_buffer_byte_from_float assumes 4 channels
	 * making it work for now - XXX */
	return 4;

	switch (pass_type) {
		case SCE_PASS_Z:
		case SCE_PASS_AO:
		case SCE_PASS_MIST:
		{
			return 1;
		}
		case SCE_PASS_UV:
		{
			return 2;
		}
		case SCE_PASS_RGBA:
		{
			return 4;
		}
		case SCE_PASS_COMBINED:
		case SCE_PASS_DIFFUSE:
		case SCE_PASS_SPEC:
		case SCE_PASS_SHADOW:
		case SCE_PASS_REFLECT:
		case SCE_PASS_NORMAL:
		case SCE_PASS_VECTOR:
		case SCE_PASS_REFRACT:
		case SCE_PASS_INDEXOB:  /* XXX double check */
		case SCE_PASS_INDIRECT:
		case SCE_PASS_RAYHITS:  /* XXX double check */
		case SCE_PASS_EMIT:
		case SCE_PASS_ENVIRONMENT:
		case SCE_PASS_INDEXMA:
		case SCE_PASS_DIFFUSE_DIRECT:
		case SCE_PASS_DIFFUSE_INDIRECT:
		case SCE_PASS_DIFFUSE_COLOR:
		case SCE_PASS_GLOSSY_DIRECT:
		case SCE_PASS_GLOSSY_INDIRECT:
		case SCE_PASS_GLOSSY_COLOR:
		case SCE_PASS_TRANSM_DIRECT:
		case SCE_PASS_TRANSM_INDIRECT:
		case SCE_PASS_TRANSM_COLOR:
		case SCE_PASS_SUBSURFACE_DIRECT:
		case SCE_PASS_SUBSURFACE_INDIRECT:
		case SCE_PASS_SUBSURFACE_COLOR:
		default:
		{
			return 3;
		}
	}
}<|MERGE_RESOLUTION|>--- conflicted
+++ resolved
@@ -476,12 +476,8 @@
 		tris_high[i] = MEM_mallocN(sizeof(TriTessFace) * highpoly_meshes[i]->me->totface, "MVerts Highpoly Mesh");
 		mesh_calc_tri_tessface(tris_high[i], highpoly_meshes[i]->me, false, NULL);
 
-<<<<<<< HEAD
 		dm_highpoly[i] = CDDM_from_mesh(highpoly_meshes[i]->me);
-=======
-		dm_highpoly[i] = CDDM_from_mesh(highpoly[i].me);
 		DM_ensure_tessface(dm_highpoly[i]);
->>>>>>> e1cea530
 
 		if (dm_highpoly[i]->getNumTessFaces(dm_highpoly[i]) != 0) {
 			/* Create a bvh-tree for each highpoly object */
