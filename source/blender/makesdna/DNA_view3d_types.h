--- conflicted
+++ resolved
@@ -257,13 +257,10 @@
 #define V3D_SOLID_TEX			8
 #define V3D_DISPGP				16
 #define V3D_LOCK_CAMERA			32
-<<<<<<< HEAD
-#define V3D_SHOW_RECONSTRUCTION	64
-#define V3D_SHOW_CAMERAPATH		128
-#define V3D_SHOW_BUNDLENAME		256
-=======
 #define V3D_RENDER_SHADOW		64 /* This is a runtime only flag that's used to tell draw_mesh_object() that we're doing a shadow pass instead of a regular draw */
->>>>>>> a9dea3af
+#define V3D_SHOW_RECONSTRUCTION		128
+#define V3D_SHOW_CAMERAPATH		256
+#define V3D_SHOW_BUNDLENAME		512
 
 /* View3D->around */
 #define V3D_CENTER		 0
