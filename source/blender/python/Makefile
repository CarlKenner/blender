#
# $Id: Makefile
#
# ***** BEGIN GPL LICENSE BLOCK *****
#
# This program is free software; you can redistribute it and/or
# modify it under the terms of the GNU General Public License
# as published by the Free Software Foundation; either version 2
<<<<<<< HEAD
# of the License, or (at your option) any later version. 
=======
# of the License, or (at your option) any later version.
>>>>>>> 7e4db234
#
# This program is distributed in the hope that it will be useful,
# but WITHOUT ANY WARRANTY; without even the implied warranty of
# MERCHANTABILITY or FITNESS FOR A PARTICULAR PURPOSE.  See the
# GNU General Public License for more details.
#
# You should have received a copy of the GNU General Public License
# along with this program; if not, write to the Free Software Foundation,
# Inc., 59 Temple Place - Suite 330, Boston, MA  02111-1307, USA.
#
# The Original Code is Copyright (C) Blender Foundation.
# All rights reserved.
#
# The Original Code is: all of this file.
#
# Contributor(s): none yet.
#
# ***** END GPL LICENSE BLOCK *****
#
# Bounces make to subdirectories.

SOURCEDIR = source/blender/python
DIRS = intern

include nan_subdirs.mk<|MERGE_RESOLUTION|>--- conflicted
+++ resolved
@@ -1,16 +1,12 @@
 #
-# $Id: Makefile
+# $Id: Makefile 14444 2008-04-16 22:40:48Z hos $
 #
 # ***** BEGIN GPL LICENSE BLOCK *****
 #
 # This program is free software; you can redistribute it and/or
 # modify it under the terms of the GNU General Public License
 # as published by the Free Software Foundation; either version 2
-<<<<<<< HEAD
-# of the License, or (at your option) any later version. 
-=======
 # of the License, or (at your option) any later version.
->>>>>>> 7e4db234
 #
 # This program is distributed in the hope that it will be useful,
 # but WITHOUT ANY WARRANTY; without even the implied warranty of
