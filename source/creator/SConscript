#!/usr/bin/python
Import ('env')

sources = 'creator.c'

incs = '#/intern/guardedalloc ../blender/blenlib ../blender/blenkernel'
<<<<<<< HEAD
incs += ' ../blender/editors/include ../blender/blenloader ../blender/imbuf'
incs += ' ../blender/renderconverter ../blender/render/extern/include ../blender/windowmanager'
incs += ' ../blender/python ../blender/makesdna ../kernel/gen_messaging'
incs += ' ../kernel/gen_system'
incs += ' ' + env['BF_OPENGL_INC']

defs = []
if env['WITH_BF_QUICKTIME']==1:
	incs += ' ' + env['BF_QUICKTIME_INC']
	defs.append('WITH_QUICKTIME')

env.BlenderLib ( libname = 'bf_creator', sources = Split(sources), includes = Split(incs), defines = defs, libtype='core', priority = 0 )
=======
incs += ' ../blender/include ../blender/blenloader ../blender/imbuf'
incs += ' ../blender/renderconverter ../blender/render/extern/include'
incs += ' ../blender/makesdna ../kernel/gen_messaging'
incs += ' ../kernel/gen_system #/extern/glew/include ../blender/gpu'
incs += ' ' + env['BF_OPENGL_INC']

defs = []
if env['WITH_BF_QUICKTIME']:
    incs += ' ' + env['BF_QUICKTIME_INC']
    defs.append('WITH_QUICKTIME')

if env['WITH_BF_BINRELOC']:
    incs += ' ../../extern/binreloc/include'
    defs.append('WITH_BINRELOC')

if env['WITH_BF_OPENEXR']:
    defs.append('WITH_OPENEXR')

if not env['WITH_BF_SDL']:
	defs.append('DISABLE_SDL')

if env['WITH_BF_PYTHON']:
    incs += ' ../blender/python'
else:
    defs.append('DISABLE_PYTHON')

env.BlenderLib ( libname = 'blender_creator', sources = Split(sources), includes = Split(incs), defines = defs, libtype='core', priority = 1 )
>>>>>>> 7e4db234
<|MERGE_RESOLUTION|>--- conflicted
+++ resolved
@@ -4,22 +4,8 @@
 sources = 'creator.c'
 
 incs = '#/intern/guardedalloc ../blender/blenlib ../blender/blenkernel'
-<<<<<<< HEAD
 incs += ' ../blender/editors/include ../blender/blenloader ../blender/imbuf'
 incs += ' ../blender/renderconverter ../blender/render/extern/include ../blender/windowmanager'
-incs += ' ../blender/python ../blender/makesdna ../kernel/gen_messaging'
-incs += ' ../kernel/gen_system'
-incs += ' ' + env['BF_OPENGL_INC']
-
-defs = []
-if env['WITH_BF_QUICKTIME']==1:
-	incs += ' ' + env['BF_QUICKTIME_INC']
-	defs.append('WITH_QUICKTIME')
-
-env.BlenderLib ( libname = 'bf_creator', sources = Split(sources), includes = Split(incs), defines = defs, libtype='core', priority = 0 )
-=======
-incs += ' ../blender/include ../blender/blenloader ../blender/imbuf'
-incs += ' ../blender/renderconverter ../blender/render/extern/include'
 incs += ' ../blender/makesdna ../kernel/gen_messaging'
 incs += ' ../kernel/gen_system #/extern/glew/include ../blender/gpu'
 incs += ' ' + env['BF_OPENGL_INC']
@@ -44,5 +30,4 @@
 else:
     defs.append('DISABLE_PYTHON')
 
-env.BlenderLib ( libname = 'blender_creator', sources = Split(sources), includes = Split(incs), defines = defs, libtype='core', priority = 1 )
->>>>>>> 7e4db234
+env.BlenderLib ( libname = 'bf_creator', sources = Split(sources), includes = Split(incs), defines = defs, libtype='core', priority = 0 )