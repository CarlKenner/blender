--- conflicted
+++ resolved
@@ -261,7 +261,6 @@
 	}
 }*/
 
-#ifndef _DEBUG
 int segmentation_handler(int sig)
 {
 	char fname[256];
@@ -279,27 +278,13 @@
 	signal(SIGSEGV, SIG_DFL);
 	*(int*)NULL = 0;
 }
-#endif
 
 int main(int argc, char **argv)
 {
 	SYS_SystemHandle syshandle;
 	bContext *C= CTX_create();
 	int a, i, stax, stay, sizx, sizy /*XXX, scr_init = 0*/;
-<<<<<<< HEAD
-#if defined(WIN32) || defined (__linux__)
-	int audio = 1;
-#else
-	int audio = 0;
-#endif
-
-#ifndef _DEBUG
-	signal(SIGSEGV, segmentation_handler);
-	signal(SIGFPE, segmentation_handler);
-#endif
-=======
->>>>>>> d893b0f9
-
+	int no_handler = 0;
 #ifdef WITH_BINRELOC
 	br_init( NULL );
 #endif
@@ -358,6 +343,9 @@
 	G.f |= G_DOSCRIPTLINKS; /* script links enabled by default */
 
 	for(a=1; a<argc; a++) {
+		if (!strcmp(argv[a], "--no_crash_handler")) {
+			no_handler = 1;
+		}
 
 		/* Handle unix and windows style help requests */
 		if ((!strcmp(argv[a], "--help")) || (!strcmp(argv[a], "/?"))){
@@ -426,6 +414,11 @@
 		}
 	}
 
+	if (!no_handler) {
+		signal(SIGSEGV, segmentation_handler);
+		signal(SIGFPE, segmentation_handler);
+	}
+
 #ifdef __sgi
 	setuid(getuid()); /* end superuser */
 #endif
@@ -539,12 +532,12 @@
 	BPY_post_start_python();
 
 	if(!G.background)
-		BPY_run_ui_scripts(C, 0); /* dont need to reload the first time */
+	BPY_run_ui_scripts(C, 0); /* dont need to reload the first time */
 #endif
 	
 	CTX_py_init_set(C, 1);
 	if(!G.background)
-		WM_keymap_init(C); /* after BPY_run_ui_scripts() */
+	WM_keymap_init(C); /* after BPY_run_ui_scripts() */
 
 #ifdef WITH_QUICKTIME
 
