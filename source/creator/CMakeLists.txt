# $Id$
# ***** BEGIN GPL LICENSE BLOCK *****
#
# This program is free software; you can redistribute it and/or
# modify it under the terms of the GNU General Public License
# as published by the Free Software Foundation; either version 2
# of the License, or (at your option) any later version.
#
# This program is distributed in the hope that it will be useful,
# but WITHOUT ANY WARRANTY; without even the implied warranty of
# MERCHANTABILITY or FITNESS FOR A PARTICULAR PURPOSE.  See the
# GNU General Public License for more details.
#
# You should have received a copy of the GNU General Public License
# along with this program; if not, write to the Free Software Foundation,
# Inc., 51 Franklin Street, Fifth Floor, Boston, MA 02110-1301, USA.
#
# The Original Code is Copyright (C) 2006, Blender Foundation
# All rights reserved.
#
# The Original Code is: all of this file.
#
# Contributor(s): Jacques Beaurain.
#
# ***** END GPL LICENSE BLOCK *****

# So BUILDINFO and BLENDERPATH strings are automatically quoted
CMAKE_POLICY(SET CMP0005 NEW)

SETUP_LIBDIRS()

INCLUDE_DIRECTORIES(
	../../intern/guardedalloc
	../blender/blenlib
	../blender/blenkernel
	../blender/editors/include
	../blender/makesrna
	../blender/imbuf
	../blender/render/extern/include
	../blender/makesdna
	../blender/gpu
	../blender/windowmanager
	../kernel/gen_messaging
	../kernel/gen_system
    ../blender/bmesh
)

IF(WIN32)
	INCLUDE_DIRECTORIES(${PTHREADS_INC})
ENDIF(WIN32)

IF(WITH_QUICKTIME)
	ADD_DEFINITIONS(-DWITH_QUICKTIME)
ENDIF(WITH_QUICKTIME)

IF(WITH_IMAGE_OPENEXR)
	ADD_DEFINITIONS(-DWITH_OPENEXR)
ENDIF(WITH_IMAGE_OPENEXR)

IF(WITH_IMAGE_TIFF)
	ADD_DEFINITIONS(-DWITH_TIFF)
ENDIF(WITH_IMAGE_TIFF)

IF(WITH_IMAGE_DDS)
	ADD_DEFINITIONS(-DWITH_DDS)
ENDIF(WITH_IMAGE_DDS)

IF(WITH_IMAGE_CINEON)
	ADD_DEFINITIONS(-DWITH_CINEON)
ENDIF(WITH_IMAGE_CINEON)

IF(WITH_IMAGE_HDR)
	ADD_DEFINITIONS(-DWITH_HDR)
ENDIF(WITH_IMAGE_HDR)

IF(WITH_PYTHON)
	INCLUDE_DIRECTORIES(../blender/python)
ELSE(WITH_PYTHON)
	ADD_DEFINITIONS(-DDISABLE_PYTHON)
ENDIF(WITH_PYTHON)

IF(NOT WITH_SDL)
	ADD_DEFINITIONS(-DDISABLE_SDL)
ENDIF(NOT WITH_SDL)

IF(UNIX AND NOT APPLE)
	SET(BLENDERPATH ${CMAKE_INSTALL_PREFIX}/share/blender/${BLENDER_VERSION})
	# blender_path in creator.c
	ADD_DEFINITIONS(-DBLENDERPATH="${BLENDERPATH}")
ENDIF(UNIX AND NOT APPLE)

IF(CMAKE_SYSTEM_NAME MATCHES "Linux")
	ADD_DEFINITIONS(-DWITH_BINRELOC)
	INCLUDE_DIRECTORIES(${BINRELOC_INC})
ENDIF(CMAKE_SYSTEM_NAME MATCHES "Linux")

# Setup the exe sources and buildinfo
SET(EXESRC creator.c)

IF(WIN32)
	SET(EXESRC ${EXESRC} ../icons/winblender.rc)
ENDIF(WIN32)

IF(WITH_BUILDINFO)
	ADD_DEFINITIONS(-DBUILD_DATE="${BUILD_DATE}")
	ADD_DEFINITIONS(-DBUILD_TIME="${BUILD_TIME}")
	ADD_DEFINITIONS(-DBUILD_REV="${BUILD_REV}")
	ADD_DEFINITIONS(-DBUILD_PLATFORM="${CMAKE_SYSTEM_NAME}")
	ADD_DEFINITIONS(-DBUILD_TYPE="${CMAKE_BUILD_TYPE}")
	
	SET(EXESRC ${EXESRC} buildinfo.c)
ENDIF(WITH_BUILDINFO)

MESSAGE(STATUS "Configuring blender")

ADD_EXECUTABLE(blender ${EXETYPE} ${EXESRC})

# Post build steps for bundling/packaging.

SET(TARGETDIR ${EXECUTABLE_OUTPUT_PATH}/${CMAKE_CFG_INTDIR})


	IF(UNIX)
		ADD_CUSTOM_COMMAND(TARGET blender
			POST_BUILD
			MAIN_DEPENDENCY blender
			#COMMAND cp -R ${CMAKE_SOURCE_DIR}/release/plugins ${TARGETDIR}/
			#COMMAND cp -R ${CMAKE_SOURCE_DIR}/release/text/* ${TARGETDIR}/
		)
	ENDIF(UNIX)
	IF(UNIX AND NOT APPLE)
		
		# Local installation, "make install" can be done after this optionally
		
		ADD_CUSTOM_COMMAND(
			TARGET blender POST_BUILD MAIN_DEPENDENCY blender
			COMMAND rm -Rf ${TARGETDIR}/${BLENDER_VERSION}
			COMMAND mkdir ${TARGETDIR}/${BLENDER_VERSION}/
			COMMAND cp ${CMAKE_SOURCE_DIR}/release/bin/.blender/.bfont.ttf ${TARGETDIR}/${BLENDER_VERSION}/
		)
    
		IF(WITH_INTERNATIONAL)
			ADD_CUSTOM_COMMAND(
				TARGET blender POST_BUILD MAIN_DEPENDENCY blender
				COMMAND cp ${CMAKE_SOURCE_DIR}/release/bin/.blender/.Blanguages ${TARGETDIR}/${BLENDER_VERSION}/
				COMMAND cp -R ${CMAKE_SOURCE_DIR}/release/bin/.blender/locale ${TARGETDIR}/${BLENDER_VERSION}/
			)
		ENDIF(WITH_INTERNATIONAL)
    
		IF(WITH_PYTHON)
			ADD_CUSTOM_COMMAND(
				TARGET blender POST_BUILD MAIN_DEPENDENCY blender
				COMMENT "copying blender scripts..."
				COMMAND cp -R ${CMAKE_SOURCE_DIR}/release/scripts ${TARGETDIR}/${BLENDER_VERSION}/
				COMMAND find ${TARGETDIR} -name "*.py?" -prune -exec rm -rf {} "\;"
			)
<<<<<<< HEAD
      
			# Copy the systems python into the install directory
			# Scons copy in tools/Blender.py
			ADD_CUSTOM_COMMAND(
				TARGET blender POST_BUILD MAIN_DEPENDENCY blender
				COMMENT "copying a subset of the systems python..."
        
				COMMAND mkdir ${TARGETDIR}/.blender/python # PYTHONPATH and PYTHONHOME is set here
				COMMAND mkdir ${TARGETDIR}/.blender/python/lib/
				COMMAND cp -R ${PYTHON_LIBPATH}/python${PYTHON_VERSION} ${TARGETDIR}/.blender/python/lib/
        
				COMMAND rm -rf ${TARGETDIR}/.blender/python/lib/python${PYTHON_VERSION}/distutils
				COMMAND rm -rf ${TARGETDIR}/.blender/python/lib/python${PYTHON_VERSION}/lib2to3
				COMMAND rm -rf ${TARGETDIR}/.blender/python/lib/python${PYTHON_VERSION}/idlelib
				COMMAND rm -rf ${TARGETDIR}/.blender/python/lib/python${PYTHON_VERSION}/tkinter
				COMMAND rm -rf ${TARGETDIR}/.blender/python/lib/python${PYTHON_VERSION}/config
        
				COMMAND rm -rf ${TARGETDIR}/.blender/python/lib/python${PYTHON_VERSION}/site-packages
				COMMAND mkdir ${TARGETDIR}/.blender/python/lib/python${PYTHON_VERSION}/site-packages    # python needs it.
				COMMAND rm -f ${TARGETDIR}/.blender/python/lib/python${PYTHON_VERSION}/lib-dynload/_tkinter.so
				COMMAND find ${TARGETDIR}/.blender/python/lib/python${PYTHON_VERSION} -name "test" -prune -exec rm -rf {} "\;"
				COMMAND find ${TARGETDIR}/.blender/python/lib/python${PYTHON_VERSION} -name "*.py?" -exec rm -rf {} "\;"
				COMMAND find ${TARGETDIR}/.blender/python/lib/python${PYTHON_VERSION} -name "*.so"-exec strip -s {} "\;"
			)
     
=======
			IF(WITH_PYTHON_INSTALL)
				# Copy the systems python into the install directory
				# Scons copy in tools/Blender.py
				ADD_CUSTOM_COMMAND(
					TARGET blender POST_BUILD MAIN_DEPENDENCY blender
					COMMENT "copying a subset of the systems python..."

					COMMAND mkdir ${TARGETDIR}/${BLENDER_VERSION}/python # PYTHONPATH and PYTHONHOME is set here
					COMMAND mkdir ${TARGETDIR}/${BLENDER_VERSION}/python/lib/
					COMMAND cp -R ${PYTHON_LIBPATH}/python${PYTHON_VERSION} ${TARGETDIR}/${BLENDER_VERSION}/python/lib/

					COMMAND rm -rf ${TARGETDIR}/${BLENDER_VERSION}/python/lib/python${PYTHON_VERSION}/distutils
					COMMAND rm -rf ${TARGETDIR}/${BLENDER_VERSION}/python/lib/python${PYTHON_VERSION}/lib2to3
					COMMAND rm -rf ${TARGETDIR}/${BLENDER_VERSION}/python/lib/python${PYTHON_VERSION}/idlelib
					COMMAND rm -rf ${TARGETDIR}/${BLENDER_VERSION}/python/lib/python${PYTHON_VERSION}/tkinter
					COMMAND rm -rf ${TARGETDIR}/${BLENDER_VERSION}/python/lib/python${PYTHON_VERSION}/config

					COMMAND rm -rf ${TARGETDIR}/${BLENDER_VERSION}/python/lib/python${PYTHON_VERSION}/site-packages
					COMMAND mkdir ${TARGETDIR}/${BLENDER_VERSION}/python/lib/python${PYTHON_VERSION}/site-packages    # python needs it.

					COMMAND rm -f ${TARGETDIR}/${BLENDER_VERSION}/python/lib/python${PYTHON_VERSION}/lib-dynload/_tkinter.so
					COMMAND find ${TARGETDIR}/${BLENDER_VERSION}/python/lib/python${PYTHON_VERSION} -name "test" -prune -exec rm -rf {} "\;"
					COMMAND find ${TARGETDIR}/${BLENDER_VERSION}/python/lib/python${PYTHON_VERSION} -name "*.py?" -exec rm -rf {} "\;"
					COMMAND find ${TARGETDIR}/${BLENDER_VERSION}/python/lib/python${PYTHON_VERSION} -name "*.so"-exec strip -s {} "\;"
				)
			ENDIF(WITH_PYTHON_INSTALL)
>>>>>>> 8a320974
		ENDIF(WITH_PYTHON)
      
		ADD_CUSTOM_COMMAND(
			TARGET blender POST_BUILD MAIN_DEPENDENCY blender
			COMMAND find ${TARGETDIR} -name .svn -prune -exec rm -rf {} "\;"
		)
    
    
		# Above we bundle a portable distribution in ./bin
		# This is an optional "make install" which installs blender on the system.
		INSTALL(
			PROGRAMS ${TARGETDIR}/blender
			DESTINATION ${CMAKE_INSTALL_PREFIX}/bin
		)

		IF(WITH_GAMEENGINE AND WITH_PLAYER)
			INSTALL(
				PROGRAMS ${TARGETDIR}/blenderplayer
				DESTINATION ${CMAKE_INSTALL_PREFIX}/bin
			)
		ENDIF(WITH_GAMEENGINE AND WITH_PLAYER)

		INSTALL(
            FILES ${CMAKE_SOURCE_DIR}/release/freedesktop/blender.desktop
            DESTINATION ${CMAKE_INSTALL_PREFIX}/share/applications
        )
		INSTALL(
            FILES ${CMAKE_SOURCE_DIR}/release/freedesktop/icons/scalable/blender.svg
            DESTINATION ${CMAKE_INSTALL_PREFIX}/share/pixmaps
        )
		INSTALL(
			PROGRAMS ${CMAKE_SOURCE_DIR}/release/bin/blender-thumbnailer.py
			DESTINATION ${CMAKE_INSTALL_PREFIX}/bin
		)
		INSTALL(
            FILES ${CMAKE_SOURCE_DIR}/doc/blender.1
            DESTINATION ${CMAKE_INSTALL_PREFIX}/share/man/man1
        )
		INSTALL(
            DIRECTORY ${CMAKE_SOURCE_DIR}/release/text/
            DESTINATION ${CMAKE_INSTALL_PREFIX}/share/doc/blender
            PATTERN ".svn" EXCLUDE
        )
		INSTALL(
            DIRECTORY ${CMAKE_SOURCE_DIR}/release/scripts/
            DESTINATION ${BLENDERPATH}/scripts
            PATTERN ".svn" EXCLUDE
			PATTERN "*.pyc" EXCLUDE
        )
		INSTALL(
			DIRECTORY ${CMAKE_SOURCE_DIR}/release/datafiles/brushicons/
			DESTINATION ${BLENDERPATH}/datafiles/brushicons
			PATTERN ".svn" EXCLUDE
		)
		IF(WITH_INTERNATIONAL)
			INSTALL(
    	        DIRECTORY ${CMAKE_SOURCE_DIR}/release/bin/.blender/locale/
    	        DESTINATION ${BLENDERPATH}/datafiles/locale
    	        PATTERN ".svn" EXCLUDE
	        )
		ENDIF(WITH_INTERNATIONAL)
        
		# end "make install"
    
	ENDIF(UNIX AND NOT APPLE)
	IF(APPLE)
		SET(SOURCEDIR ${CMAKE_SOURCE_DIR}/source/darwin/blender.app)
		SET(SOURCEINFO ${SOURCEDIR}/Contents/Info.plist)
		SET(TARGETINFO ${TARGETDIR}/blender.app/Contents/Info.plist)
		ADD_CUSTOM_COMMAND(
			TARGET blender POST_BUILD MAIN_DEPENDENCY blender
			COMMAND cp -Rf ${SOURCEINFO} ${TARGETDIR}/blender.app/Contents/
			COMMAND cp -Rf ${SOURCEDIR}/Contents/PkgInfo ${TARGETDIR}/blender.app/Contents/
			COMMAND cp -Rf ${SOURCEDIR}/Contents/Resources ${TARGETDIR}/blender.app/Contents/
			COMMAND cat ${SOURCEINFO} | sed s/VERSION/`cat ${CMAKE_SOURCE_DIR}/release/VERSION`/ | sed s/DATE/`date +'%Y-%b-%d'`/ > ${TARGETINFO}
			COMMAND rm -Rf ${TARGETDIR}/blender.app/Contents/MacOS/datafiles
			COMMAND mkdir ${TARGETDIR}/blender.app/Contents/MacOS/datafiles/
			COMMAND cp ${CMAKE_SOURCE_DIR}/release/bin/.blender/.bfont.ttf ${TARGETDIR}/blender.app/Contents/MacOS/datafiles/
		)
      
		IF(WITH_INTERNATIONAL)
			ADD_CUSTOM_COMMAND(
				TARGET blender POST_BUILD MAIN_DEPENDENCY blender
				COMMAND cp ${CMAKE_SOURCE_DIR}/release/bin/.blender/.Blanguages ${TARGETDIR}/blender.app/Contents/MacOS/datafiles/
				COMMAND cp -Rf ${CMAKE_SOURCE_DIR}/release/bin/.blender/locale ${TARGETDIR}/blender.app/Contents/MacOS/datafiles/
			)
		ENDIF(WITH_INTERNATIONAL)
      
		IF(WITH_PYTHON)
			SET(PYTHON_ZIP "python_${CMAKE_OSX_ARCHITECTURES}.zip")
			ADD_CUSTOM_COMMAND(
				TARGET blender POST_BUILD MAIN_DEPENDENCY blender
				COMMAND cp -Rf ${CMAKE_SOURCE_DIR}/release/scripts ${TARGETDIR}/blender.app/Contents/MacOS/
				COMMAND rm -Rf ${TARGETDIR}/blender.app/Contents/MacOS/python/
				COMMAND mkdir ${TARGETDIR}/blender.app/Contents/MacOS/python/
				COMMAND unzip -q ${LIBDIR}/release/${PYTHON_ZIP} -d ${TARGETDIR}/blender.app/Contents/MacOS/python/
				COMMAND find ${TARGETDIR}/blender.app -name "*.py?" -prune -exec rm -rf {} "\;"
			)
		ENDIF(WITH_PYTHON)      
    
		ADD_CUSTOM_COMMAND(
			TARGET blender POST_BUILD MAIN_DEPENDENCY blender    
			COMMAND find ${TARGETDIR}/blender.app -name .DS_Store -prune -exec rm -rf {} "\;"
			COMMAND find ${TARGETDIR}/blender.app -name .svn -prune -exec rm -rf {} "\;"
            		COMMAND find ${TARGETDIR}/blender.app -name __MACOSX -prune -exec rm -rf {} "\;"
		)
	ENDIF(APPLE)
	IF(WIN32)
		ADD_CUSTOM_COMMAND(TARGET blender
			POST_BUILD
			MAIN_DEPENDENCY blender
			COMMAND if not exist \"${TARGETDIR}\\.blender\" mkdir \"${TARGETDIR}\\.blender\"
			COMMAND if not exist \"${TARGETDIR}\\.blender\\locale\" mkdir \"${TARGETDIR}\\.blender\\locale\"
			COMMAND if not exist \"${TARGETDIR}\\.blender\\scripts\" mkdir \"${TARGETDIR}\\.blender\\scripts\"
			COMMAND if not exist \"${TARGETDIR}\\plugins\" mkdir \"${TARGETDIR}\\plugins\"
			COMMAND copy /Y \"${CMAKE_SOURCE_DIR}\\release\\bin\\.blender\\.Blanguages\" \"${TARGETDIR}\\.blender\\\" 
			COMMAND copy /Y \"${CMAKE_SOURCE_DIR}\\release\\bin\\.blender\\.bfont.ttf\" \"${TARGETDIR}\\.blender\\\"
			COMMAND xcopy /E /Y \"${CMAKE_SOURCE_DIR}\\release\\bin\\.blender\\locale\\*.*\" \"${TARGETDIR}\\.blender\\locale\"
			COMMAND xcopy /E /Y \"${CMAKE_SOURCE_DIR}\\release\\scripts\\*.*\" \"${TARGETDIR}\\.blender\\scripts\"
			COMMAND xcopy /E /Y \"${CMAKE_SOURCE_DIR}\\release\\plugins\\*.*\" \"${TARGETDIR}\\plugins\"
			COMMAND copy /Y \"${CMAKE_SOURCE_DIR}\\release\\text\\*.*\" \"${TARGETDIR}\"
			# TODO, copy python bundle
			# COMMAND copy /Y \"${CMAKE_SOURCE_DIR}\\release\\windows\\extra\\python31.zip\" \"${TARGETDIR}\\\"
		)
    
		ADD_CUSTOM_COMMAND(TARGET blender
			POST_BUILD
			MAIN_DEPENDENCY blender
			COMMAND copy /Y \"${LIBDIR}\\release\\python31.zip\" \"${TARGETDIR}\\\"
			COMMAND copy /Y \"${LIBDIR}\\release\\python31.zip\" \"${TARGETDIR}\\python31_d.zip\"
			COMMAND copy /Y \"${LIBDIR}\\gettext\\lib\\gnu_gettext.dll\" \"${TARGETDIR}\\\"
			COMMAND copy /Y \"${LIBDIR}\\png\\lib\\libpng.dll\" \"${TARGETDIR}\\\"
			COMMAND copy /Y \"${LIBDIR}\\sdl\\lib\\SDL.dll\" \"${TARGETDIR}\\\"
			COMMAND copy /Y \"${LIBDIR}\\zlib\\lib\\zlib.dll\" \"${TARGETDIR}\\\"
			COMMAND copy /Y \"${LIBDIR}\\python\\lib\\python31.dll\" \"${TARGETDIR}\\\"
			COMMAND copy /Y \"${LIBDIR}\\python\\lib\\python31_d.dll\" \"${TARGETDIR}\\\"
			COMMAND copy /Y \"${LIBDIR}\\pthreads\\lib\\pthreadVC2.dll\" \"${TARGETDIR}\\\"
			# COMMAND copy /Y \"${LIBDIR}\\samplerate\\lib\\libsamplerate-0.dll\" \"${TARGETDIR}\\\"
		)
		IF(WITH_INTERNATIONAL)
			ADD_CUSTOM_COMMAND(TARGET blender
				POST_BUILD
				MAIN_DEPENDENCY blender
				COMMAND copy /Y \"${LIBDIR}\\iconv\\lib\\iconv.dll\" \"${TARGETDIR}\\\"
			)
		ENDIF(WITH_INTERNATIONAL)

		IF(WITH_FFMPEG)
			ADD_CUSTOM_COMMAND(TARGET blender
				POST_BUILD
				MAIN_DEPENDENCY blender
				COMMAND copy /Y \"${LIBDIR}\\ffmpeg\\lib\\avcodec-52.dll\" \"${TARGETDIR}\\\"
				COMMAND copy /Y \"${LIBDIR}\\ffmpeg\\lib\\avformat-52.dll\" \"${TARGETDIR}\\\"
				COMMAND copy /Y \"${LIBDIR}\\ffmpeg\\lib\\avdevice-52.dll\" \"${TARGETDIR}\\\"
				COMMAND copy /Y \"${LIBDIR}\\ffmpeg\\lib\\avutil-50.dll\" \"${TARGETDIR}\\\"
				COMMAND copy /Y \"${LIBDIR}\\ffmpeg\\lib\\libfaac-0.dll\" \"${TARGETDIR}\\\"
				COMMAND copy /Y \"${LIBDIR}\\ffmpeg\\lib\\libfaad-2.dll\" \"${TARGETDIR}\\\"
				COMMAND copy /Y \"${LIBDIR}\\ffmpeg\\lib\\libmp3lame-0.dll\" \"${TARGETDIR}\\\"
				COMMAND copy /Y \"${LIBDIR}\\ffmpeg\\lib\\libx264-67.dll\" \"${TARGETDIR}\\\"
				COMMAND copy /Y \"${LIBDIR}\\ffmpeg\\lib\\swscale-0.dll\" \"${TARGETDIR}\\\"
				COMMAND copy /Y \"${LIBDIR}\\ffmpeg\\lib\\xvidcore.dll\" \"${TARGETDIR}\\\"
			)
		ENDIF(WITH_FFMPEG)

		IF(WITH_SNDFILE)
			ADD_CUSTOM_COMMAND(TARGET blender
				POST_BUILD
				MAIN_DEPENDENCY blender
				COMMAND copy /Y \"${LIBDIR}\\sndfile\\lib\\libsndfile-1.dll\" \"${TARGETDIR}\\\"
			)
		ENDIF(WITH_SNDFILE)

		IF(WITH_JACK)
			ADD_CUSTOM_COMMAND(TARGET blender
				POST_BUILD
				MAIN_DEPENDENCY blender
				COMMAND copy /Y \"${LIBDIR}\\jack\\lib\\libjack.dll\" \"${TARGETDIR}\\\"
			)
		ENDIF(WITH_JACK)

		IF(WITH_OPENAL)
			ADD_CUSTOM_COMMAND(TARGET blender
				POST_BUILD
				MAIN_DEPENDENCY blender
				COMMAND copy /Y \"${LIBDIR}\\openal\\lib\\OpenAL32.dll\" \"${TARGETDIR}\\\"
				COMMAND copy /Y \"${LIBDIR}\\openal\\lib\\wrap_oal.dll\" \"${TARGETDIR}\\\"

			)
		ENDIF(WITH_OPENAL)
	ENDIF(WIN32)

ADD_DEPENDENCIES(blender makesdna)

FILE(READ ${CMAKE_BINARY_DIR}/cmake_blender_libs.txt BLENDER_LINK_LIBS)

SET(BLENDER_LINK_LIBS bf_nodes ${BLENDER_LINK_LIBS} bf_windowmanager blender_render)

IF(WITH_FLUID)
	SET(BLENDER_LINK_LIBS ${BLENDER_LINK_LIBS} bf_elbeem)
ENDIF(WITH_FLUID)

IF(CMAKE_SYSTEM_NAME MATCHES "Linux")
	SET(BLENDER_LINK_LIBS ${BLENDER_LINK_LIBS} extern_binreloc)
ENDIF(CMAKE_SYSTEM_NAME MATCHES "Linux")

#IF(UNIX)
	# Sort libraries
	SET(BLENDER_SORTED_LIBS
		bf_windowmanager

        bf_editor_space_api
        bf_editor_space_action
        bf_editor_space_buttons
        bf_editor_space_console
        bf_editor_space_file
        bf_editor_space_graph
        bf_editor_space_image
        bf_editor_space_info
        bf_editor_space_logic
        bf_editor_space_nla
        bf_editor_space_node
        bf_editor_space_outliner
        bf_editor_space_script
        bf_editor_space_sequencer
        bf_editor_space_sound
        bf_editor_space_time
        bf_editor_space_userpref
        bf_editor_space_view3d

        bf_editor_text
        bf_editor_transform
        bf_editor_util
        bf_editor_uvedit
        bf_editor_curve
        bf_editor_armature
        bf_editor_gpencil
        bf_editor_interface
        bf_editor_mesh
        bf_editor_metaball
        bf_editor_object
        bf_editor_physics
        bf_editor_render
        bf_editor_screen
        bf_editor_sculpt_paint
        bf_editor_sound
        bf_editor_animation
        bf_editor_datafiles

		blender_BSP 
		blender_render 
		blender_ONL 
		bf_python 
		bf_gen_python 
		bf_ikplugin
		bf_bmesh
		bf_modifiers
		bf_blenkernel
		bf_nodes
		bf_gpu
		bf_blenloader
		bf_blenlib
		bf_ghost
		bf_string
		bf_blenpluginapi 
		bf_imbuf 
		bf_avi 
		bf_cineon 
		bf_openexr 
		bf_dds
		bf_readblenfile
		bf_collada
		blender_BSP 
		blender_bop 
		bf_kernel 
		bf_decimation 
		bf_elbeem 
		bf_IK 
		bf_memutil 
		bf_guardedalloc 
		blender_CTR 
		bf_moto 
		bf_windowmanager
		bf_blroutines 
		bf_converter 
		bf_dummy 
		bf_bullet 
		bf_smoke
		bf_minilzo
		bf_lzma
		bf_common 
		bf_ketsji 
		bf_logic 
		bf_rasterizer 
		bf_oglrasterizer 
		bf_expressions 
		bf_scenegraph 
		bf_moto 
		bf_blroutines 
		kx_network 
		bf_kernel 
		bf_ngnetwork 
		extern_bullet 
		bf_loopbacknetwork 
		bf_ITASC
		bf_common 
		bf_moto 
		bf_python
		bf_gen_python
		extern_binreloc
		extern_glew
		extern_libopenjpeg
		bf_videotex
		bf_rna
		bf_dna
		bf_blenfont
		bf_audaspace
		bf_decimation

	)
	IF(WITH_CXX_GUARDEDALLOC)
		SET(BLENDER_SORTED_LIBS ${BLENDER_SORTED_LIBS} bf_guardedalloc_cpp)
	ENDIF(WITH_CXX_GUARDEDALLOC)

	IF(WITH_QUICKTIME)
		SET(BLENDER_SORTED_LIBS ${BLENDER_SORTED_LIBS} bf_quicktime)
	ENDIF(WITH_QUICKTIME)


	FOREACH(SORTLIB ${BLENDER_SORTED_LIBS})
		SET(REMLIB ${SORTLIB})
		FOREACH(SEARCHLIB ${BLENDER_LINK_LIBS})
			IF(${SEARCHLIB} STREQUAL ${SORTLIB})
				SET(REMLIB "")
			ENDIF(${SEARCHLIB} STREQUAL ${SORTLIB})
		ENDFOREACH(SEARCHLIB)
		IF(REMLIB)
			MESSAGE(STATUS "Removing library ${REMLIB} from blender linking because: not configured")
			LIST(REMOVE_ITEM BLENDER_SORTED_LIBS ${REMLIB})
		ENDIF(REMLIB)
	ENDFOREACH(SORTLIB)
	TARGET_LINK_LIBRARIES(blender ${BLENDER_SORTED_LIBS})
#ELSE(UNIX)
#	TARGET_LINK_LIBRARIES(blender ${BLENDER_LINK_LIBS})
#ENDIF(UNIX)

SETUP_LIBLINKS(blender)<|MERGE_RESOLUTION|>--- conflicted
+++ resolved
@@ -154,40 +154,12 @@
 				COMMAND cp -R ${CMAKE_SOURCE_DIR}/release/scripts ${TARGETDIR}/${BLENDER_VERSION}/
 				COMMAND find ${TARGETDIR} -name "*.py?" -prune -exec rm -rf {} "\;"
 			)
-<<<<<<< HEAD
-      
-			# Copy the systems python into the install directory
-			# Scons copy in tools/Blender.py
-			ADD_CUSTOM_COMMAND(
-				TARGET blender POST_BUILD MAIN_DEPENDENCY blender
-				COMMENT "copying a subset of the systems python..."
-        
-				COMMAND mkdir ${TARGETDIR}/.blender/python # PYTHONPATH and PYTHONHOME is set here
-				COMMAND mkdir ${TARGETDIR}/.blender/python/lib/
-				COMMAND cp -R ${PYTHON_LIBPATH}/python${PYTHON_VERSION} ${TARGETDIR}/.blender/python/lib/
-        
-				COMMAND rm -rf ${TARGETDIR}/.blender/python/lib/python${PYTHON_VERSION}/distutils
-				COMMAND rm -rf ${TARGETDIR}/.blender/python/lib/python${PYTHON_VERSION}/lib2to3
-				COMMAND rm -rf ${TARGETDIR}/.blender/python/lib/python${PYTHON_VERSION}/idlelib
-				COMMAND rm -rf ${TARGETDIR}/.blender/python/lib/python${PYTHON_VERSION}/tkinter
-				COMMAND rm -rf ${TARGETDIR}/.blender/python/lib/python${PYTHON_VERSION}/config
-        
-				COMMAND rm -rf ${TARGETDIR}/.blender/python/lib/python${PYTHON_VERSION}/site-packages
-				COMMAND mkdir ${TARGETDIR}/.blender/python/lib/python${PYTHON_VERSION}/site-packages    # python needs it.
-				COMMAND rm -f ${TARGETDIR}/.blender/python/lib/python${PYTHON_VERSION}/lib-dynload/_tkinter.so
-				COMMAND find ${TARGETDIR}/.blender/python/lib/python${PYTHON_VERSION} -name "test" -prune -exec rm -rf {} "\;"
-				COMMAND find ${TARGETDIR}/.blender/python/lib/python${PYTHON_VERSION} -name "*.py?" -exec rm -rf {} "\;"
-				COMMAND find ${TARGETDIR}/.blender/python/lib/python${PYTHON_VERSION} -name "*.so"-exec strip -s {} "\;"
-			)
-     
-=======
 			IF(WITH_PYTHON_INSTALL)
 				# Copy the systems python into the install directory
 				# Scons copy in tools/Blender.py
 				ADD_CUSTOM_COMMAND(
 					TARGET blender POST_BUILD MAIN_DEPENDENCY blender
 					COMMENT "copying a subset of the systems python..."
-
 					COMMAND mkdir ${TARGETDIR}/${BLENDER_VERSION}/python # PYTHONPATH and PYTHONHOME is set here
 					COMMAND mkdir ${TARGETDIR}/${BLENDER_VERSION}/python/lib/
 					COMMAND cp -R ${PYTHON_LIBPATH}/python${PYTHON_VERSION} ${TARGETDIR}/${BLENDER_VERSION}/python/lib/
@@ -207,7 +179,6 @@
 					COMMAND find ${TARGETDIR}/${BLENDER_VERSION}/python/lib/python${PYTHON_VERSION} -name "*.so"-exec strip -s {} "\;"
 				)
 			ENDIF(WITH_PYTHON_INSTALL)
->>>>>>> 8a320974
 		ENDIF(WITH_PYTHON)
       
 		ADD_CUSTOM_COMMAND(
