/**
 * $Id$
 * ***** BEGIN GPL LICENSE BLOCK *****
 *
 * This program is free software; you can redistribute it and/or
 * modify it under the terms of the GNU General Public License
 * as published by the Free Software Foundation; either version 2
 * of the License, or (at your option) any later version.
 *
 * This program is distributed in the hope that it will be useful,
 * but WITHOUT ANY WARRANTY; without even the implied warranty of
 * MERCHANTABILITY or FITNESS FOR A PARTICULAR PURPOSE.  See the
 * GNU General Public License for more details.
 *
 * You should have received a copy of the GNU General Public License
 * along with this program; if not, write to the Free Software Foundation,
 * Inc., 59 Temple Place - Suite 330, Boston, MA  02111-1307, USA.
 *
 * The Original Code is Copyright (C) 2001-2002 by NaN Holding BV.
 * All rights reserved.
 *
 * The Original Code is: all of this file.
 *
 * Contributor(s): none yet.
 *
 * ***** END GPL LICENSE BLOCK *****
 */
 
#include <math.h>
#include <stdlib.h>
 
#include "RAS_OpenGLRasterizer.h"

#include "GL/glew.h"

#include "RAS_Rect.h"
#include "RAS_TexVert.h"
#include "RAS_MeshObject.h"
#include "MT_CmMatrix4x4.h"
#include "RAS_IRenderTools.h" // rendering text

#include "GPU_draw.h"
#include "GPU_material.h"
#include "GPU_extensions.h"

#include "DNA_image_types.h"
#include "DNA_meshdata_types.h"
#include "DNA_material_types.h"
#include "DNA_scene_types.h"

#include "BKE_DerivedMesh.h"

/**
 *  32x32 bit masks for vinterlace stereo mode
 */
static GLuint left_eye_vinterlace_mask[32];
static GLuint right_eye_vinterlace_mask[32];

/**
 *  32x32 bit masks for hinterlace stereo mode.
 *  Left eye = &hinterlace_mask[0]
 *  Right eye = &hinterlace_mask[1]
 */
static GLuint hinterlace_mask[33];

RAS_OpenGLRasterizer::RAS_OpenGLRasterizer(RAS_ICanvas* canvas)
	:RAS_IRasterizer(canvas),
	m_2DCanvas(canvas),
	m_fogenabled(false),
	m_time(0.0),
	m_campos(0.0f, 0.0f, 0.0f),
	m_camortho(false),
	m_stereomode(RAS_STEREO_NOSTEREO),
	m_curreye(RAS_STEREO_LEFTEYE),
	m_eyeseparation(0.0),
	m_seteyesep(false),
	m_focallength(0.0),
	m_setfocallength(false),
	m_noOfScanlines(32),
	m_motionblur(0),
	m_motionblurvalue(-1.0),
	m_texco_num(0),
	m_attrib_num(0),
	//m_last_blendmode(GPU_BLEND_SOLID),
	m_last_frontface(true),
	m_materialCachingInfo(0)
{
	m_viewmatrix.setIdentity();
	m_viewinvmatrix.setIdentity();
	
	for (int i = 0; i < 32; i++)
	{
		left_eye_vinterlace_mask[i] = 0x55555555;
		right_eye_vinterlace_mask[i] = 0xAAAAAAAA;
		hinterlace_mask[i] = (i&1)*0xFFFFFFFF;
	}
	hinterlace_mask[32] = 0;
}



RAS_OpenGLRasterizer::~RAS_OpenGLRasterizer()
{
}

bool RAS_OpenGLRasterizer::Init()
{
	GPU_state_init();

	m_redback = 0.4375;
	m_greenback = 0.4375;
	m_blueback = 0.4375;
	m_alphaback = 0.0;
	
	m_ambr = 0.0f;
	m_ambg = 0.0f;
	m_ambb = 0.0f;

	glDisable(GL_BLEND);
	glDisable(GL_ALPHA_TEST);
	//m_last_blendmode = GPU_BLEND_SOLID;
	GPU_set_material_blend_mode(GPU_BLEND_SOLID);

	glFrontFace(GL_CCW);
	m_last_frontface = true;

	glClearColor(m_redback,m_greenback,m_blueback,m_alphaback);
	glColorMask(GL_TRUE, GL_TRUE, GL_TRUE, GL_TRUE);
	glClear(GL_COLOR_BUFFER_BIT | GL_DEPTH_BUFFER_BIT);

	glShadeModel(GL_SMOOTH);

	return true;
}


void RAS_OpenGLRasterizer::SetAmbientColor(float red, float green, float blue)
{
	m_ambr = red;
	m_ambg = green;
	m_ambb = blue;
}


void RAS_OpenGLRasterizer::SetAmbient(float factor)
{
	float ambient[] = { m_ambr*factor, m_ambg*factor, m_ambb*factor, 1.0f };
	glLightModelfv(GL_LIGHT_MODEL_AMBIENT, ambient);
}


void RAS_OpenGLRasterizer::SetBackColor(float red,
										float green,
										float blue,
										float alpha)
{
	m_redback = red;
	m_greenback = green;
	m_blueback = blue;
	m_alphaback = alpha;
}



void RAS_OpenGLRasterizer::SetFogColor(float r,
									   float g,
									   float b)
{
	m_fogr = r;
	m_fogg = g;
	m_fogb = b;
	m_fogenabled = true;
}



void RAS_OpenGLRasterizer::SetFogStart(float start)
{
	m_fogstart = start;
	m_fogenabled = true;
}



void RAS_OpenGLRasterizer::SetFogEnd(float fogend)
{
	m_fogdist = fogend;
	m_fogenabled = true;
}



void RAS_OpenGLRasterizer::SetFog(float start,
								  float dist,
								  float r,
								  float g,
								  float b)
{
	m_fogstart = start;
	m_fogdist = dist;
	m_fogr = r;
	m_fogg = g;
	m_fogb = b;
	m_fogenabled = true;
}



void RAS_OpenGLRasterizer::DisableFog()
{
	m_fogenabled = false;
}

bool RAS_OpenGLRasterizer::IsFogEnabled()
{
	return m_fogenabled;
}


void RAS_OpenGLRasterizer::DisplayFog()
{
	if ((m_drawingmode >= KX_SOLID) && m_fogenabled)
	{
		float params[5];
		glFogi(GL_FOG_MODE, GL_LINEAR);
		glFogf(GL_FOG_DENSITY, 0.1f);
		glFogf(GL_FOG_START, m_fogstart);
		glFogf(GL_FOG_END, m_fogstart + m_fogdist);
		params[0]= m_fogr;
		params[1]= m_fogg;
		params[2]= m_fogb;
		params[3]= 0.0;
		glFogfv(GL_FOG_COLOR, params); 
		glEnable(GL_FOG);
	} 
	else
	{
		glDisable(GL_FOG);
	}
}



bool RAS_OpenGLRasterizer::SetMaterial(const RAS_IPolyMaterial& mat)
{
	return mat.Activate(this, m_materialCachingInfo);
}



void RAS_OpenGLRasterizer::Exit()
{

	glEnable(GL_CULL_FACE);
	glEnable(GL_DEPTH_TEST);
	glClearDepth(1.0); 
	glColorMask(GL_TRUE, GL_TRUE, GL_TRUE, GL_TRUE);
	glClearColor(m_redback, m_greenback, m_blueback, m_alphaback);
	glClear(GL_COLOR_BUFFER_BIT | GL_DEPTH_BUFFER_BIT);
	glDepthMask (GL_TRUE);
	glDepthFunc(GL_LEQUAL);
	glBlendFunc(GL_ONE, GL_ZERO);
	
	glDisable(GL_POLYGON_STIPPLE);
	
	glDisable(GL_LIGHTING);
	if (GLEW_EXT_separate_specular_color || GLEW_VERSION_1_2)
		glLightModeli(GL_LIGHT_MODEL_COLOR_CONTROL, GL_SINGLE_COLOR);
	
	EndFrame();
}

bool RAS_OpenGLRasterizer::BeginFrame(int drawingmode, double time)
{
	m_time = time;
	m_drawingmode = drawingmode;

	// Blender camera routine destroys the settings
	if (m_drawingmode < KX_SOLID)
	{
		glDisable (GL_CULL_FACE);
		glDisable (GL_DEPTH_TEST);
	}
	else
	{
		glEnable(GL_DEPTH_TEST);
		glEnable (GL_CULL_FACE);
	}

	glDisable(GL_BLEND);
	glDisable(GL_ALPHA_TEST);
	//m_last_blendmode = GPU_BLEND_SOLID;
	GPU_set_material_blend_mode(GPU_BLEND_SOLID);

	glFrontFace(GL_CCW);
	m_last_frontface = true;

	glShadeModel(GL_SMOOTH);

	m_2DCanvas->BeginFrame();
	
	return true;
}



void RAS_OpenGLRasterizer::SetDrawingMode(int drawingmode)
{
	m_drawingmode = drawingmode;

	if(m_drawingmode == KX_WIREFRAME)
		glDisable(GL_CULL_FACE);
}

int RAS_OpenGLRasterizer::GetDrawingMode()
{
	return m_drawingmode;
}


void RAS_OpenGLRasterizer::SetDepthMask(DepthMask depthmask)
{
	glDepthMask(depthmask == KX_DEPTHMASK_DISABLED ? GL_FALSE : GL_TRUE);
}


void RAS_OpenGLRasterizer::ClearColorBuffer()
{
	m_2DCanvas->ClearColor(m_redback,m_greenback,m_blueback,m_alphaback);
	m_2DCanvas->ClearBuffer(RAS_ICanvas::COLOR_BUFFER);
}


void RAS_OpenGLRasterizer::ClearDepthBuffer()
{
	m_2DCanvas->ClearBuffer(RAS_ICanvas::DEPTH_BUFFER);
}


void RAS_OpenGLRasterizer::ClearCachingInfo(void)
{
	m_materialCachingInfo = 0;
}

void RAS_OpenGLRasterizer::FlushDebugLines()
{
	if(!m_debugLines.size())
		return;

	// DrawDebugLines
	GLboolean light, tex;

	light= glIsEnabled(GL_LIGHTING);
	tex= glIsEnabled(GL_TEXTURE_2D);

	if(light) glDisable(GL_LIGHTING);
	if(tex) glDisable(GL_TEXTURE_2D);

	glBegin(GL_LINES);
	for (unsigned int i=0;i<m_debugLines.size();i++)
	{
		glColor4f(m_debugLines[i].m_color[0],m_debugLines[i].m_color[1],m_debugLines[i].m_color[2],1.f);
		const MT_Scalar* fromPtr = &m_debugLines[i].m_from.x();
		const MT_Scalar* toPtr= &m_debugLines[i].m_to.x();

		glVertex3dv(fromPtr);
		glVertex3dv(toPtr);
	}
	glEnd();

	if(light) glEnable(GL_LIGHTING);
	if(tex) glEnable(GL_TEXTURE_2D);

	m_debugLines.clear();
}

void RAS_OpenGLRasterizer::EndFrame()
{
	

	FlushDebugLines();

	glColorMask(GL_TRUE, GL_TRUE, GL_TRUE, GL_TRUE);
	m_2DCanvas->EndFrame();
}	

void RAS_OpenGLRasterizer::SetRenderArea()
{
	// only above/below stereo method needs viewport adjustment
	switch (m_stereomode)
	{
		case RAS_STEREO_ABOVEBELOW:
			switch(m_curreye)
			{
				case RAS_STEREO_LEFTEYE:
					// upper half of window
					m_2DCanvas->GetDisplayArea().SetLeft(0);
					m_2DCanvas->GetDisplayArea().SetBottom(m_2DCanvas->GetHeight() -
						int(m_2DCanvas->GetHeight() - m_noOfScanlines) / 2);
	
					m_2DCanvas->GetDisplayArea().SetRight(int(m_2DCanvas->GetWidth()));
					m_2DCanvas->GetDisplayArea().SetTop(int(m_2DCanvas->GetHeight()));
					break;
				case RAS_STEREO_RIGHTEYE:
					// lower half of window
					m_2DCanvas->GetDisplayArea().SetLeft(0);
					m_2DCanvas->GetDisplayArea().SetBottom(0);
					m_2DCanvas->GetDisplayArea().SetRight(int(m_2DCanvas->GetWidth()));
					m_2DCanvas->GetDisplayArea().SetTop(int(m_2DCanvas->GetHeight() - m_noOfScanlines) / 2);
					break;
			}
			break;
		case RAS_STEREO_SIDEBYSIDE:
			switch (m_curreye)
			{
				case RAS_STEREO_LEFTEYE:
					// Left half of window
					m_2DCanvas->GetDisplayArea().SetLeft(0);
					m_2DCanvas->GetDisplayArea().SetBottom(0);
					m_2DCanvas->GetDisplayArea().SetRight(m_2DCanvas->GetWidth()/2);
					m_2DCanvas->GetDisplayArea().SetTop(m_2DCanvas->GetHeight());
					break;
				case RAS_STEREO_RIGHTEYE:
					// Right half of window
					m_2DCanvas->GetDisplayArea().SetLeft(m_2DCanvas->GetWidth()/2);
					m_2DCanvas->GetDisplayArea().SetBottom(0);
					m_2DCanvas->GetDisplayArea().SetRight(m_2DCanvas->GetWidth());
					m_2DCanvas->GetDisplayArea().SetTop(m_2DCanvas->GetHeight());
					break;
			}
			break;
		default:
			// every available pixel
			m_2DCanvas->GetDisplayArea().SetLeft(0);
			m_2DCanvas->GetDisplayArea().SetBottom(0);
			m_2DCanvas->GetDisplayArea().SetRight(int(m_2DCanvas->GetWidth()));
			m_2DCanvas->GetDisplayArea().SetTop(int(m_2DCanvas->GetHeight()));
			break;
	}
}
	
void RAS_OpenGLRasterizer::SetStereoMode(const StereoMode stereomode)
{
	m_stereomode = stereomode;
}

RAS_IRasterizer::StereoMode RAS_OpenGLRasterizer::GetStereoMode()
{
	return m_stereomode;
}

bool RAS_OpenGLRasterizer::Stereo()
{
	if(m_stereomode == RAS_STEREO_NOSTEREO || m_stereomode == RAS_STEREO_DOME)
		return false;
	else
		return true;
}

bool RAS_OpenGLRasterizer::InterlacedStereo()
{
	return m_stereomode == RAS_STEREO_VINTERLACE || m_stereomode == RAS_STEREO_INTERLACED;
}

void RAS_OpenGLRasterizer::SetEye(const StereoEye eye)
{
	m_curreye = eye;
	switch (m_stereomode)
	{
		case RAS_STEREO_QUADBUFFERED:
			glDrawBuffer(m_curreye == RAS_STEREO_LEFTEYE ? GL_BACK_LEFT : GL_BACK_RIGHT);
			break;
		case RAS_STEREO_ANAGLYPH:
			if (m_curreye == RAS_STEREO_LEFTEYE)
			{
				glColorMask(GL_FALSE, GL_TRUE, GL_TRUE, GL_FALSE);
			} else {
				//glAccum(GL_LOAD, 1.0);
				glColorMask(GL_TRUE, GL_FALSE, GL_FALSE, GL_FALSE);
				ClearDepthBuffer();
			}
			break;
		case RAS_STEREO_VINTERLACE:
		{
			glEnable(GL_POLYGON_STIPPLE);
			glPolygonStipple((const GLubyte*) ((m_curreye == RAS_STEREO_LEFTEYE) ? left_eye_vinterlace_mask : right_eye_vinterlace_mask));
			if (m_curreye == RAS_STEREO_RIGHTEYE)
				ClearDepthBuffer();
			break;
		}
		case RAS_STEREO_INTERLACED:
		{
			glEnable(GL_POLYGON_STIPPLE);
			glPolygonStipple((const GLubyte*) &hinterlace_mask[m_curreye == RAS_STEREO_LEFTEYE?0:1]);
			if (m_curreye == RAS_STEREO_RIGHTEYE)
				ClearDepthBuffer();
			break;
		}
		default:
			break;
	}
}

RAS_IRasterizer::StereoEye RAS_OpenGLRasterizer::GetEye()
{
	return m_curreye;
}


void RAS_OpenGLRasterizer::SetEyeSeparation(const float eyeseparation)
{
	m_eyeseparation = eyeseparation;
	m_seteyesep = true;
}

float RAS_OpenGLRasterizer::GetEyeSeparation()
{
	return m_eyeseparation;
}

void RAS_OpenGLRasterizer::SetFocalLength(const float focallength)
{
	m_focallength = focallength;
	m_setfocallength = true;
}

float RAS_OpenGLRasterizer::GetFocalLength()
{
	return m_focallength;
}


void RAS_OpenGLRasterizer::SwapBuffers()
{
	m_2DCanvas->SwapBuffers();
}



const MT_Matrix4x4& RAS_OpenGLRasterizer::GetViewMatrix() const
{
	return m_viewmatrix;
}

const MT_Matrix4x4& RAS_OpenGLRasterizer::GetViewInvMatrix() const
{
	return m_viewinvmatrix;
}

void RAS_OpenGLRasterizer::IndexPrimitives_3DText(RAS_MeshSlot& ms,
									class RAS_IPolyMaterial* polymat,
									class RAS_IRenderTools* rendertools)
{ 
	bool obcolor = ms.m_bObjectColor;
	MT_Vector4& rgba = ms.m_RGBAcolor;
	RAS_MeshSlot::iterator it;

	// handle object color
	if (obcolor) {
		glDisableClientState(GL_COLOR_ARRAY);
		glColor4d(rgba[0], rgba[1], rgba[2], rgba[3]);
	}
	else
		glEnableClientState(GL_COLOR_ARRAY);

	for(ms.begin(it); !ms.end(it); ms.next(it)) {
		RAS_TexVert *vertex;
		size_t i, j, numvert;
		
		numvert = it.array->m_type;

		if(it.array->m_type == RAS_DisplayArray::LINE) {
			// line drawing, no text
			glBegin(GL_LINES);

			for(i=0; i<it.totindex; i+=2)
			{
				vertex = &it.vertex[it.index[i]];
				glVertex3fv(vertex->getXYZ());

				vertex = &it.vertex[it.index[i+1]];
				glVertex3fv(vertex->getXYZ());
			}

			glEnd();
		}
		else {
			// triangle and quad text drawing
			for(i=0; i<it.totindex; i+=numvert)
			{
				float v[4][3];
				int glattrib, unit;

				for(j=0; j<numvert; j++) {
					vertex = &it.vertex[it.index[i+j]];

					v[j][0] = vertex->getXYZ()[0];
					v[j][1] = vertex->getXYZ()[1];
					v[j][2] = vertex->getXYZ()[2];
				}

				// find the right opengl attribute
				glattrib = -1;
				if(GLEW_ARB_vertex_program)
					for(unit=0; unit<m_attrib_num; unit++)
						if(m_attrib[unit] == RAS_TEXCO_UV1)
							glattrib = unit;
				
				rendertools->RenderText(polymat->GetDrawingMode(), polymat,
					v[0], v[1], v[2], (numvert == 4)? v[3]: NULL, glattrib);

				ClearCachingInfo();
			}
		}
	}

	glDisableClientState(GL_COLOR_ARRAY);
}

void RAS_OpenGLRasterizer::SetTexCoordNum(int num)
{
	m_texco_num = num;
	if(m_texco_num > RAS_MAX_TEXCO)
		m_texco_num = RAS_MAX_TEXCO;
}

void RAS_OpenGLRasterizer::SetAttribNum(int num)
{
	m_attrib_num = num;
	if(m_attrib_num > RAS_MAX_ATTRIB)
		m_attrib_num = RAS_MAX_ATTRIB;
}

void RAS_OpenGLRasterizer::SetTexCoord(TexCoGen coords, int unit)
{
	// this changes from material to material
	if(unit < RAS_MAX_TEXCO)
		m_texco[unit] = coords;
}

void RAS_OpenGLRasterizer::SetAttrib(TexCoGen coords, int unit)
{
	// this changes from material to material
	if(unit < RAS_MAX_ATTRIB)
		m_attrib[unit] = coords;
}

void RAS_OpenGLRasterizer::TexCoord(const RAS_TexVert &tv)
{
	int unit;

	if(GLEW_ARB_multitexture) {
		for(unit=0; unit<m_texco_num; unit++) {
			if(tv.getFlag() & RAS_TexVert::SECOND_UV && (int)tv.getUnit() == unit) {
				glMultiTexCoord2fvARB(GL_TEXTURE0_ARB+unit, tv.getUV2());
				continue;
			}
			switch(m_texco[unit]) {
			case RAS_TEXCO_ORCO:
			case RAS_TEXCO_GLOB:
				glMultiTexCoord3fvARB(GL_TEXTURE0_ARB+unit, tv.getXYZ());
				break;
			case RAS_TEXCO_UV1:
				glMultiTexCoord2fvARB(GL_TEXTURE0_ARB+unit, tv.getUV1());
				break;
			case RAS_TEXCO_NORM:
				glMultiTexCoord3fvARB(GL_TEXTURE0_ARB+unit, tv.getNormal());
				break;
			case RAS_TEXTANGENT:
				glMultiTexCoord4fvARB(GL_TEXTURE0_ARB+unit, tv.getTangent());
				break;
			case RAS_TEXCO_UV2:
				glMultiTexCoord2fvARB(GL_TEXTURE0_ARB+unit, tv.getUV2());
				break;
			default:
				break;
			}
		}
	}

	if(GLEW_ARB_vertex_program) {
		for(unit=0; unit<m_attrib_num; unit++) {
			switch(m_attrib[unit]) {
			case RAS_TEXCO_ORCO:
			case RAS_TEXCO_GLOB:
				glVertexAttrib3fvARB(unit, tv.getXYZ());
				break;
			case RAS_TEXCO_UV1:
				glVertexAttrib2fvARB(unit, tv.getUV1());
				break;
			case RAS_TEXCO_NORM:
				glVertexAttrib3fvARB(unit, tv.getNormal());
				break;
			case RAS_TEXTANGENT:
				glVertexAttrib4fvARB(unit, tv.getTangent());
				break;
			case RAS_TEXCO_UV2:
				glVertexAttrib2fvARB(unit, tv.getUV2());
				break;
			case RAS_TEXCO_VCOL:
				glVertexAttrib4ubvARB(unit, tv.getRGBA());
				break;
			default:
				break;
			}
		}
	}

}

void RAS_OpenGLRasterizer::IndexPrimitives(RAS_MeshSlot& ms)
{
	IndexPrimitivesInternal(ms, false);
}

void RAS_OpenGLRasterizer::IndexPrimitivesMulti(RAS_MeshSlot& ms)
{
	IndexPrimitivesInternal(ms, true);
}

static bool current_wireframe;
static RAS_MaterialBucket *current_bucket;
static RAS_IPolyMaterial *current_polymat;
static RAS_MeshSlot *current_ms;
static RAS_MeshObject *current_mesh;
static int current_blmat_nr;
static GPUVertexAttribs current_gpu_attribs;
static int CheckMaterialDM(int matnr, void *attribs)
{
	// only draw the current material
	if (matnr != current_blmat_nr)
		return 0;
	GPUVertexAttribs *gattribs = (GPUVertexAttribs *)attribs;
	if (gattribs)
		memcpy(gattribs, &current_gpu_attribs, sizeof(GPUVertexAttribs));
	return 1;
}
static int CheckTexfaceDM(void *mcol, int index)
{

	// index is the original face index, retrieve the polygon
	RAS_Polygon* polygon = (index >= 0 && index < current_mesh->NumPolygons()) ?
		current_mesh->GetPolygon(index) : NULL;
	if (polygon && polygon->GetMaterial() == current_bucket) {
		// must handle color.
		if (current_wireframe)
			return 2;
		if (current_ms->m_bObjectColor) {
			MT_Vector4& rgba = current_ms->m_RGBAcolor;
			glColor4d(rgba[0], rgba[1], rgba[2], rgba[3]);
			// don't use mcol
			return 2;
		}
		if (!mcol) {
			// we have to set the color from the material
			unsigned char rgba[4];
			current_polymat->GetMaterialRGBAColor(rgba);
			glColor4ubv((const GLubyte *)rgba);
			return 2;
		}
		return 1;
	}
	return 0;
}

void RAS_OpenGLRasterizer::IndexPrimitivesInternal(RAS_MeshSlot& ms, bool multi)
{ 
	bool obcolor = ms.m_bObjectColor;
	bool wireframe = m_drawingmode <= KX_WIREFRAME;
	MT_Vector4& rgba = ms.m_RGBAcolor;
	RAS_MeshSlot::iterator it;

	if (ms.m_pDerivedMesh) {
		// mesh data is in derived mesh, 
		current_bucket = ms.m_bucket;
		current_polymat = current_bucket->GetPolyMaterial();
		current_ms = &ms;
		current_mesh = ms.m_mesh;
		current_wireframe = wireframe;
		MCol *mcol = (MCol*)ms.m_pDerivedMesh->getFaceDataArray(ms.m_pDerivedMesh, CD_MCOL);
		if (current_polymat->GetFlag() & RAS_BLENDERGLSL) {
			// GetMaterialIndex return the original mface material index, 
			// increment by 1 to match what derived mesh is doing
			current_blmat_nr = current_polymat->GetMaterialIndex()+1;
			// For GLSL we need to retrieve the GPU material attribute
			Material* blmat = current_polymat->GetBlenderMaterial();
			Scene* blscene = current_polymat->GetBlenderScene();
			if (!wireframe && blscene && blmat)
				GPU_material_vertex_attributes(GPU_material_from_blender(blscene, blmat), &current_gpu_attribs);
			else
				memset(&current_gpu_attribs, 0, sizeof(current_gpu_attribs));
			// DM draw can mess up blending mode, restore at the end
			int current_blend_mode = GPU_get_material_blend_mode();
			ms.m_pDerivedMesh->drawFacesGLSL(ms.m_pDerivedMesh, CheckMaterialDM);
			GPU_set_material_blend_mode(current_blend_mode);
		} else {
			ms.m_pDerivedMesh->drawMappedFacesTex(ms.m_pDerivedMesh, CheckTexfaceDM, mcol);
		}
		return;
	}
	// iterate over display arrays, each containing an index + vertex array
	for(ms.begin(it); !ms.end(it); ms.next(it)) {
		RAS_TexVert *vertex;
		size_t i, j, numvert;
		
		numvert = it.array->m_type;

		if(it.array->m_type == RAS_DisplayArray::LINE) {
			// line drawing
			glBegin(GL_LINES);

			for(i=0; i<it.totindex; i+=2)
			{
				vertex = &it.vertex[it.index[i]];
				glVertex3fv(vertex->getXYZ());

				vertex = &it.vertex[it.index[i+1]];
				glVertex3fv(vertex->getXYZ());
			}

			glEnd();
		}
		else {
			// triangle and quad drawing
			if(it.array->m_type == RAS_DisplayArray::TRIANGLE)
				glBegin(GL_TRIANGLES);
			else
				glBegin(GL_QUADS);

			for(i=0; i<it.totindex; i+=numvert)
			{
				if(obcolor)
					glColor4d(rgba[0], rgba[1], rgba[2], rgba[3]);

				for(j=0; j<numvert; j++) {
					vertex = &it.vertex[it.index[i+j]];

					if(!wireframe) {
						if(!obcolor)
							glColor4ubv((const GLubyte *)(vertex->getRGBA()));

						glNormal3fv(vertex->getNormal());

						if(multi)
							TexCoord(*vertex);
						else
							glTexCoord2fv(vertex->getUV1());
					}

					glVertex3fv(vertex->getXYZ());
				}
			}

			glEnd();
		}
	}
}

void RAS_OpenGLRasterizer::SetProjectionMatrix(MT_CmMatrix4x4 &mat)
{
	glMatrixMode(GL_PROJECTION);
	double* matrix = &mat(0,0);
	glLoadMatrixd(matrix);

	m_camortho= (mat(3, 3) != 0.0f);
}

void RAS_OpenGLRasterizer::SetProjectionMatrix(const MT_Matrix4x4 & mat)
{
	glMatrixMode(GL_PROJECTION);
	double matrix[16];
	/* Get into argument. Looks a bit dodgy, but it's ok. */
	mat.getValue(matrix);
	/* Internally, MT_Matrix4x4 uses doubles (MT_Scalar). */
	glLoadMatrixd(matrix);	

	m_camortho= (mat[3][3] != 0.0f);
}

MT_Matrix4x4 RAS_OpenGLRasterizer::GetFrustumMatrix(
	float left,
	float right,
	float bottom,
	float top,
	float frustnear,
	float frustfar,
	float focallength,
	bool 
){
	MT_Matrix4x4 result;
	double mat[16];

	// correction for stereo
	if(Stereo())
	{
			float near_div_focallength;
			// next 2 params should be specified on command line and in Blender publisher
			if (!m_setfocallength)
				m_focallength = (focallength == 0.f) ? 1.5 * right  // derived from example
					: focallength; 
			if (!m_seteyesep)
				m_eyeseparation = m_focallength/30;  // reasonable value...

			near_div_focallength = frustnear / m_focallength;
			switch(m_curreye)
			{
				case RAS_STEREO_LEFTEYE:
						left += 0.5 * m_eyeseparation * near_div_focallength;
						right += 0.5 * m_eyeseparation * near_div_focallength;
						break;
				case RAS_STEREO_RIGHTEYE:
						left -= 0.5 * m_eyeseparation * near_div_focallength;
						right -= 0.5 * m_eyeseparation * near_div_focallength;
						break;
			}
			// leave bottom, top, bottom and top untouched
	}
	
	glMatrixMode(GL_PROJECTION);
	glLoadIdentity();
	glFrustum(left, right, bottom, top, frustnear, frustfar);
		
	glGetDoublev(GL_PROJECTION_MATRIX, mat);
	result.setValue(mat);

	return result;
}

MT_Matrix4x4 RAS_OpenGLRasterizer::GetOrthoMatrix(
	float left,
	float right,
	float bottom,
	float top,
	float frustnear,
	float frustfar
){
	MT_Matrix4x4 result;
	double mat[16];

	// stereo is meaning less for orthographic, disable it
	glMatrixMode(GL_PROJECTION);
	glLoadIdentity();
	glOrtho(left, right, bottom, top, frustnear, frustfar);
		
	glGetDoublev(GL_PROJECTION_MATRIX, mat);
	result.setValue(mat);

	return result;
}


// next arguments probably contain redundant info, for later...
void RAS_OpenGLRasterizer::SetViewMatrix(const MT_Matrix4x4 &mat, 
										 const MT_Matrix3x3 & camOrientMat3x3,
										 const MT_Point3 & pos,
										 bool perspective)
{
	m_viewmatrix = mat;

	// correction for stereo
<<<<<<< HEAD
	if(Stereo())
=======
	if(Stereo() && perspective)
>>>>>>> fba6a993
	{
		MT_Vector3 unitViewDir(0.0, -1.0, 0.0);  // minus y direction, Blender convention
		MT_Vector3 unitViewupVec(0.0, 0.0, 1.0);
		MT_Vector3 viewDir, viewupVec;
		MT_Vector3 eyeline;

		// actual viewDir
		viewDir = camOrientMat3x3 * unitViewDir;  // this is the moto convention, vector on right hand side
		// actual viewup vec
		viewupVec = camOrientMat3x3 * unitViewupVec;

		// vector between eyes
		eyeline = viewDir.cross(viewupVec);

		switch(m_curreye)
		{
			case RAS_STEREO_LEFTEYE:
				{
				// translate to left by half the eye distance
				MT_Transform transform;
				transform.setIdentity();
				transform.translate(-(eyeline * m_eyeseparation / 2.0));
				m_viewmatrix *= transform;
				}
				break;
			case RAS_STEREO_RIGHTEYE:
				{
				// translate to right by half the eye distance
				MT_Transform transform;
				transform.setIdentity();
				transform.translate(eyeline * m_eyeseparation / 2.0);
				m_viewmatrix *= transform;
				}
				break;
		}
	}

	m_viewinvmatrix = m_viewmatrix;
	m_viewinvmatrix.invert();

	// note: getValue gives back column major as needed by OpenGL
	MT_Scalar glviewmat[16];
	m_viewmatrix.getValue(glviewmat);

	glMatrixMode(GL_MODELVIEW);
	glLoadMatrixd(glviewmat);
	m_campos = pos;
}


const MT_Point3& RAS_OpenGLRasterizer::GetCameraPosition()
{
	return m_campos;
}

bool RAS_OpenGLRasterizer::GetCameraOrtho()
{
	return m_camortho;
}

void RAS_OpenGLRasterizer::SetCullFace(bool enable)
{
	if (enable)
		glEnable(GL_CULL_FACE);
	else
		glDisable(GL_CULL_FACE);
}

void RAS_OpenGLRasterizer::SetLines(bool enable)
{
	if (enable)
		glPolygonMode(GL_FRONT_AND_BACK, GL_LINE);
	else
		glPolygonMode(GL_FRONT_AND_BACK, GL_FILL);
}

void RAS_OpenGLRasterizer::SetSpecularity(float specX,
										  float specY,
										  float specZ,
										  float specval)
{
	GLfloat mat_specular[] = {specX, specY, specZ, specval};
	glMaterialfv(GL_FRONT_AND_BACK, GL_SPECULAR, mat_specular);
}



void RAS_OpenGLRasterizer::SetShinyness(float shiny)
{
	GLfloat mat_shininess[] = {	shiny };
	glMaterialfv(GL_FRONT_AND_BACK, GL_SHININESS, mat_shininess);
}



void RAS_OpenGLRasterizer::SetDiffuse(float difX,float difY,float difZ,float diffuse)
{
	GLfloat mat_diffuse [] = {difX, difY,difZ, diffuse};
	glMaterialfv(GL_FRONT_AND_BACK, GL_DIFFUSE, mat_diffuse);
}

void RAS_OpenGLRasterizer::SetEmissive(float eX, float eY, float eZ, float e)
{
	GLfloat mat_emit [] = {eX,eY,eZ,e};
	glMaterialfv(GL_FRONT_AND_BACK, GL_EMISSION, mat_emit);
}


double RAS_OpenGLRasterizer::GetTime()
{
	return m_time;
}

void RAS_OpenGLRasterizer::SetPolygonOffset(float mult, float add)
{
	glPolygonOffset(mult, add);
	GLint mode = GL_POLYGON_OFFSET_FILL;
	if (m_drawingmode < KX_SHADED)
		mode = GL_POLYGON_OFFSET_LINE;
	if (mult != 0.0f || add != 0.0f)
		glEnable(mode);
	else
		glDisable(mode);
}

void RAS_OpenGLRasterizer::EnableMotionBlur(float motionblurvalue)
{
	/* don't just set m_motionblur to 1, but check if it is 0 so
	 * we don't reset a motion blur that is already enabled */
	if(m_motionblur == 0)
		m_motionblur = 1;
	m_motionblurvalue = motionblurvalue;
}

void RAS_OpenGLRasterizer::DisableMotionBlur()
{
	m_motionblur = 0;
	m_motionblurvalue = -1.0;
}

void RAS_OpenGLRasterizer::SetBlendingMode(int blendmode)
{
	GPU_set_material_blend_mode(blendmode);
/*
	if(blendmode == m_last_blendmode)
		return;

	if(blendmode == GPU_BLEND_SOLID) {
		glDisable(GL_BLEND);
		glDisable(GL_ALPHA_TEST);
		glBlendFunc(GL_SRC_ALPHA, GL_ONE_MINUS_SRC_ALPHA);
	}
	else if(blendmode == GPU_BLEND_ADD) {
		glBlendFunc(GL_ONE, GL_ONE);
		glEnable(GL_BLEND);
		glDisable(GL_ALPHA_TEST);
	}
	else if(blendmode == GPU_BLEND_ALPHA) {
		glBlendFunc(GL_SRC_ALPHA, GL_ONE_MINUS_SRC_ALPHA);
		glEnable(GL_BLEND);
		glEnable(GL_ALPHA_TEST);
		glAlphaFunc(GL_GREATER, 0.0f);
	}
	else if(blendmode == GPU_BLEND_CLIP) {
		glDisable(GL_BLEND); 
		glEnable(GL_ALPHA_TEST);
		glAlphaFunc(GL_GREATER, 0.5f);
	}

	m_last_blendmode = blendmode;
*/
}

void RAS_OpenGLRasterizer::SetFrontFace(bool ccw)
{
	if(m_last_frontface == ccw)
		return;

	if(ccw)
		glFrontFace(GL_CCW);
	else
		glFrontFace(GL_CW);
	
	m_last_frontface = ccw;
}
<|MERGE_RESOLUTION|>--- conflicted
+++ resolved
@@ -958,11 +958,7 @@
 	m_viewmatrix = mat;
 
 	// correction for stereo
-<<<<<<< HEAD
-	if(Stereo())
-=======
 	if(Stereo() && perspective)
->>>>>>> fba6a993
 	{
 		MT_Vector3 unitViewDir(0.0, -1.0, 0.0);  // minus y direction, Blender convention
 		MT_Vector3 unitViewupVec(0.0, 0.0, 1.0);
