/*
 * $Id$
 * ***** BEGIN GPL LICENSE BLOCK *****
 *
 * This program is free software; you can redistribute it and/or
 * modify it under the terms of the GNU General Public License
 * as published by the Free Software Foundation; either version 2
 * of the License, or (at your option) any later version.
 *
 * This program is distributed in the hope that it will be useful,
 * but WITHOUT ANY WARRANTY; without even the implied warranty of
 * MERCHANTABILITY or FITNESS FOR A PARTICULAR PURPOSE.  See the
 * GNU General Public License for more details.
 *
 * You should have received a copy of the GNU General Public License
 * along with this program; if not, write to the Free Software Foundation,
 * Inc., 51 Franklin Street, Fifth Floor, Boston, MA 02110-1301, USA.
 *
 * The Original Code is Copyright (C) 2001-2002 by NaN Holding BV.
 * All rights reserved.
 *
 * The Original Code is: all of this file.
 *
 * Contributor(s): none yet.
 *
 * Part of this code has been taken from Qt, under LGPL license
 * Copyright (C) 2009 Nokia Corporation and/or its subsidiary(-ies).
 *
 * ***** END GPL LICENSE BLOCK *****
 */

/** \file ghost/intern/GHOST_SystemX11.cpp
 *  \ingroup GHOST
 */


#include "GHOST_SystemX11.h"
#include "GHOST_WindowX11.h"
#include "GHOST_WindowManager.h"
#include "GHOST_TimerManager.h"
#include "GHOST_EventCursor.h"
#include "GHOST_EventKey.h"
#include "GHOST_EventButton.h"
#include "GHOST_EventWheel.h"
#include "GHOST_NDOFManagerX11.h"
#include "GHOST_DisplayManagerX11.h"

#include "GHOST_Debug.h"

#include <X11/Xatom.h>
#include <X11/keysym.h>
#include <X11/XKBlib.h> /* allow detectable autorepeate */

#ifdef WITH_XF86KEYSYM
#include <X11/XF86keysym.h>
#endif

#ifdef __sgi

#if defined(_SGI_EXTRA_PREDEFINES) && !defined(NO_FAST_ATOMS)
#include <X11/SGIFastAtom.h>
#else
#define XSGIFastInternAtom(dpy,string,fast_name,how) XInternAtom(dpy,string,how)
#endif

#endif

// For timing

#include <sys/time.h>
#include <unistd.h>

#include <iostream>
#include <vector>
#include <stdio.h> // for fprintf only
#include <cstdlib> // for exit

<<<<<<< HEAD
=======
static GHOST_TKey
convertXKey(KeySym key);

typedef struct NDOFPlatformInfo {
	Display *display;
	Window window;
	volatile GHOST_TEventNDOFData *currValues;
	Atom cmdAtom;
	Atom motionAtom;
	Atom btnPressAtom;
	Atom btnRelAtom;
} NDOFPlatformInfo;

static NDOFPlatformInfo sNdofInfo = {NULL, 0, NULL, 0, 0, 0, 0};


>>>>>>> 314fdb94
//these are for copy and select copy
static char *txt_cut_buffer= NULL;
static char *txt_select_buffer= NULL;

using namespace std;

GHOST_SystemX11::
GHOST_SystemX11(
) : 
	GHOST_System(),
	m_start_time(0)
{
	m_display = XOpenDisplay(NULL);
	
	if (!m_display) {
		std::cerr << "Unable to open a display" << std::endl;
		abort(); //was return before, but this would just mean it will crash later
	}
	
#ifdef __sgi
	m_delete_window_atom 
	  = XSGIFastInternAtom(m_display,
			       "WM_DELETE_WINDOW", 
			       SGI_XA_WM_DELETE_WINDOW, False);
#else
	m_delete_window_atom 
	  = XInternAtom(m_display, "WM_DELETE_WINDOW", True);
#endif

	m_wm_protocols= XInternAtom(m_display, "WM_PROTOCOLS", False);
	m_wm_take_focus= XInternAtom(m_display, "WM_TAKE_FOCUS", False);
	m_wm_state= XInternAtom(m_display, "WM_STATE", False);
	m_wm_change_state= XInternAtom(m_display, "WM_CHANGE_STATE", False);
	m_net_state= XInternAtom(m_display, "_NET_WM_STATE", False);
	m_net_max_horz= XInternAtom(m_display,
					"_NET_WM_STATE_MAXIMIZED_HORZ", False);
	m_net_max_vert= XInternAtom(m_display,
					"_NET_WM_STATE_MAXIMIZED_VERT", False);
	m_net_fullscreen= XInternAtom(m_display,
					"_NET_WM_STATE_FULLSCREEN", False);
	m_motif= XInternAtom(m_display, "_MOTIF_WM_HINTS", False);
	m_targets= XInternAtom(m_display, "TARGETS", False);
	m_string= XInternAtom(m_display, "STRING", False);
	m_compound_text= XInternAtom(m_display, "COMPOUND_TEXT", False);
	m_text= XInternAtom(m_display, "TEXT", False);
	m_clipboard= XInternAtom(m_display, "CLIPBOARD", False);
	m_primary= XInternAtom(m_display, "PRIMARY", False);
	m_xclip_out= XInternAtom(m_display, "XCLIP_OUT", False);
	m_incr= XInternAtom(m_display, "INCR", False);
	m_utf8_string= XInternAtom(m_display, "UTF8_STRING", False);
	m_last_warp = 0;


	// compute the initial time
	timeval tv;
	if (gettimeofday(&tv,NULL) == -1) {
		GHOST_ASSERT(false,"Could not instantiate timer!");
	}
	
	// Taking care not to overflow the tv.tv_sec*1000
	m_start_time = GHOST_TUns64(tv.tv_sec)*1000 + tv.tv_usec/1000;
	
	
	/* use detectable autorepeate, mac and windows also do this */
	int use_xkb;
	int xkb_opcode, xkb_event, xkb_error;
	int xkb_major = XkbMajorVersion, xkb_minor = XkbMinorVersion;
	
	use_xkb = XkbQueryExtension(m_display, &xkb_opcode, &xkb_event, &xkb_error, &xkb_major, &xkb_minor);
	if (use_xkb) {
		XkbSetDetectableAutoRepeat(m_display, true, NULL);
	}
	
}

GHOST_SystemX11::
~GHOST_SystemX11()
{
	XCloseDisplay(m_display);
}


	GHOST_TSuccess 
GHOST_SystemX11::
init(
){
	GHOST_TSuccess success = GHOST_System::init();

	if (success) {
		m_ndofManager = new GHOST_NDOFManagerX11(*this);
		m_displayManager = new GHOST_DisplayManagerX11(this);

		if (m_displayManager) {
			return GHOST_kSuccess;
		}
	}

	return GHOST_kFailure;
}

	GHOST_TUns64
GHOST_SystemX11::
getMilliSeconds(
) const {
	timeval tv;
	if (gettimeofday(&tv,NULL) == -1) {
		GHOST_ASSERT(false,"Could not compute time!");
	}

	// Taking care not to overflow the tv.tv_sec*1000
	return  GHOST_TUns64(tv.tv_sec)*1000 + tv.tv_usec/1000 - m_start_time;
}
	
	GHOST_TUns8 
GHOST_SystemX11::
getNumDisplays(
) const {
	return GHOST_TUns8(1);
}

	/**
	 * Returns the dimensions of the main display on this system.
	 * @return The dimension of the main display.
	 */
	void 
GHOST_SystemX11::
getMainDisplayDimensions(
	GHOST_TUns32& width,
	GHOST_TUns32& height
) const {	
	if (m_display) {
		width  = DisplayWidth(m_display, DefaultScreen(m_display));
		height = DisplayHeight(m_display, DefaultScreen(m_display));
	}
}

	/**
	 * Create a new window.
	 * The new window is added to the list of windows managed.
	 * Never explicitly delete the window, use disposeWindow() instead.
	 * @param	title	The name of the window (displayed in the title bar of the window if the OS supports it).
	 * @param	left	The coordinate of the left edge of the window.
	 * @param	top		The coordinate of the top edge of the window.
	 * @param	width	The width the window.
	 * @param	height	The height the window.
	 * @param	state	The state of the window when opened.
	 * @param	type	The type of drawing context installed in this window.
	 * @param	stereoVisual	Stereo visual for quad buffered stereo.
	 * @param	numOfAASamples	Number of samples used for AA (zero if no AA)
	 * @param	parentWindow 	Parent (embedder) window
	 * @return	The new window (or 0 if creation failed).
	 */
	GHOST_IWindow* 
GHOST_SystemX11::
createWindow(
	const STR_String& title,
	GHOST_TInt32 left,
	GHOST_TInt32 top,
	GHOST_TUns32 width,
	GHOST_TUns32 height,
	GHOST_TWindowState state,
	GHOST_TDrawingContextType type,
	bool stereoVisual,
	const GHOST_TUns16 numOfAASamples,
	const GHOST_TEmbedderWindowID parentWindow
){
	GHOST_WindowX11 * window = 0;
	
	if (!m_display) return 0;
	

	

	window = new GHOST_WindowX11 (
		this,m_display,title, left, top, width, height, state, parentWindow, type, stereoVisual
	);

	if (window) {
		// Both are now handle in GHOST_WindowX11.cpp
		// Focus and Delete atoms.

		if (window->getValid()) {
			// Store the pointer to the window 
			m_windowManager->addWindow(window);
			m_windowManager->setActiveWindow(window);
			pushEvent( new GHOST_Event(getMilliSeconds(), GHOST_kEventWindowSize, window) );
		}
		else {
			delete window;
			window = 0;
		}
	}
	return window;
}

	GHOST_WindowX11 * 
GHOST_SystemX11::
findGhostWindow(
	Window xwind
) const {
	
	if (xwind == 0) return NULL;

	// It is not entirely safe to do this as the backptr may point
	// to a window that has recently been removed. 
	// We should always check the window manager's list of windows 
	// and only process events on these windows.

	vector<GHOST_IWindow *> & win_vec = m_windowManager->getWindows();

	vector<GHOST_IWindow *>::iterator win_it = win_vec.begin();
	vector<GHOST_IWindow *>::const_iterator win_end = win_vec.end();
	
	for (; win_it != win_end; ++win_it) {
		GHOST_WindowX11 * window = static_cast<GHOST_WindowX11 *>(*win_it);
		if (window->getXWindow() == xwind) {
			return window;
		}
	}
	return NULL;
	
}

static void SleepTillEvent(Display *display, GHOST_TInt64 maxSleep) {
	int fd = ConnectionNumber(display);
	fd_set fds;
	
	FD_ZERO(&fds);
	FD_SET(fd, &fds);

	if (maxSleep == -1) {
	    select(fd + 1, &fds, NULL, NULL, NULL);
	} else {
		timeval tv;

		tv.tv_sec = maxSleep/1000;
		tv.tv_usec = (maxSleep - tv.tv_sec*1000)*1000;
	
	    select(fd + 1, &fds, NULL, NULL, &tv);
	}
}

/* This function borrowed from Qt's X11 support
 * qclipboard_x11.cpp
 *  */
struct init_timestamp_data
{
    Time timestamp;
};

static Bool init_timestamp_scanner(Display*, XEvent *event, XPointer arg)
{
	init_timestamp_data *data =
        reinterpret_cast<init_timestamp_data*>(arg);
    switch(event->type)
    {
    case ButtonPress:
    case ButtonRelease:
        data->timestamp = event->xbutton.time;
        break;
    case MotionNotify:
        data->timestamp = event->xmotion.time;
        break;
    case KeyPress:
    case KeyRelease:
        data->timestamp = event->xkey.time;
        break;
    case PropertyNotify:
        data->timestamp = event->xproperty.time;
        break;
    case EnterNotify:
    case LeaveNotify:
        data->timestamp = event->xcrossing.time;
        break;
    case SelectionClear:
        data->timestamp = event->xselectionclear.time;
        break;
    default:
        break;
    }

    return false;
}

Time
GHOST_SystemX11::
lastEventTime(Time default_time) {
    init_timestamp_data data;
    data.timestamp = default_time;
    XEvent ev;
    XCheckIfEvent(m_display, &ev, &init_timestamp_scanner, (XPointer)&data);

    return data.timestamp;
}

	bool 
GHOST_SystemX11::
processEvents(
	bool waitForEvent
){
	// Get all the current events -- translate them into 
	// ghost events and call base class pushEvent() method.
	
	bool anyProcessed = false;
	
	do {
		GHOST_TimerManager* timerMgr = getTimerManager();
		
		if (waitForEvent && m_dirty_windows.empty() && !XPending(m_display)) {
			GHOST_TUns64 next = timerMgr->nextFireTime();
			
			if (next==GHOST_kFireTimeNever) {
				SleepTillEvent(m_display, -1);
			} else {
				GHOST_TInt64 maxSleep = next - getMilliSeconds();

				if(maxSleep >= 0)
					SleepTillEvent(m_display, next - getMilliSeconds());
			}
		}
		
		if (timerMgr->fireTimers(getMilliSeconds())) {
			anyProcessed = true;
		}
		
		while (XPending(m_display)) {
			XEvent xevent;
			XNextEvent(m_display, &xevent);
			processEvent(&xevent);
			anyProcessed = true;
		}
		
		if (generateWindowExposeEvents()) {
			anyProcessed = true;
		}

		if (dynamic_cast<GHOST_NDOFManagerX11*>(m_ndofManager)->processEvents()) {
			anyProcessed = true;
		}
		
	} while (waitForEvent && !anyProcessed);
	
	return anyProcessed;
}

	void
GHOST_SystemX11::processEvent(XEvent *xe)
{
	GHOST_WindowX11 * window = findGhostWindow(xe->xany.window);	
	GHOST_Event * g_event = NULL;

	if (!window) {
		return;
	}
	
	switch (xe->type) {
		case Expose:
		{
			XExposeEvent & xee = xe->xexpose;

			if (xee.count == 0) {
				// Only generate a single expose event
				// per read of the event queue.

				g_event = new
				GHOST_Event(
					getMilliSeconds(),
					GHOST_kEventWindowUpdate,
					window
				);
			}
			break;
		}

		case MotionNotify:
		{
			XMotionEvent &xme = xe->xmotion;
			
			if(window->getCursorGrabMode() != GHOST_kGrabDisable && window->getCursorGrabMode() != GHOST_kGrabNormal)
			{
				GHOST_TInt32 x_new= xme.x_root;
				GHOST_TInt32 y_new= xme.y_root;
				GHOST_TInt32 x_accum, y_accum;
				GHOST_Rect bounds;

				/* fallback to window bounds */
				if(window->getCursorGrabBounds(bounds)==GHOST_kFailure)
					window->getClientBounds(bounds);

				/* could also clamp to screen bounds
				 * wrap with a window outside the view will fail atm  */
				bounds.wrapPoint(x_new, y_new, 8); /* offset of one incase blender is at screen bounds */
				window->getCursorGrabAccum(x_accum, y_accum);

				if(x_new != xme.x_root || y_new != xme.y_root) {
					if (xme.time > m_last_warp) {
						/* when wrapping we don't need to add an event because the
						 * setCursorPosition call will cause a new event after */
						setCursorPosition(x_new, y_new); /* wrap */
						window->setCursorGrabAccum(x_accum + (xme.x_root - x_new), y_accum + (xme.y_root - y_new));
						m_last_warp = lastEventTime(xme.time);
					} else {
						setCursorPosition(x_new, y_new); /* wrap but don't accumulate */
					}
				}
				else {
					g_event = new
					GHOST_EventCursor(
						getMilliSeconds(),
						GHOST_kEventCursorMove,
						window,
						xme.x_root + x_accum,
						xme.y_root + y_accum
					);
				}
			}
			else {
				g_event = new
				GHOST_EventCursor(
					getMilliSeconds(),
					GHOST_kEventCursorMove,
					window,
					xme.x_root,
					xme.y_root
				);
			}
			break;
		}

		case KeyPress:
		case KeyRelease:
		{
			XKeyEvent *xke = &(xe->xkey);
		
			KeySym key_sym = XLookupKeysym(xke,0);
			char ascii;
			
			GHOST_TKey gkey = convertXKey(key_sym);
			GHOST_TEventType type = (xke->type == KeyPress) ? 
				GHOST_kEventKeyDown : GHOST_kEventKeyUp;
			
			if (!XLookupString(xke, &ascii, 1, NULL, NULL)) {
				ascii = '\0';
			}
			
			g_event = new
			GHOST_EventKey(
				getMilliSeconds(),
				type,
				window,
				gkey,
				ascii
			);
			
		break;
		}

		case ButtonPress:
		case ButtonRelease:
		{
			XButtonEvent & xbe = xe->xbutton;
			GHOST_TButtonMask gbmask = GHOST_kButtonMaskLeft;
			GHOST_TEventType type = (xbe.type == ButtonPress) ? 
				GHOST_kEventButtonDown : GHOST_kEventButtonUp;

			/* process wheel mouse events and break, only pass on press events */
			if(xbe.button == Button4) {
				if(xbe.type == ButtonPress)
					g_event = new GHOST_EventWheel(getMilliSeconds(), window, 1);
				break;
			}
			else if(xbe.button == Button5) {
				if(xbe.type == ButtonPress)
					g_event = new GHOST_EventWheel(getMilliSeconds(), window, -1);
				break;
			}
			
			/* process rest of normal mouse buttons */
			if(xbe.button == Button1)
				gbmask = GHOST_kButtonMaskLeft;
			else if(xbe.button == Button2)
				gbmask = GHOST_kButtonMaskMiddle;
			else if(xbe.button == Button3)
				gbmask = GHOST_kButtonMaskRight;
			/* It seems events 6 and 7 are for horizontal scrolling.
			* you can re-order button mapping like this... (swaps 6,7 with 8,9)
			*   xmodmap -e "pointer = 1 2 3 4 5 8 9 6 7" 
			*/
			else if(xbe.button == 8)
				gbmask = GHOST_kButtonMaskButton4;
			else if(xbe.button == 9)
				gbmask = GHOST_kButtonMaskButton5;
			else
				break;

			g_event = new
			GHOST_EventButton(
				getMilliSeconds(),
				type,
				window,
				gbmask
			);
			break;
		}
			
			// change of size, border, layer etc.
		case ConfigureNotify:
		{
			/* XConfigureEvent & xce = xe->xconfigure; */

			g_event = new 
			GHOST_Event(
				getMilliSeconds(),
				GHOST_kEventWindowSize,
				window
			);			
			break;
		}

		case FocusIn:
		case FocusOut:
		{
			XFocusChangeEvent &xfe = xe->xfocus;

			// TODO: make sure this is the correct place for activate/deactivate
			// printf("X: focus %s for window %d\n", xfe.type == FocusIn ? "in" : "out", (int) xfe.window);
		
			// May have to look at the type of event and filter some
			// out.
									
			GHOST_TEventType gtype = (xfe.type == FocusIn) ? 
				GHOST_kEventWindowActivate : GHOST_kEventWindowDeactivate;

			g_event = new 
			GHOST_Event(	
				getMilliSeconds(),
				gtype,
				window
			);
			break;

		}
		case ClientMessage:
		{
			XClientMessageEvent & xcme = xe->xclient;

#ifndef __sgi			
			if (((Atom)xcme.data.l[0]) == m_delete_window_atom) {
				g_event = new 
				GHOST_Event(	
					getMilliSeconds(),
					GHOST_kEventWindowClose,
					window
				);
			} else 
#endif

			if (((Atom)xcme.data.l[0]) == m_wm_take_focus) {
				XWindowAttributes attr;
				Window fwin;
				int revert_to;

				/* as ICCCM say, we need reply this event
				 * with a SetInputFocus, the data[1] have
				 * the valid timestamp (send by the wm).
				 *
				 * Some WM send this event before the
				 * window is really mapped (for example
				 * change from virtual desktop), so we need
				 * to be sure that our windows is mapped
				 * or this call fail and close blender.
				 */
				if (XGetWindowAttributes(m_display, xcme.window, &attr) == True) {
					if (XGetInputFocus(m_display, &fwin, &revert_to) == True) {
						if (attr.map_state == IsViewable) {
							if (fwin != xcme.window)
								XSetInputFocus(m_display, xcme.window, RevertToParent, xcme.data.l[1]);
						}
					}
				}
			} else {
				/* Unknown client message, ignore */
			}
			break;
		}
		
		case DestroyNotify:
			::exit(-1);	
		// We're not interested in the following things.(yet...)
		case NoExpose : 
		case GraphicsExpose :
			break;
		
		case EnterNotify:
		case LeaveNotify:
		{
			/* XCrossingEvents pointer leave enter window.
			   also do cursor move here, MotionNotify only
			   happens when motion starts & ends inside window.
			   we only do moves when the crossing mode is 'normal'
			   (really crossing between windows) since some windowmanagers
			   also send grab/ungrab crossings for mousewheel events.
			*/
			XCrossingEvent &xce = xe->xcrossing;
			if( xce.mode == NotifyNormal ) {
				g_event = new 
				GHOST_EventCursor(
					getMilliSeconds(),
					GHOST_kEventCursorMove,
					window,
					xce.x_root,
					xce.y_root
				);
			}

			// printf("X: %s window %d\n", xce.type == EnterNotify ? "entering" : "leaving", (int) xce.window);

			if (xce.type == EnterNotify)
				m_windowManager->setActiveWindow(window);
			else
				m_windowManager->setWindowInactive(window);

			break;
		}
		case MapNotify:
			/*
			 * From ICCCM:
			 * [ Clients can select for StructureNotify on their
			 *   top-level windows to track transition between
			 *   Normal and Iconic states. Receipt of a MapNotify
			 *   event will indicate a transition to the Normal
			 *   state, and receipt of an UnmapNotify event will
			 *   indicate a transition to the Iconic state. ]
			 */
			if (window->m_post_init == True) {
				/*
				 * Now we are sure that the window is
				 * mapped, so only need change the state.
				 */
				window->setState (window->m_post_state);
				window->m_post_init = False;
			}
			break;
		case UnmapNotify:
			break;
		case MappingNotify:
		case ReparentNotify:
			break;
		case SelectionRequest:
		{
			XEvent nxe;
			Atom target, string, compound_text, c_string;
			XSelectionRequestEvent *xse = &xe->xselectionrequest;
			
			target = XInternAtom(m_display, "TARGETS", False);
			string = XInternAtom(m_display, "STRING", False);
			compound_text = XInternAtom(m_display, "COMPOUND_TEXT", False);
			c_string = XInternAtom(m_display, "C_STRING", False);
			
			/* support obsolete clients */
			if (xse->property == None) {
				xse->property = xse->target;
			}
			
			nxe.xselection.type = SelectionNotify;
			nxe.xselection.requestor = xse->requestor;
			nxe.xselection.property = xse->property;
			nxe.xselection.display = xse->display;
			nxe.xselection.selection = xse->selection;
			nxe.xselection.target = xse->target;
			nxe.xselection.time = xse->time;
			
			/*Check to see if the requestor is asking for String*/
			if(xse->target == string || xse->target == compound_text || xse->target == c_string) {
				if (xse->selection == XInternAtom(m_display, "PRIMARY", False)) {
					XChangeProperty(m_display, xse->requestor, xse->property, xse->target, 8, PropModeReplace, (unsigned char*)txt_select_buffer, strlen(txt_select_buffer));
				} else if (xse->selection == XInternAtom(m_display, "CLIPBOARD", False)) {
					XChangeProperty(m_display, xse->requestor, xse->property, xse->target, 8, PropModeReplace, (unsigned char*)txt_cut_buffer, strlen(txt_cut_buffer));
				}
			} else if (xse->target == target) {
				Atom alist[4];
				alist[0] = target;
				alist[1] = string;
				alist[2] = compound_text;
				alist[3] = c_string;
				XChangeProperty(m_display, xse->requestor, xse->property, xse->target, 32, PropModeReplace, (unsigned char*)alist, 4);
				XFlush(m_display);
			} else  {
				//Change property to None because we do not support anything but STRING
				nxe.xselection.property = None;
			}
			
			//Send the event to the client 0 0 == False, SelectionNotify
			XSendEvent(m_display, xse->requestor, 0, 0, &nxe);
			XFlush(m_display);
			break;
		}
		
		default: {
#ifdef WITH_X11_XINPUT
			if(xe->type == window->GetXTablet().MotionEvent) 
			{
				XDeviceMotionEvent* data = (XDeviceMotionEvent*)xe;
				window->GetXTablet().CommonData.Pressure= 
					data->axis_data[2]/((float)window->GetXTablet().PressureLevels);
			
			/* the (short) cast and the &0xffff is bizarre and unexplained anywhere,
			 * but I got garbage data without it. Found it in the xidump.c source --matt */
				window->GetXTablet().CommonData.Xtilt= 
					(short)(data->axis_data[3]&0xffff)/((float)window->GetXTablet().XtiltLevels);
				window->GetXTablet().CommonData.Ytilt= 
					(short)(data->axis_data[4]&0xffff)/((float)window->GetXTablet().YtiltLevels);
			}
			else if(xe->type == window->GetXTablet().ProxInEvent) 
			{
				XProximityNotifyEvent* data = (XProximityNotifyEvent*)xe;
				if(data->deviceid == window->GetXTablet().StylusID)
					window->GetXTablet().CommonData.Active= GHOST_kTabletModeStylus;
				else if(data->deviceid == window->GetXTablet().EraserID)
					window->GetXTablet().CommonData.Active= GHOST_kTabletModeEraser;
			}
			else if(xe->type == window->GetXTablet().ProxOutEvent)
				window->GetXTablet().CommonData.Active= GHOST_kTabletModeNone;
#endif // WITH_X11_XINPUT
			break;
		}
	}

	if (g_event) {
		pushEvent(g_event);
	}
}

#if 0 // obsolete SpaceNav code

	void *
GHOST_SystemX11::
prepareNdofInfo(volatile GHOST_TEventNDOFData *currentNdofValues)
{
	const vector<GHOST_IWindow*>& v(m_windowManager->getWindows());
	if (v.size() > 0)
		sNdofInfo.window = static_cast<GHOST_WindowX11*>(v[0])->getXWindow();
	sNdofInfo.display = m_display;
	sNdofInfo.currValues = currentNdofValues;
	return (void*)&sNdofInfo;
}

#endif

	GHOST_TSuccess 
GHOST_SystemX11::
getModifierKeys(
	GHOST_ModifierKeys& keys
) const {

	// analyse the masks retuned from XQueryPointer.

	memset((void *)m_keyboard_vector,0,sizeof(m_keyboard_vector));

	XQueryKeymap(m_display,(char *)m_keyboard_vector);

	// now translate key symobols into keycodes and
	// test with vector.

	const static KeyCode shift_l = XKeysymToKeycode(m_display,XK_Shift_L);
	const static KeyCode shift_r = XKeysymToKeycode(m_display,XK_Shift_R);
	const static KeyCode control_l = XKeysymToKeycode(m_display,XK_Control_L);
	const static KeyCode control_r = XKeysymToKeycode(m_display,XK_Control_R);
	const static KeyCode alt_l = XKeysymToKeycode(m_display,XK_Alt_L);
	const static KeyCode alt_r = XKeysymToKeycode(m_display,XK_Alt_R);
	const static KeyCode super_l = XKeysymToKeycode(m_display,XK_Super_L);
	const static KeyCode super_r = XKeysymToKeycode(m_display,XK_Super_R);

	// shift
	keys.set(GHOST_kModifierKeyLeftShift, ((m_keyboard_vector[shift_l >> 3] >> (shift_l & 7)) & 1) != 0);
	keys.set(GHOST_kModifierKeyRightShift, ((m_keyboard_vector[shift_r >> 3] >> (shift_r & 7)) & 1) != 0);
	// control
	keys.set(GHOST_kModifierKeyLeftControl, ((m_keyboard_vector[control_l >> 3] >> (control_l & 7)) & 1) != 0);
	keys.set(GHOST_kModifierKeyRightControl, ((m_keyboard_vector[control_r >> 3] >> (control_r & 7)) & 1) != 0);
	// alt
	keys.set(GHOST_kModifierKeyLeftAlt, ((m_keyboard_vector[alt_l >> 3] >> (alt_l & 7)) & 1) != 0);
	keys.set(GHOST_kModifierKeyRightAlt, ((m_keyboard_vector[alt_r >> 3] >> (alt_r & 7)) & 1) != 0);
	// super (windows) - only one GHOST-kModifierKeyOS, so mapping to either
	keys.set(GHOST_kModifierKeyOS, ( ((m_keyboard_vector[super_l >> 3] >> (super_l & 7)) & 1) ||
	                                 ((m_keyboard_vector[super_r >> 3] >> (super_r & 7)) & 1) ) != 0);

	return GHOST_kSuccess;
}

	GHOST_TSuccess 
GHOST_SystemX11::
getButtons(
	GHOST_Buttons& buttons
) const {

	Window root_return, child_return;
	int rx,ry,wx,wy;
	unsigned int mask_return;

	if (XQueryPointer(m_display,
	                  RootWindow(m_display,DefaultScreen(m_display)),
	                  &root_return,
	                  &child_return,
	                  &rx,&ry,
	                  &wx,&wy,
	                  &mask_return) == True)
	{
		buttons.set(GHOST_kButtonMaskLeft,   (mask_return & Button1Mask) != 0);
		buttons.set(GHOST_kButtonMaskMiddle, (mask_return & Button2Mask) != 0);
		buttons.set(GHOST_kButtonMaskRight,  (mask_return & Button3Mask) != 0);
	}
	else {
		return GHOST_kFailure;
	}	

	return GHOST_kSuccess;
}


	GHOST_TSuccess 
GHOST_SystemX11::
getCursorPosition(
	GHOST_TInt32& x,
	GHOST_TInt32& y
) const {

	Window root_return, child_return;
	int rx,ry,wx,wy;
	unsigned int mask_return;

	if (XQueryPointer(
		m_display,
		RootWindow(m_display,DefaultScreen(m_display)),
		&root_return,
		&child_return,
		&rx,&ry,
		&wx,&wy,
		&mask_return
	) == False) {
		return GHOST_kFailure;
	} else {
		x = rx;
		y = ry;
	}	
	return GHOST_kSuccess;
}


	GHOST_TSuccess 
GHOST_SystemX11::
setCursorPosition(
	GHOST_TInt32 x,
	GHOST_TInt32 y
) {

	// This is a brute force move in screen coordinates
	// XWarpPointer does relative moves so first determine the
	// current pointer position.

	int cx,cy;
	if (getCursorPosition(cx,cy) == GHOST_kFailure) {
		return GHOST_kFailure;
	}

	int relx = x-cx;
	int rely = y-cy;

	XWarpPointer(m_display,None,None,0,0,0,0,relx,rely);
	XSync(m_display, 0); /* Sync to process all requests */
	
	return GHOST_kSuccess;
}


	void
GHOST_SystemX11::
addDirtyWindow(
	GHOST_WindowX11 * bad_wind
){

	GHOST_ASSERT((bad_wind != NULL), "addDirtyWindow() NULL ptr trapped (window)");
	
	m_dirty_windows.push_back(bad_wind);
}


	bool
GHOST_SystemX11::
generateWindowExposeEvents(
){

	vector<GHOST_WindowX11 *>::iterator w_start = m_dirty_windows.begin();
	vector<GHOST_WindowX11 *>::const_iterator w_end = m_dirty_windows.end();
	bool anyProcessed = false;
	
	for (;w_start != w_end; ++w_start) {
		GHOST_Event * g_event = new 
			GHOST_Event(
				getMilliSeconds(),
				GHOST_kEventWindowUpdate,
				*w_start
			);			

		(*w_start)->validate();	
		
		if (g_event) {
			pushEvent(g_event);
			anyProcessed = true;
		}
	}

	m_dirty_windows.clear();
	return anyProcessed;
}

#define GXMAP(k,x,y) case x: k = y; break; 

static GHOST_TKey
convertXKey(KeySym key)
{
	GHOST_TKey type;

	if ((key >= XK_A) && (key <= XK_Z)) {
		type = GHOST_TKey( key - XK_A + int(GHOST_kKeyA));
	} else if ((key >= XK_a) && (key <= XK_z)) {
		type = GHOST_TKey(key - XK_a + int(GHOST_kKeyA));
	} else if ((key >= XK_0) && (key <= XK_9)) {
		type = GHOST_TKey(key - XK_0 + int(GHOST_kKey0));
	} else if ((key >= XK_F1) && (key <= XK_F24)) {
		type = GHOST_TKey(key - XK_F1 + int(GHOST_kKeyF1));
#if defined(__sun) || defined(__sun__) 
		/* This is a bit of a hack, but it looks like sun
		   Used F11 and friends for its special keys Stop,again etc..
		   So this little patch enables F11 and F12 to work as expected
		   following link has documentation on it: 
		   http://bugs.sun.com/bugdatabase/view_bug.do?bug_id=4734408
		   also from /usr/include/X11/Sunkeysym.h 
#define SunXK_F36               0x1005FF10      // Labeled F11
#define SunXK_F37               0x1005FF11      // Labeled F12 

				mein@cs.umn.edu
		 */
		
	} else if (key == 268828432) {
		type = GHOST_kKeyF11;
	} else if (key == 268828433) {
		type = GHOST_kKeyF12;
#endif
	} else {
		switch(key) {
			GXMAP(type,XK_BackSpace,	GHOST_kKeyBackSpace);
			GXMAP(type,XK_Tab,      	GHOST_kKeyTab);
			GXMAP(type,XK_Return,   	GHOST_kKeyEnter);
			GXMAP(type,XK_Escape,   	GHOST_kKeyEsc);
			GXMAP(type,XK_space,    	GHOST_kKeySpace);
			
			GXMAP(type,XK_Linefeed,		GHOST_kKeyLinefeed);
			GXMAP(type,XK_semicolon,	GHOST_kKeySemicolon);
			GXMAP(type,XK_period,		GHOST_kKeyPeriod);
			GXMAP(type,XK_comma,		GHOST_kKeyComma);
			GXMAP(type,XK_quoteright,	GHOST_kKeyQuote);
			GXMAP(type,XK_quoteleft,	GHOST_kKeyAccentGrave);
			GXMAP(type,XK_minus,		GHOST_kKeyMinus);
			GXMAP(type,XK_slash,		GHOST_kKeySlash);
			GXMAP(type,XK_backslash,	GHOST_kKeyBackslash);
			GXMAP(type,XK_equal,		GHOST_kKeyEqual);
			GXMAP(type,XK_bracketleft,	GHOST_kKeyLeftBracket);
			GXMAP(type,XK_bracketright,	GHOST_kKeyRightBracket);
			GXMAP(type,XK_Pause,		GHOST_kKeyPause);
			
			GXMAP(type,XK_Shift_L,  	GHOST_kKeyLeftShift);
			GXMAP(type,XK_Shift_R,  	GHOST_kKeyRightShift);
			GXMAP(type,XK_Control_L,	GHOST_kKeyLeftControl);
			GXMAP(type,XK_Control_R,	GHOST_kKeyRightControl);
			GXMAP(type,XK_Alt_L,	 	GHOST_kKeyLeftAlt);
			GXMAP(type,XK_Alt_R,	 	GHOST_kKeyRightAlt);
			GXMAP(type,XK_Super_L,		GHOST_kKeyOS);
			GXMAP(type,XK_Super_R,		GHOST_kKeyOS);

			GXMAP(type,XK_Insert,	 	GHOST_kKeyInsert);
			GXMAP(type,XK_Delete,	 	GHOST_kKeyDelete);
			GXMAP(type,XK_Home,	 		GHOST_kKeyHome);
			GXMAP(type,XK_End,			GHOST_kKeyEnd);
			GXMAP(type,XK_Page_Up,		GHOST_kKeyUpPage);
			GXMAP(type,XK_Page_Down, 	GHOST_kKeyDownPage);

			GXMAP(type,XK_Left,			GHOST_kKeyLeftArrow);
			GXMAP(type,XK_Right,		GHOST_kKeyRightArrow);
			GXMAP(type,XK_Up,			GHOST_kKeyUpArrow);
			GXMAP(type,XK_Down,			GHOST_kKeyDownArrow);

			GXMAP(type,XK_Caps_Lock,	GHOST_kKeyCapsLock);
			GXMAP(type,XK_Scroll_Lock,	GHOST_kKeyScrollLock);
			GXMAP(type,XK_Num_Lock,		GHOST_kKeyNumLock);
			
				/* keypad events */
				
			GXMAP(type,XK_KP_0,	 		GHOST_kKeyNumpad0);
			GXMAP(type,XK_KP_1,	 		GHOST_kKeyNumpad1);
			GXMAP(type,XK_KP_2,	 		GHOST_kKeyNumpad2);
			GXMAP(type,XK_KP_3,	 		GHOST_kKeyNumpad3);
			GXMAP(type,XK_KP_4,	 		GHOST_kKeyNumpad4);
			GXMAP(type,XK_KP_5,	 		GHOST_kKeyNumpad5);
			GXMAP(type,XK_KP_6,	 		GHOST_kKeyNumpad6);
			GXMAP(type,XK_KP_7,	 		GHOST_kKeyNumpad7);
			GXMAP(type,XK_KP_8,	 		GHOST_kKeyNumpad8);
			GXMAP(type,XK_KP_9,	 		GHOST_kKeyNumpad9);
			GXMAP(type,XK_KP_Decimal,	GHOST_kKeyNumpadPeriod);

			GXMAP(type,XK_KP_Insert, 	GHOST_kKeyNumpad0);
			GXMAP(type,XK_KP_End,	 	GHOST_kKeyNumpad1);
			GXMAP(type,XK_KP_Down,	 	GHOST_kKeyNumpad2);
			GXMAP(type,XK_KP_Page_Down,	GHOST_kKeyNumpad3);
			GXMAP(type,XK_KP_Left,	 	GHOST_kKeyNumpad4);
			GXMAP(type,XK_KP_Begin, 	GHOST_kKeyNumpad5);
			GXMAP(type,XK_KP_Right,		GHOST_kKeyNumpad6);
			GXMAP(type,XK_KP_Home,	 	GHOST_kKeyNumpad7);
			GXMAP(type,XK_KP_Up,	 	GHOST_kKeyNumpad8);
			GXMAP(type,XK_KP_Page_Up,	GHOST_kKeyNumpad9);
			GXMAP(type,XK_KP_Delete,	GHOST_kKeyNumpadPeriod);

			GXMAP(type,XK_KP_Enter,		GHOST_kKeyNumpadEnter);
			GXMAP(type,XK_KP_Add,		GHOST_kKeyNumpadPlus);
			GXMAP(type,XK_KP_Subtract,	GHOST_kKeyNumpadMinus);
			GXMAP(type,XK_KP_Multiply,	GHOST_kKeyNumpadAsterisk);
			GXMAP(type,XK_KP_Divide,	GHOST_kKeyNumpadSlash);

			/* Media keys in some keyboards and laptops with XFree86/Xorg */
#ifdef WITH_XF86KEYSYM
			GXMAP(type,XF86XK_AudioPlay,    GHOST_kKeyMediaPlay);
			GXMAP(type,XF86XK_AudioStop,    GHOST_kKeyMediaStop);
			GXMAP(type,XF86XK_AudioPrev,    GHOST_kKeyMediaFirst);
			GXMAP(type,XF86XK_AudioRewind,  GHOST_kKeyMediaFirst);
			GXMAP(type,XF86XK_AudioNext,    GHOST_kKeyMediaLast);
#ifdef XF86XK_AudioForward /* Debian lenny's XF86keysym.h has no XF86XK_AudioForward define */
			GXMAP(type,XF86XK_AudioForward, GHOST_kKeyMediaLast);
#endif
#endif

				/* some extra sun cruft (NICE KEYBOARD!) */
#ifdef __sun__
			GXMAP(type,0xffde,			GHOST_kKeyNumpad1);
			GXMAP(type,0xffe0,			GHOST_kKeyNumpad3);
			GXMAP(type,0xffdc,			GHOST_kKeyNumpad5);
			GXMAP(type,0xffd8,			GHOST_kKeyNumpad7);
			GXMAP(type,0xffda,			GHOST_kKeyNumpad9);

			GXMAP(type,0xffd6,			GHOST_kKeyNumpadSlash);
			GXMAP(type,0xffd7,			GHOST_kKeyNumpadAsterisk);
#endif

			default :
				type = GHOST_kKeyUnknown;
				break;
		}
	}

	return type;
}

#undef GXMAP

/* from xclip.c xcout() v0.11 */

#define XCLIB_XCOUT_NONE		0 /* no context */
#define XCLIB_XCOUT_SENTCONVSEL		1 /* sent a request */
#define XCLIB_XCOUT_INCR		2 /* in an incr loop */
#define XCLIB_XCOUT_FALLBACK		3 /* STRING failed, need fallback to UTF8 */
#define XCLIB_XCOUT_FALLBACK_UTF8	4 /* UTF8 failed, move to compouned */
#define XCLIB_XCOUT_FALLBACK_COMP	5 /* compouned failed, move to text. */
#define XCLIB_XCOUT_FALLBACK_TEXT	6

// Retrieves the contents of a selections.
void GHOST_SystemX11::getClipboard_xcout(XEvent evt,
	Atom sel, Atom target, unsigned char **txt,
	unsigned long *len, unsigned int *context) const
{
	Atom pty_type;
	int pty_format;
	unsigned char *buffer;
	unsigned long pty_size, pty_items;
	unsigned char *ltxt= *txt;

	vector<GHOST_IWindow *> & win_vec = m_windowManager->getWindows();
	vector<GHOST_IWindow *>::iterator win_it = win_vec.begin();
	GHOST_WindowX11 * window = static_cast<GHOST_WindowX11 *>(*win_it);
	Window win = window->getXWindow();

	switch (*context) {
		// There is no context, do an XConvertSelection()
		case XCLIB_XCOUT_NONE:
			// Initialise return length to 0
			if (*len > 0) {
				free(*txt);
				*len = 0;
			}

			// Send a selection request
			XConvertSelection(m_display, sel, target, m_xclip_out, win, CurrentTime);
			*context = XCLIB_XCOUT_SENTCONVSEL;
			return;

		case XCLIB_XCOUT_SENTCONVSEL:
			if (evt.type != SelectionNotify)
				return;

			if (target == m_utf8_string && evt.xselection.property == None) {
				*context= XCLIB_XCOUT_FALLBACK_UTF8;
				return;
			}
			else if (target == m_compound_text && evt.xselection.property == None) {
				*context= XCLIB_XCOUT_FALLBACK_COMP;
				return;
			}
			else if (target == m_text && evt.xselection.property == None) {
				*context= XCLIB_XCOUT_FALLBACK_TEXT;
				return;
			}

			// find the size and format of the data in property
			XGetWindowProperty(m_display, win, m_xclip_out, 0, 0, False,
				AnyPropertyType, &pty_type, &pty_format,
				&pty_items, &pty_size, &buffer);
			XFree(buffer);

			if (pty_type == m_incr) {
				// start INCR mechanism by deleting property
				XDeleteProperty(m_display, win, m_xclip_out);
				XFlush(m_display);
				*context = XCLIB_XCOUT_INCR;
				return;
			}

			// if it's not incr, and not format == 8, then there's
			// nothing in the selection (that xclip understands, anyway)

			if (pty_format != 8) {
				*context = XCLIB_XCOUT_NONE;
				return;
			}

			// not using INCR mechanism, just read the property
			XGetWindowProperty(m_display, win, m_xclip_out, 0, (long) pty_size,
					False, AnyPropertyType, &pty_type,
					&pty_format, &pty_items, &pty_size, &buffer);

			// finished with property, delete it
			XDeleteProperty(m_display, win, m_xclip_out);

			// copy the buffer to the pointer for returned data
			ltxt = (unsigned char *) malloc(pty_items);
			memcpy(ltxt, buffer, pty_items);

			// set the length of the returned data
			*len = pty_items;
			*txt = ltxt;

			// free the buffer
			XFree(buffer);

			*context = XCLIB_XCOUT_NONE;

			// complete contents of selection fetched, return 1
			return;

		case XCLIB_XCOUT_INCR:
			// To use the INCR method, we basically delete the
			// property with the selection in it, wait for an
			// event indicating that the property has been created,
			// then read it, delete it, etc.

			// make sure that the event is relevant
			if (evt.type != PropertyNotify)
				return;

			// skip unless the property has a new value
			if (evt.xproperty.state != PropertyNewValue)
				return;

			// check size and format of the property
			XGetWindowProperty(m_display, win, m_xclip_out, 0, 0, False,
				AnyPropertyType, &pty_type, &pty_format,
				&pty_items, &pty_size, (unsigned char **) &buffer);

			if (pty_format != 8) {
				// property does not contain text, delete it
				// to tell the other X client that we have read	
				// it and to send the next property
				XFree(buffer);
				XDeleteProperty(m_display, win, m_xclip_out);
				return;
			}

			if (pty_size == 0) {
				// no more data, exit from loop
				XFree(buffer);
				XDeleteProperty(m_display, win, m_xclip_out);
				*context = XCLIB_XCOUT_NONE;

				// this means that an INCR transfer is now
				// complete, return 1
				return;
			}

			XFree(buffer);

			// if we have come this far, the propery contains
			// text, we know the size.
			XGetWindowProperty(m_display, win, m_xclip_out, 0, (long) pty_size,
				False, AnyPropertyType, &pty_type, &pty_format,
				&pty_items, &pty_size, (unsigned char **) &buffer);

			// allocate memory to accommodate data in *txt
			if (*len == 0) {
				*len = pty_items;
				ltxt = (unsigned char *) malloc(*len);
			}
			else {
				*len += pty_items;
				ltxt = (unsigned char *) realloc(ltxt, *len);
			}

			// add data to ltxt
			memcpy(&ltxt[*len - pty_items], buffer, pty_items);

			*txt = ltxt;
			XFree(buffer);

			// delete property to get the next item
			XDeleteProperty(m_display, win, m_xclip_out);
			XFlush(m_display);
			return;
	}
	return;
}

GHOST_TUns8 *GHOST_SystemX11::getClipboard(bool selection) const
{
	Atom sseln;
	Atom target= m_string;
	Window owner;

	// from xclip.c doOut() v0.11
	unsigned char *sel_buf;
	unsigned long sel_len= 0;
	XEvent evt;
	unsigned int context= XCLIB_XCOUT_NONE;

	if (selection == True)
		sseln= m_primary;
	else
		sseln= m_clipboard;

	vector<GHOST_IWindow *> & win_vec = m_windowManager->getWindows();
	vector<GHOST_IWindow *>::iterator win_it = win_vec.begin();
	GHOST_WindowX11 * window = static_cast<GHOST_WindowX11 *>(*win_it);
	Window win = window->getXWindow();

	/* check if we are the owner. */
	owner= XGetSelectionOwner(m_display, sseln);
	if (owner == win) {
		if (sseln == m_clipboard) {
			sel_buf= (unsigned char *)malloc(strlen(txt_cut_buffer)+1);
			strcpy((char *)sel_buf, txt_cut_buffer);
			return((GHOST_TUns8*)sel_buf);
		}
		else {
			sel_buf= (unsigned char *)malloc(strlen(txt_select_buffer)+1);
			strcpy((char *)sel_buf, txt_select_buffer);
			return((GHOST_TUns8*)sel_buf);
		}
	}
	else if (owner == None)
		return(NULL);

	while (1) {
		/* only get an event if xcout() is doing something */
		if (context != XCLIB_XCOUT_NONE)
			XNextEvent(m_display, &evt);

		/* fetch the selection, or part of it */
		getClipboard_xcout(evt, sseln, target, &sel_buf, &sel_len, &context);

		/* fallback is needed. set XA_STRING to target and restart the loop. */
		if (context == XCLIB_XCOUT_FALLBACK) {
			context= XCLIB_XCOUT_NONE;
			target= m_string;
			continue;
		}
		else if (context == XCLIB_XCOUT_FALLBACK_UTF8) {
			/* utf8 fail, move to compouned text. */
			context= XCLIB_XCOUT_NONE;
			target= m_compound_text;
			continue;
		}
		else if (context == XCLIB_XCOUT_FALLBACK_COMP) {
			/* compouned text faile, move to text. */
			context= XCLIB_XCOUT_NONE;
			target= m_text;
			continue;
		}

		/* only continue if xcout() is doing something */
		if (context == XCLIB_XCOUT_NONE)
			break;
	}

	if (sel_len) {
		/* only print the buffer out, and free it, if it's not
		 * empty
		 */
		unsigned char *tmp_data = (unsigned char*) malloc(sel_len+1);
		memcpy((char*)tmp_data, (char*)sel_buf, sel_len);
		tmp_data[sel_len] = '\0';
		
		if (sseln == m_string)
			XFree(sel_buf);
		else
			free(sel_buf);
		
		return (GHOST_TUns8*)tmp_data;
	}
	return(NULL);
}

void GHOST_SystemX11::putClipboard(GHOST_TInt8 *buffer, bool selection) const
{
	Window m_window, owner;

	vector<GHOST_IWindow *> & win_vec = m_windowManager->getWindows();	
	vector<GHOST_IWindow *>::iterator win_it = win_vec.begin();
	GHOST_WindowX11 * window = static_cast<GHOST_WindowX11 *>(*win_it);
	m_window = window->getXWindow();

	if (buffer) {
		if (selection == False) {
			XSetSelectionOwner(m_display, m_clipboard, m_window, CurrentTime);
			owner= XGetSelectionOwner(m_display, m_clipboard);
			if (txt_cut_buffer)
				free((void*)txt_cut_buffer);

			txt_cut_buffer = (char*) malloc(strlen(buffer)+1);
			strcpy(txt_cut_buffer, buffer);
		} else {
			XSetSelectionOwner(m_display, m_primary, m_window, CurrentTime);
			owner= XGetSelectionOwner(m_display, m_primary);
			if (txt_select_buffer)
				free((void*)txt_select_buffer);

			txt_select_buffer = (char*) malloc(strlen(buffer)+1);
			strcpy(txt_select_buffer, buffer);
		}

		if (owner != m_window)
			fprintf(stderr, "failed to own primary\n");
	}
}<|MERGE_RESOLUTION|>--- conflicted
+++ resolved
@@ -75,25 +75,6 @@
 #include <stdio.h> // for fprintf only
 #include <cstdlib> // for exit
 
-<<<<<<< HEAD
-=======
-static GHOST_TKey
-convertXKey(KeySym key);
-
-typedef struct NDOFPlatformInfo {
-	Display *display;
-	Window window;
-	volatile GHOST_TEventNDOFData *currValues;
-	Atom cmdAtom;
-	Atom motionAtom;
-	Atom btnPressAtom;
-	Atom btnRelAtom;
-} NDOFPlatformInfo;
-
-static NDOFPlatformInfo sNdofInfo = {NULL, 0, NULL, 0, 0, 0, 0};
-
-
->>>>>>> 314fdb94
 //these are for copy and select copy
 static char *txt_cut_buffer= NULL;
 static char *txt_select_buffer= NULL;
