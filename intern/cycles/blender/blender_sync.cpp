--- conflicted
+++ resolved
@@ -153,20 +153,12 @@
 			BL::Mesh b_mesh(b_id);
 			mesh_map.set_recalc(b_mesh);
 		}
-<<<<<<< HEAD
 		/* World */
 		else if (b_id.is_a(&RNA_World)) {
 			BL::World b_world(b_id);
 			if(world_map == b_world.ptr.data) {
 				world_recalc = true;
 			}
-=======
-
-		if(b_ob->is_updated_data()) {
-			BL::Object::particle_systems_iterator b_psys;
-			for(b_ob->particle_systems.begin(b_psys); b_psys != b_ob->particle_systems.end(); ++b_psys)
-				particle_system_map.set_recalc(*b_ob);
->>>>>>> 1daa20ad
 		}
 	}
 
