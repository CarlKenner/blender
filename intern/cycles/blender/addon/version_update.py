--- conflicted
+++ resolved
@@ -154,9 +154,11 @@
     if bpy.data.version <= (2, 73, 4):
         foreach_cycles_node(mapping_node_order_flip)
 
-<<<<<<< HEAD
+    if bpy.data.version <= (2, 76, 5):
+        foreach_cycles_node(vector_curve_node_remap)
+
     # Baking types changed
-    if bpy.data.version <= (2, 76, 5):
+    if bpy.data.version <= (2, 76, 6):
 
         bake_lookup = (
             'COMBINED',
@@ -209,8 +211,4 @@
 
             elif end == 'COLOR':
                 scene.render.bake.use_pass_direct = False
-                scene.render.bake.use_pass_indirect = False
-=======
-    if bpy.data.version <= (2, 76, 5):
-        foreach_cycles_node(vector_curve_node_remap)
->>>>>>> d57847ca
+                scene.render.bake.use_pass_indirect = False