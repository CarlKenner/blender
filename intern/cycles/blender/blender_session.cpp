--- conflicted
+++ resolved
@@ -153,10 +153,6 @@
 		 * do some basic syncing here, no objects or materials for speed */
 		sync->sync_render_layers(b_v3d, NULL);
 		sync->sync_integrator();
-<<<<<<< HEAD
-=======
-		sync->sync_camera(b_render, b_camera_override, width, height);
->>>>>>> 24f95a19
 	}
 
 	/* set buffer parameters */
@@ -209,14 +205,8 @@
 
 	/* for final render we will do full data sync per render layer, only
 	 * do some basic syncing here, no objects or materials for speed */
-	BL::Object b_camera_override(b_engine.camera_override());
 	sync->sync_render_layers(b_v3d, NULL);
 	sync->sync_integrator();
-<<<<<<< HEAD
-
-	BufferParams buffer_params = BlenderSync::get_buffer_params(b_render, PointerRNA_NULL, PointerRNA_NULL, scene->camera, width, height);
-=======
-	sync->sync_camera(b_render, b_camera_override, width, height);
 
 	BL::SpaceView3D b_null_space_view3d(PointerRNA_NULL);
 	BL::RegionView3D b_null_region_view3d(PointerRNA_NULL);
@@ -225,7 +215,6 @@
 	                                                            b_null_region_view3d,
 	                                                            scene->camera,
 	                                                            width, height);
->>>>>>> 24f95a19
 	session->reset(buffer_params, session_params.samples);
 
 	b_engine.use_highlight_tiles(session_params.progressive_refine == false);
@@ -509,12 +498,8 @@
 			b_engine.active_view_set(b_rview_name.c_str());
 
 			/* update scene */
-<<<<<<< HEAD
-			sync->sync_camera(b_render, b_engine.camera_override(), width, height, b_rview_name.c_str());
-=======
 			BL::Object b_camera_override(b_engine.camera_override());
-			sync->sync_camera(b_render, b_camera_override, width, height);
->>>>>>> 24f95a19
+			sync->sync_camera(b_render, b_camera_override, width, height, b_rview_name.c_str());
 			sync->sync_data(b_render,
 			                b_v3d,
 			                b_camera_override,
@@ -651,12 +636,8 @@
 	scene->integrator->tag_update(scene);
 
 	/* update scene */
-<<<<<<< HEAD
-	sync->sync_camera(b_render, b_engine.camera_override(), width, height, "");
-=======
 	BL::Object b_camera_override(b_engine.camera_override());
-	sync->sync_camera(b_render, b_camera_override, width, height);
->>>>>>> 24f95a19
+	sync->sync_camera(b_render, b_camera_override, width, height, "");
 	sync->sync_data(b_render,
 	                b_v3d,
 	                b_camera_override,
@@ -822,11 +803,7 @@
 	if(b_rv3d)
 		sync->sync_view(b_v3d, b_rv3d, width, height);
 	else
-<<<<<<< HEAD
-		sync->sync_camera(b_render, b_engine.camera_override(), width, height, "");
-=======
-		sync->sync_camera(b_render, b_camera_override, width, height);
->>>>>>> 24f95a19
+		sync->sync_camera(b_render, b_camera_override, width, height, "");
 
 	/* unlock */
 	session->scene->mutex.unlock();
